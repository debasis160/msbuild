{
<<<<<<< HEAD
  "sdk": {
    "allowPrerelease": true
  },
  "tools": {
    "dotnet": "8.0.100-rc.1.23463.5",
    "vs": {
      "version": "17.7.0"
    },
    "xcopy-msbuild": "17.7.2"
  },
  "msbuild-sdks": {
    "Microsoft.DotNet.Arcade.Sdk": "8.0.0-beta.23425.2"
  }
=======
    "sdk": {
        "allowPrerelease": true
    },
    "tools": {
        "dotnet": "8.0.100-preview.7.23376.3",
        "vs": {
            "version": "17.6.0"
        },
        "xcopy-msbuild": "17.6.0-2"
    },
    "msbuild-sdks": {
        "Microsoft.DotNet.Arcade.Sdk": "8.0.0-beta.23425.2"
    }
>>>>>>> 914c3e86
}<|MERGE_RESOLUTION|>--- conflicted
+++ resolved
@@ -1,5 +1,4 @@
 {
-<<<<<<< HEAD
   "sdk": {
     "allowPrerelease": true
   },
@@ -13,19 +12,4 @@
   "msbuild-sdks": {
     "Microsoft.DotNet.Arcade.Sdk": "8.0.0-beta.23425.2"
   }
-=======
-    "sdk": {
-        "allowPrerelease": true
-    },
-    "tools": {
-        "dotnet": "8.0.100-preview.7.23376.3",
-        "vs": {
-            "version": "17.6.0"
-        },
-        "xcopy-msbuild": "17.6.0-2"
-    },
-    "msbuild-sdks": {
-        "Microsoft.DotNet.Arcade.Sdk": "8.0.0-beta.23425.2"
-    }
->>>>>>> 914c3e86
 }