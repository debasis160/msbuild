--- conflicted
+++ resolved
@@ -3,18 +3,13 @@
     "allowPrerelease": true
   },
   "tools": {
-    "dotnet": "7.0.203",
+    "dotnet": "6.0.200",
     "vs": {
-      "version": "17.4.1"
-    },
-    "xcopy-msbuild": "17.4.1"
+      "version": "17.0"
+    }
   },
   "msbuild-sdks": {
-<<<<<<< HEAD
-    "Microsoft.DotNet.Arcade.Sdk": "6.0.0-beta.23221.7"
-=======
     "Microsoft.Build.CentralPackageVersions": "2.0.1",
     "Microsoft.DotNet.Arcade.Sdk": "6.0.0-beta.23211.7"
->>>>>>> d5ea2cea
   }
 }