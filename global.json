{
  "sdk": {
    "allowPrerelease": true
  },
  "tools": {
    "dotnet": "6.0.100-preview.6.21355.2",
    "runtimes": {
      "dotnet/x64": [
        "2.1.7"
      ]
    },
    "vs": {
      "version": "16.0"
    }
  },
  "msbuild-sdks": {
    "Microsoft.Build.CentralPackageVersions": "2.0.1",
<<<<<<< HEAD
    "Microsoft.DotNet.Arcade.Sdk": "6.0.0-beta.21379.2"
=======
    "Microsoft.DotNet.Arcade.Sdk": "5.0.0-beta.21427.7"
>>>>>>> 9f91d117
  }
}<|MERGE_RESOLUTION|>--- conflicted
+++ resolved
@@ -1,24 +1,20 @@
 {
-  "sdk": {
-    "allowPrerelease": true
-  },
-  "tools": {
-    "dotnet": "6.0.100-preview.6.21355.2",
-    "runtimes": {
-      "dotnet/x64": [
-        "2.1.7"
-      ]
+    "sdk": {
+        "allowPrerelease": true
     },
-    "vs": {
-      "version": "16.0"
+    "tools": {
+        "dotnet": "6.0.100-preview.6.21355.2",
+        "runtimes": {
+            "dotnet/x64": [
+                "2.1.7"
+            ]
+        },
+        "vs": {
+            "version": "16.0"
+        }
+    },
+    "msbuild-sdks": {
+        "Microsoft.Build.CentralPackageVersions": "2.0.1",
+        "Microsoft.DotNet.Arcade.Sdk": "6.0.0-beta.21379.2"
     }
-  },
-  "msbuild-sdks": {
-    "Microsoft.Build.CentralPackageVersions": "2.0.1",
-<<<<<<< HEAD
-    "Microsoft.DotNet.Arcade.Sdk": "6.0.0-beta.21379.2"
-=======
-    "Microsoft.DotNet.Arcade.Sdk": "5.0.0-beta.21427.7"
->>>>>>> 9f91d117
-  }
 }