<?xml version="1.0" encoding="utf-8"?>
<configuration>
  <packageSources>
    <clear />
<<<<<<< HEAD
    <add key="dotnet5" value="https://pkgs.dev.azure.com/dnceng/public/_packaging/dotnet5/nuget/v3/index.json" />
    <add key="dotnet5-transport" value="https://pkgs.dev.azure.com/dnceng/public/_packaging/dotnet5-transport/nuget/v3/index.json" />
    <add key="dotnet6" value="https://pkgs.dev.azure.com/dnceng/public/_packaging/dotnet6/nuget/v3/index.json" />
    <add key="dotnet6-transport" value="https://pkgs.dev.azure.com/dnceng/public/_packaging/dotnet6-transport/nuget/v3/index.json" />
=======
    <!--Begin: Package sources managed by Dependency Flow automation. Do not edit the sources below.-->
    <!--  Begin: Package sources from dotnet-aspnetcore -->
    <!--  End: Package sources from dotnet-aspnetcore -->
    <!--  Begin: Package sources from dotnet-msbuild -->
    <add key="darc-pub-dotnet-msbuild-57a23d2" value="https://pkgs.dev.azure.com/dnceng/public/_packaging/darc-pub-dotnet-msbuild-57a23d24/nuget/v3/index.json" />
    <!--  End: Package sources from dotnet-msbuild -->
    <!--  Begin: Package sources from dotnet-roslyn-analyzers -->
    <add key="darc-pub-dotnet-roslyn-analyzers-294f95c" value="https://pkgs.dev.azure.com/dnceng/public/_packaging/darc-pub-dotnet-roslyn-analyzers-294f95cd/nuget/v3/index.json" />
    <!--  End: Package sources from dotnet-roslyn-analyzers -->
    <!--  Begin: Package sources from dotnet-runtime -->
    <!--  End: Package sources from dotnet-runtime -->
    <!--  Begin: Package sources from dotnet-windowsdesktop -->
    <!--  End: Package sources from dotnet-windowsdesktop -->
    <!--End: Package sources managed by Dependency Flow automation. Do not edit the sources above.-->
    <add key="dotnet5" value="https://pkgs.dev.azure.com/dnceng/public/_packaging/dotnet5/nuget/v3/index.json" />
    <add key="dotnet5-transport" value="https://pkgs.dev.azure.com/dnceng/public/_packaging/dotnet5-transport/nuget/v3/index.json" />
>>>>>>> 965b1f96
    <add key="dotnet-public" value="https://pkgs.dev.azure.com/dnceng/public/_packaging/dotnet-public/nuget/v3/index.json" />
    <add key="dotnet-eng" value="https://pkgs.dev.azure.com/dnceng/public/_packaging/dotnet-eng/nuget/v3/index.json" />
    <add key="dotnet-tools" value="https://pkgs.dev.azure.com/dnceng/public/_packaging/dotnet-tools/nuget/v3/index.json" />
    <add key="dotnet-tools-transport" value="https://pkgs.dev.azure.com/dnceng/public/_packaging/dotnet-tools-transport/nuget/v3/index.json" />
  </packageSources>
  <disabledPackageSources>
    <!--  Begin: Package sources from dotnet-windowsdesktop -->
    <add key="darc-int-dotnet-windowsdesktop-f8d26ae" value="true" />
    <!--  End: Package sources from dotnet-windowsdesktop -->
    <!--  Begin: Package sources from dotnet-runtime -->
    <add key="darc-int-dotnet-runtime-c636bbd" value="true" />
    <!--  End: Package sources from dotnet-runtime -->
    <!--  Begin: Package sources from dotnet-aspnetcore -->
    <add key="darc-int-dotnet-aspnetcore-d827c65" value="true" />
    <!--  End: Package sources from dotnet-aspnetcore -->
  </disabledPackageSources>
</configuration><|MERGE_RESOLUTION|>--- conflicted
+++ resolved
@@ -2,29 +2,10 @@
 <configuration>
   <packageSources>
     <clear />
-<<<<<<< HEAD
     <add key="dotnet5" value="https://pkgs.dev.azure.com/dnceng/public/_packaging/dotnet5/nuget/v3/index.json" />
     <add key="dotnet5-transport" value="https://pkgs.dev.azure.com/dnceng/public/_packaging/dotnet5-transport/nuget/v3/index.json" />
     <add key="dotnet6" value="https://pkgs.dev.azure.com/dnceng/public/_packaging/dotnet6/nuget/v3/index.json" />
     <add key="dotnet6-transport" value="https://pkgs.dev.azure.com/dnceng/public/_packaging/dotnet6-transport/nuget/v3/index.json" />
-=======
-    <!--Begin: Package sources managed by Dependency Flow automation. Do not edit the sources below.-->
-    <!--  Begin: Package sources from dotnet-aspnetcore -->
-    <!--  End: Package sources from dotnet-aspnetcore -->
-    <!--  Begin: Package sources from dotnet-msbuild -->
-    <add key="darc-pub-dotnet-msbuild-57a23d2" value="https://pkgs.dev.azure.com/dnceng/public/_packaging/darc-pub-dotnet-msbuild-57a23d24/nuget/v3/index.json" />
-    <!--  End: Package sources from dotnet-msbuild -->
-    <!--  Begin: Package sources from dotnet-roslyn-analyzers -->
-    <add key="darc-pub-dotnet-roslyn-analyzers-294f95c" value="https://pkgs.dev.azure.com/dnceng/public/_packaging/darc-pub-dotnet-roslyn-analyzers-294f95cd/nuget/v3/index.json" />
-    <!--  End: Package sources from dotnet-roslyn-analyzers -->
-    <!--  Begin: Package sources from dotnet-runtime -->
-    <!--  End: Package sources from dotnet-runtime -->
-    <!--  Begin: Package sources from dotnet-windowsdesktop -->
-    <!--  End: Package sources from dotnet-windowsdesktop -->
-    <!--End: Package sources managed by Dependency Flow automation. Do not edit the sources above.-->
-    <add key="dotnet5" value="https://pkgs.dev.azure.com/dnceng/public/_packaging/dotnet5/nuget/v3/index.json" />
-    <add key="dotnet5-transport" value="https://pkgs.dev.azure.com/dnceng/public/_packaging/dotnet5-transport/nuget/v3/index.json" />
->>>>>>> 965b1f96
     <add key="dotnet-public" value="https://pkgs.dev.azure.com/dnceng/public/_packaging/dotnet-public/nuget/v3/index.json" />
     <add key="dotnet-eng" value="https://pkgs.dev.azure.com/dnceng/public/_packaging/dotnet-eng/nuget/v3/index.json" />
     <add key="dotnet-tools" value="https://pkgs.dev.azure.com/dnceng/public/_packaging/dotnet-tools/nuget/v3/index.json" />
