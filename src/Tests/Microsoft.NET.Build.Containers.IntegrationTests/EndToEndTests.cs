﻿// Licensed to the .NET Foundation under one or more agreements.
// The .NET Foundation licenses this file to you under the MIT license.

using System.Runtime.CompilerServices;
using System.Xml.Linq;
using Microsoft.DotNet.Cli.Utils;
using Microsoft.NET.Build.Containers.UnitTests;
using Microsoft.NET.TestFramework;
using Microsoft.NET.TestFramework.Assertions;
using Microsoft.NET.TestFramework.Commands;
<<<<<<< HEAD
using Xunit;
using Xunit.Abstractions;
using ILogger = Microsoft.Extensions.Logging.ILogger;
=======
using Microsoft.DotNet.Cli.Utils;
using System.IO;
using System.Xml.Linq;
using Microsoft.NET.Build.Containers.Resources;
>>>>>>> 5cf69091

namespace Microsoft.NET.Build.Containers.IntegrationTests;

[Collection("Docker tests")]
public class EndToEndTests : IDisposable
{
    private ITestOutputHelper _testOutput;
    private readonly TestLoggerFactory _loggerFactory;

    public EndToEndTests(ITestOutputHelper testOutput)
    {
        _testOutput = testOutput;
        _loggerFactory = new TestLoggerFactory(testOutput);
    }

    public static string NewImageName([CallerMemberName] string callerMemberName = "")
    {
<<<<<<< HEAD
        bool normalized = ContainerHelpers.NormalizeRepository(callerMemberName, out string? normalizedName);
        if (!normalized)
=======
        var (normalizedName, warning, error) = ContainerHelpers.NormalizeImageName(callerMemberName);
        if (error is (var format, var args))
>>>>>>> 5cf69091
        {
            throw new ArgumentException(String.Format(Strings.ResourceManager.GetString(format)!, args));
        }

        return normalizedName!; // non-null if error is null
    }

    public void Dispose()
    {
        _loggerFactory.Dispose();
    }

    [DockerDaemonAvailableFact]
    public async Task ApiEndToEndWithRegistryPushAndPull()
    {
        ILogger logger = _loggerFactory.CreateLogger(nameof(ApiEndToEndWithRegistryPushAndPull));
        string publishDirectory = BuildLocalApp();

        // Build the image

        Registry registry = new Registry(ContainerHelpers.TryExpandRegistryToUri(DockerRegistryManager.LocalRegistry), logger);

        ImageBuilder imageBuilder = await registry.GetImageManifestAsync(
            DockerRegistryManager.BaseImage,
            DockerRegistryManager.Net6ImageTag,
            "linux-x64",
            ToolsetUtils.GetRuntimeGraphFilePath(),
            cancellationToken: default).ConfigureAwait(false);

        Assert.NotNull(imageBuilder);

        Layer l = Layer.FromDirectory(publishDirectory, "/app", false);

        imageBuilder.AddLayer(l);

        imageBuilder.SetEntryPoint(new[] { "/app/MinimalTestApp" });

        BuiltImage builtImage = imageBuilder.Build();

        // Push the image back to the local registry
        var sourceReference = new ImageReference(registry, DockerRegistryManager.BaseImage, DockerRegistryManager.Net6ImageTag);
        var destinationReference = new ImageReference(registry, NewImageName(), "latest");

        await registry.PushAsync(builtImage, sourceReference, destinationReference, cancellationToken: default).ConfigureAwait(false);

        // pull it back locally
        new RunExeCommand(_testOutput, "docker", "pull", $"{DockerRegistryManager.LocalRegistry}/{NewImageName()}:latest")
            .Execute()
            .Should().Pass();

        // Run the image
        new RunExeCommand(_testOutput, "docker", "run", "--rm", "--tty", $"{DockerRegistryManager.LocalRegistry}/{NewImageName()}:latest")
            .Execute()
            .Should().Pass();
    }

    [DockerDaemonAvailableFact]
    public async Task ApiEndToEndWithLocalLoad()
    {
        ILogger logger = _loggerFactory.CreateLogger(nameof(ApiEndToEndWithLocalLoad));
        string publishDirectory = BuildLocalApp();

        // Build the image

        Registry registry = new Registry(ContainerHelpers.TryExpandRegistryToUri(DockerRegistryManager.LocalRegistry), logger);

        ImageBuilder imageBuilder = await registry.GetImageManifestAsync(
            DockerRegistryManager.BaseImage,
            DockerRegistryManager.Net6ImageTag,
            "linux-x64",
            ToolsetUtils.GetRuntimeGraphFilePath(),
            cancellationToken: default).ConfigureAwait(false);
        Assert.NotNull(imageBuilder);

        Layer l = Layer.FromDirectory(publishDirectory, "/app", false);

        imageBuilder.AddLayer(l);

        imageBuilder.SetEntryPoint(new[] { "/app/MinimalTestApp" });

        BuiltImage builtImage = imageBuilder.Build();

        // Load the image into the local Docker daemon
        var sourceReference = new ImageReference(registry, DockerRegistryManager.BaseImage, DockerRegistryManager.Net6ImageTag);
        var destinationReference = new ImageReference(registry, NewImageName(), "latest");

        await new LocalDocker(logger).LoadAsync(builtImage, sourceReference, destinationReference, default).ConfigureAwait(false);

        // Run the image
        new RunExeCommand(_testOutput, "docker", "run", "--rm", "--tty", $"{NewImageName()}:latest")
            .Execute()
            .Should().Pass();
    }

    private string BuildLocalApp([CallerMemberName] string testName = "TestName", string tfm = ToolsetInfo.CurrentTargetFramework, string rid = "linux-x64")
    {
        string workingDirectory = Path.Combine(TestSettings.TestArtifactsDirectory, testName);

        DirectoryInfo d = new DirectoryInfo(Path.Combine(workingDirectory, "MinimalTestApp"));
        if (d.Exists)
        {
            d.Delete(recursive: true);
        }
        Directory.CreateDirectory(workingDirectory);

        new DotnetNewCommand(_testOutput, "console", "-f", tfm, "-o", "MinimalTestApp")
            .WithVirtualHive()        
            .WithWorkingDirectory(workingDirectory)
            .Execute()
            .Should().Pass();

        new DotnetCommand(_testOutput, "publish", "-bl", "MinimalTestApp", "-r", rid, "-f", tfm, "-c", "Debug")
            .WithWorkingDirectory(workingDirectory)
            .Execute()
            .Should().Pass();

        string publishDirectory = Path.Join(workingDirectory, "MinimalTestApp", "bin", "Debug", tfm, rid, "publish");
        return publishDirectory;
    }

    [DockerDaemonAvailableTheory]
    [InlineData(false)]
    [InlineData(true)]
    public async Task EndToEnd_NoAPI_Web(bool addPackageReference)
    {
        DirectoryInfo newProjectDir = new DirectoryInfo(Path.Combine(TestSettings.TestArtifactsDirectory, $"CreateNewImageTest_{addPackageReference}"));
        DirectoryInfo privateNuGetAssets = new DirectoryInfo(Path.Combine(TestSettings.TestArtifactsDirectory, "ContainerNuGet"));

        if (newProjectDir.Exists)
        {
            newProjectDir.Delete(recursive: true);
        }

        if (privateNuGetAssets.Exists)
        {
            privateNuGetAssets.Delete(recursive: true);
        }

        newProjectDir.Create();
        privateNuGetAssets.Create();

        new DotnetNewCommand(_testOutput, "webapi", "-f", ToolsetInfo.CurrentTargetFramework)
            .WithVirtualHive()  
            .WithWorkingDirectory(newProjectDir.FullName)
            // do not pollute the primary/global NuGet package store with the private package(s)
            .WithEnvironmentVariable("NUGET_PACKAGES", privateNuGetAssets.FullName)
            .Execute()
            .Should().Pass();

        if (addPackageReference)
        {
            File.Copy(Path.Combine(TestContext.Current.TestExecutionDirectory, "NuGet.config"), Path.Combine(newProjectDir.FullName, "NuGet.config"));

            (string packagePath, string packageVersion) = ToolsetUtils.GetContainersPackagePath();

            new DotnetCommand(_testOutput, "nuget", "add", "source", Path.GetDirectoryName(packagePath), "--name", "local-temp")
                .WithEnvironmentVariable("NUGET_PACKAGES", privateNuGetAssets.FullName)
                .WithWorkingDirectory(newProjectDir.FullName)
                .Execute()
                .Should().Pass();

            // Add package to the project
            new DotnetCommand(_testOutput, "add", "package", "Microsoft.NET.Build.Containers", "-f", ToolsetInfo.CurrentTargetFramework, "-v", packageVersion)
                .WithEnvironmentVariable("NUGET_PACKAGES", privateNuGetAssets.FullName)
                .WithWorkingDirectory(newProjectDir.FullName)
                .Execute()
                .Should().Pass();
        }
        else
        {
            string projectPath = Path.Combine(newProjectDir.FullName, newProjectDir.Name + ".csproj");

            var project = XDocument.Load(projectPath);
            var ns = project.Root?.Name.Namespace ?? throw new InvalidOperationException("Project file is empty");

            project.Root?.Add(new XElement("PropertyGroup", new XElement("EnableSDKContainerSupport", "true")));
            project.Save(projectPath);
        }

        string imageName = NewImageName();
        string imageTag = "1.0";

        // Build & publish the project
        CommandResult commandResult = new DotnetCommand(
            _testOutput,
            "publish",
            "/p:publishprofile=DefaultContainer",
            "/p:runtimeidentifier=linux-x64",
            "/bl",
            $"/p:ContainerBaseImage={DockerRegistryManager.FullyQualifiedBaseImageDefault}",
            $"/p:ContainerRegistry={DockerRegistryManager.LocalRegistry}",
<<<<<<< HEAD
            $"/p:ContainerRepository={imageName}",
            $"/p:Version={imageTag}")
=======
            $"/p:ContainerImageName={imageName}",
            $"/p:ContainerImageTag={imageTag}")
>>>>>>> 5cf69091
            .WithEnvironmentVariable("NUGET_PACKAGES", privateNuGetAssets.FullName)
            .WithWorkingDirectory(newProjectDir.FullName)
            .Execute();

        commandResult.Should().Pass();

        if (addPackageReference)
        {
            commandResult.Should().HaveStdOutContaining("warning : Microsoft.NET.Build.Containers NuGet package is explicitly referenced. Consider removing the package reference to Microsoft.NET.Build.Containers as it is now part of .NET SDK.");
        }
        else
        {
            commandResult.Should().NotHaveStdOutContaining("warning");
        }

        new RunExeCommand(_testOutput, "docker", "pull", $"{DockerRegistryManager.LocalRegistry}/{imageName}:{imageTag}")
            .Execute()
            .Should().Pass();

        var containerName = "test-container-1";
        CommandResult processResult = new RunExeCommand(
            _testOutput,
            "docker",
            "run",
            "--rm",
            "--name",
            containerName,
            "--publish",
            "5017:80",
            "--detach",
            $"{DockerRegistryManager.LocalRegistry}/{imageName}:{imageTag}")
        .Execute();
        processResult.Should().Pass();
        Assert.NotNull(processResult.StdOut);

        string appContainerId = processResult.StdOut.Trim();

        bool everSucceeded = false;

        HttpClient client = new();

        // Give the server a moment to catch up, but no more than necessary.
        for (int retry = 0; retry < 10; retry++)
        {
            try
            {
                var response = await client.GetAsync("http://localhost:5017/weatherforecast").ConfigureAwait(false);

                if (response.IsSuccessStatusCode)
                {
                    everSucceeded = true;
                    break;
                }
            }
            catch { }

            await Task.Delay(TimeSpan.FromSeconds(1)).ConfigureAwait(false);
        }

        new RunExeCommand(_testOutput, "docker", "logs", appContainerId)
            .Execute()
            .Should().Pass();

        Assert.True(everSucceeded, "http://localhost:5017/weatherforecast never responded.");

        new RunExeCommand(_testOutput, "docker", "stop", appContainerId)
            .Execute()
            .Should().Pass();

        newProjectDir.Delete(true);
        privateNuGetAssets.Delete(true);
    }

    [DockerDaemonAvailableFact]
    public void EndToEnd_NoAPI_Console()
    {
        DirectoryInfo newProjectDir = new DirectoryInfo(Path.Combine(TestSettings.TestArtifactsDirectory, "CreateNewImageTest"));
        DirectoryInfo privateNuGetAssets = new DirectoryInfo(Path.Combine(TestSettings.TestArtifactsDirectory, "ContainerNuGet"));

        if (newProjectDir.Exists)
        {
            newProjectDir.Delete(recursive: true);
        }

        if (privateNuGetAssets.Exists)
        {
            privateNuGetAssets.Delete(recursive: true);
        }

        newProjectDir.Create();
        privateNuGetAssets.Create();

        new DotnetNewCommand(_testOutput, "console", "-f", ToolsetInfo.CurrentTargetFramework)
            .WithVirtualHive()
            .WithWorkingDirectory(newProjectDir.FullName)
            // do not pollute the primary/global NuGet package store with the private package(s)
            .WithEnvironmentVariable("NUGET_PACKAGES", privateNuGetAssets.FullName)
            .Execute()
            .Should().Pass();

        File.Copy(Path.Combine(TestContext.Current.TestExecutionDirectory, "NuGet.config"), Path.Combine(newProjectDir.FullName, "NuGet.config"));

        (string packagePath, string packageVersion) = ToolsetUtils.GetContainersPackagePath();

        new DotnetCommand(_testOutput, "nuget", "add", "source", Path.GetDirectoryName(packagePath), "--name", "local-temp")
            .WithEnvironmentVariable("NUGET_PACKAGES", privateNuGetAssets.FullName)
            .WithWorkingDirectory(newProjectDir.FullName)
            .Execute()
            .Should().Pass();

        // Add package to the project
        new DotnetCommand(_testOutput, "add", "package", "Microsoft.NET.Build.Containers", "-f", ToolsetInfo.CurrentTargetFramework, "-v", packageVersion)
            .WithEnvironmentVariable("NUGET_PACKAGES", privateNuGetAssets.FullName)
            .WithWorkingDirectory(newProjectDir.FullName)
            .Execute()
            .Should().Pass();

        string imageName = NewImageName();
        string imageTag = "1.0";

        // Build & publish the project
        new DotnetCommand(
            _testOutput,
            "publish",
            "/t:PublishContainer",
            "/p:runtimeidentifier=linux-x64",
            "/bl",
            $"/p:ContainerBaseImage={DockerRegistryManager.FullyQualifiedBaseImageDefault}",
            $"/p:ContainerRegistry={DockerRegistryManager.LocalRegistry}",
<<<<<<< HEAD
            $"/p:ContainerRepository={imageName}",
            $"/p:Version={imageTag}")
=======
            $"/p:ContainerImageName={imageName}",
            $"/p:ContainerImageTag={imageTag}")
>>>>>>> 5cf69091
            .WithEnvironmentVariable("NUGET_PACKAGES", privateNuGetAssets.FullName)
            .WithWorkingDirectory(newProjectDir.FullName)
            .Execute()
            .Should().Pass();

        new RunExeCommand(_testOutput, "docker", "pull", $"{DockerRegistryManager.LocalRegistry}/{imageName}:{imageTag}")
            .Execute()
            .Should().Pass();

        var containerName = "test-container-2";
        CommandResult processResult = new RunExeCommand(
            _testOutput,
            "docker",
            "run",
            "--rm",
            "--name",
            containerName,
            $"{DockerRegistryManager.LocalRegistry}/{imageName}:{imageTag}")
        .Execute();
        processResult.Should().Pass().And.HaveStdOut("Hello, World!");

        newProjectDir.Delete(true);
        privateNuGetAssets.Delete(true);
    }

    [DockerSupportsArchInlineData("linux/arm/v7", "linux-arm", "/app")]
    [DockerSupportsArchInlineData("linux/arm64/v8", "linux-arm64", "/app")]
    [DockerSupportsArchInlineData("linux/386", "linux-x86", "/app", Skip="There's no apphost for linux-x86 so we can't execute self-contained, and there's no .NET runtime base image for linux-x86 so we can't execute framework-dependent.")]
    [DockerSupportsArchInlineData("windows/amd64", "win-x64", "C:\\app")]
    [DockerSupportsArchInlineData("linux/amd64", "linux-x64", "/app")]
    [DockerDaemonAvailableTheory]
    public async Task CanPackageForAllSupportedContainerRIDs(string dockerPlatform, string rid, string workingDir)
    {
        ILogger logger = _loggerFactory.CreateLogger(nameof(CanPackageForAllSupportedContainerRIDs));
        string publishDirectory = BuildLocalApp(tfm: ToolsetInfo.CurrentTargetFramework, rid: rid);

        // Build the image
        Registry registry = new(ContainerHelpers.TryExpandRegistryToUri(DockerRegistryManager.BaseImageSource), logger);

        ImageBuilder? imageBuilder = await registry.GetImageManifestAsync(
            DockerRegistryManager.BaseImage,
            DockerRegistryManager.Net7ImageTag,
            rid,
            ToolsetUtils.GetRuntimeGraphFilePath(),
            cancellationToken: default).ConfigureAwait(false);
        Assert.NotNull(imageBuilder);

        Layer l = Layer.FromDirectory(publishDirectory, "/app", false);

        imageBuilder.AddLayer(l);
        imageBuilder.SetWorkingDirectory(workingDir);

        string[] entryPoint = DecideEntrypoint(rid, "MinimalTestApp", workingDir);
        imageBuilder.SetEntryPoint(entryPoint);

        BuiltImage builtImage = imageBuilder.Build();

        // Load the image into the local Docker daemon
        var sourceReference = new ImageReference(registry, DockerRegistryManager.BaseImage, DockerRegistryManager.Net7ImageTag);
        var destinationReference = new ImageReference(registry, NewImageName(), rid);
        await new LocalDocker(logger).LoadAsync(builtImage, sourceReference, destinationReference, default).ConfigureAwait(false);

        // Run the image
        new RunExeCommand(
            _testOutput,
            "docker",
            "run",
            "--rm",
            "--tty",
            "--platform",
            dockerPlatform,
            $"{NewImageName()}:{rid}")
            .Execute()
            .Should()
            .Pass();

        static string[] DecideEntrypoint(string rid, string appName, string workingDir)
        {
            var binary = rid.StartsWith("win", StringComparison.Ordinal) ? $"{appName}.exe" : appName;
            return new[] { $"{workingDir}/{binary}" };
        }
    }
}<|MERGE_RESOLUTION|>--- conflicted
+++ resolved
@@ -4,20 +4,14 @@
 using System.Runtime.CompilerServices;
 using System.Xml.Linq;
 using Microsoft.DotNet.Cli.Utils;
+using Microsoft.NET.Build.Containers.Resources;
 using Microsoft.NET.Build.Containers.UnitTests;
 using Microsoft.NET.TestFramework;
 using Microsoft.NET.TestFramework.Assertions;
 using Microsoft.NET.TestFramework.Commands;
-<<<<<<< HEAD
 using Xunit;
 using Xunit.Abstractions;
 using ILogger = Microsoft.Extensions.Logging.ILogger;
-=======
-using Microsoft.DotNet.Cli.Utils;
-using System.IO;
-using System.Xml.Linq;
-using Microsoft.NET.Build.Containers.Resources;
->>>>>>> 5cf69091
 
 namespace Microsoft.NET.Build.Containers.IntegrationTests;
 
@@ -35,13 +29,8 @@
 
     public static string NewImageName([CallerMemberName] string callerMemberName = "")
     {
-<<<<<<< HEAD
-        bool normalized = ContainerHelpers.NormalizeRepository(callerMemberName, out string? normalizedName);
-        if (!normalized)
-=======
-        var (normalizedName, warning, error) = ContainerHelpers.NormalizeImageName(callerMemberName);
+        var (normalizedName, warning, error) = ContainerHelpers.NormalizeRepository(callerMemberName);
         if (error is (var format, var args))
->>>>>>> 5cf69091
         {
             throw new ArgumentException(String.Format(Strings.ResourceManager.GetString(format)!, args));
         }
@@ -233,13 +222,8 @@
             "/bl",
             $"/p:ContainerBaseImage={DockerRegistryManager.FullyQualifiedBaseImageDefault}",
             $"/p:ContainerRegistry={DockerRegistryManager.LocalRegistry}",
-<<<<<<< HEAD
             $"/p:ContainerRepository={imageName}",
-            $"/p:Version={imageTag}")
-=======
-            $"/p:ContainerImageName={imageName}",
             $"/p:ContainerImageTag={imageTag}")
->>>>>>> 5cf69091
             .WithEnvironmentVariable("NUGET_PACKAGES", privateNuGetAssets.FullName)
             .WithWorkingDirectory(newProjectDir.FullName)
             .Execute();
@@ -369,13 +353,8 @@
             "/bl",
             $"/p:ContainerBaseImage={DockerRegistryManager.FullyQualifiedBaseImageDefault}",
             $"/p:ContainerRegistry={DockerRegistryManager.LocalRegistry}",
-<<<<<<< HEAD
             $"/p:ContainerRepository={imageName}",
-            $"/p:Version={imageTag}")
-=======
-            $"/p:ContainerImageName={imageName}",
             $"/p:ContainerImageTag={imageTag}")
->>>>>>> 5cf69091
             .WithEnvironmentVariable("NUGET_PACKAGES", privateNuGetAssets.FullName)
             .WithWorkingDirectory(newProjectDir.FullName)
             .Execute()
