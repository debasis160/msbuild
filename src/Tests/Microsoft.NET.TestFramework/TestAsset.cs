--- conflicted
+++ resolved
@@ -1,21 +1,5 @@
-<<<<<<< HEAD
 // Licensed to the .NET Foundation under one or more agreements.
 // The .NET Foundation licenses this file to you under the MIT license.
-=======
-// Copyright (c) .NET Foundation and contributors. All rights reserved.
-// Licensed under the MIT license. See LICENSE file in the project root for full license information.
-
-using System;
-using System.IO;
-using System.Linq;
-using System.Xml.Linq;
-using Microsoft.NET.TestFramework.Assertions;
-using Microsoft.NET.TestFramework.Commands;
-using System.Collections.Generic;
-using Xunit.Abstractions;
-using Microsoft.NET.TestFramework.ProjectConstruction;
-using System.Reflection;
->>>>>>> e078af46
 
 namespace Microsoft.NET.TestFramework
 {
