--- conflicted
+++ resolved
@@ -54,11 +54,7 @@
                 .HaveStdErrContaining(String.Format(Workloads.Workload.Install.LocalizableStrings.WorkloadNotRecognized, "fake"));
         }
 
-<<<<<<< HEAD
-        [WindowsOnlyFact]
-=======
         [Fact(Skip = "https://github.com/dotnet/sdk/issues/26624")]
->>>>>>> a67cb3f3
         public void ItErrorUsingSkipManifestAndRollback()
         {
             var command = new DotnetCommand(Log);
