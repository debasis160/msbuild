--- conflicted
+++ resolved
@@ -514,11 +514,7 @@
             BuildTask newTask = target.AddNewTask("MSBuild");
             newTask.SetParameterValue("Projects", projectPath, true /* treat as literal */);
 
-<<<<<<< HEAD
-            if (msbuildTargetName?.Length > 0)
-=======
             if (!string.IsNullOrEmpty(msbuildTargetName))
->>>>>>> e8c17c12
             {
                 newTask.SetParameterValue("Targets", msbuildTargetName);
             }
@@ -560,11 +556,7 @@
         )
         {
             string targetName = ProjectInSolution.DisambiguateProjectTargetName(proj.GetUniqueProjectName());
-<<<<<<< HEAD
-            if (subTargetName?.Length > 0)
-=======
             if (!string.IsNullOrEmpty(subTargetName))
->>>>>>> e8c17c12
             {
                 targetName = targetName + ":" + subTargetName;
             }
@@ -907,11 +899,7 @@
         )
         {
             string targetName = ProjectInSolution.DisambiguateProjectTargetName(proj.GetUniqueProjectName());
-<<<<<<< HEAD
-            if (subTargetName?.Length > 0)
-=======
             if (!string.IsNullOrEmpty(subTargetName))
->>>>>>> e8c17c12
             {
                 targetName = targetName + ":" + subTargetName;
             }
@@ -1353,11 +1341,7 @@
             AddTargetForGetFrameworkPathAndRedistList(msbuildProject);
 
             string targetName = ProjectInSolution.DisambiguateProjectTargetName(proj.GetUniqueProjectName());
-<<<<<<< HEAD
-            if (subTargetName?.Length > 0)
-=======
             if (!string.IsNullOrEmpty(subTargetName))
->>>>>>> e8c17c12
             {
                 targetName = targetName + ":" + subTargetName;
             }
@@ -1554,11 +1538,7 @@
         )
         {
             string targetName = ProjectInSolution.DisambiguateProjectTargetName(proj.GetUniqueProjectName());
-<<<<<<< HEAD
-            if (subTargetName?.Length > 0)
-=======
             if (!string.IsNullOrEmpty(subTargetName))
->>>>>>> e8c17c12
             {
                 targetName = targetName + ":" + subTargetName;
             }
@@ -1641,11 +1621,7 @@
                 msbuildTask.SetParameterValue("Projects", buildItemReference);
                 msbuildTask.SetParameterValue("Properties", "Configuration=%(Configuration); Platform=%(Platform); BuildingSolutionFile=true; CurrentSolutionConfigurationContents=$(CurrentSolutionConfigurationContents); SolutionDir=$(SolutionDir); SolutionExt=$(SolutionExt); SolutionFileName=$(SolutionFileName); SolutionName=$(SolutionName); SolutionPath=$(SolutionPath)");
 
-<<<<<<< HEAD
-                if (subTargetName?.Length > 0)
-=======
                 if (!string.IsNullOrEmpty(subTargetName))
->>>>>>> e8c17c12
                 {
                     msbuildTask.SetParameterValue("Targets", subTargetName);
                 }
@@ -1714,11 +1690,7 @@
                     "SolutionParseProjectDepNotFoundError", project.ProjectGuid, dependency);
 
                 dependencies.Append(ProjectInSolution.DisambiguateProjectTargetName(projectUniqueName));
-<<<<<<< HEAD
-                if (subTargetName?.Length > 0)
-=======
                 if (!string.IsNullOrEmpty(subTargetName))
->>>>>>> e8c17c12
                 {
                     dependencies.Append(":");
                     dependencies.Append(subTargetName);
@@ -1763,11 +1735,7 @@
                 }
 
                 dependencies.Append(ProjectInSolution.DisambiguateProjectTargetName(proj.GetUniqueProjectName()));
-<<<<<<< HEAD
-                if (subTargetName?.Length > 0)
-=======
                 if (!string.IsNullOrEmpty(subTargetName))
->>>>>>> e8c17c12
                 {
                     dependencies.Append(":");
                     dependencies.Append(subTargetName);
