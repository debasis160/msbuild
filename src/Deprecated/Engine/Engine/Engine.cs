// Copyright (c) Microsoft. All rights reserved.
// Licensed under the MIT license. See LICENSE file in the project root for full license information.

using System;
using System.IO;
using System.Xml;
using System.Security;
using System.Diagnostics;
using System.Resources;
using System.Collections;
using System.Collections.Generic;
using System.Reflection;
using System.Text.RegularExpressions;
using System.Globalization;
using System.Threading;

#if (!STANDALONEBUILD)
using Microsoft.Internal.Performance;
#if MSBUILDENABLEVSPROFILING 
using Microsoft.VisualStudio.Profiler;
#endif
#endif

using Microsoft.Build.Framework;
using Microsoft.Build.BuildEngine.Shared;

using error = Microsoft.Build.BuildEngine.Shared.ErrorUtilities;

namespace Microsoft.Build.BuildEngine
{
    /// <summary>
    /// Flags for controlling the build.
    /// </summary>
    [Flags]
    public enum BuildSettings
    {
        /// <summary>
        /// The default build.
        /// </summary>
        None = 0,

        /// <summary>
        /// When this flag is passed in, MSBuild assumes that no important external
        /// state has changed (for example, no files reference by the project have
        /// been modified) and doesn't rebuild any previously built targets.
        /// </summary>
        DoNotResetPreviouslyBuiltTargets = 1
    };

    /// <summary>
    /// Flags for controlling the project load.
    /// </summary>
    [Flags]
    public enum ProjectLoadSettings
    {
        /// <summary>
        /// Normal load
        /// </summary>
        None = 0,

        /// <summary>
        /// Ignore nonexistent targets files when loading the project
        /// </summary>
        IgnoreMissingImports = 1
    }

    /// <summary>
    /// Flags for controlling the toolset initialization.
    /// </summary>
    [Flags]
    public enum ToolsetDefinitionLocations
    {
        /// <summary>
        /// Do not read toolset information from any external location.
        /// </summary>
        None = 0,

        /// <summary>
        /// Read toolset information from the exe configuration file.
        /// </summary>
        ConfigurationFile = 1,

        /// <summary>
        /// Read toolset information from the registry (HKLM\Software\Microsoft\MSBuild\ToolsVersions).
        /// </summary>
        Registry = 2
    }

    /// <summary>
    /// This class represents the MSBuild engine. In a system of project-to-project dependencies, this class keeps track of the
    /// various projects being built, so that we can avoid building the same target in the same project more than once in a given
    /// build.
    /// </summary>
    /// <owner>RGoel</owner>
    [Obsolete("This class has been deprecated. Please use Microsoft.Build.Evaluation.ProjectCollection from the Microsoft.Build assembly instead.")]
    public class Engine
    {
        #region Member Data

        // For those folks who want to share a single Engine object across many projects
        // in a single AppDomain, we have a global one here that they can use.
        private static Engine globalEngine;

        // This is just a dummy XmlDocument that we use when we need to create a new
        // XmlElement or XmlAttribute that does not belong to any specific XML document.
        // All XmlElements and XmlAttributes must have an associated XmlDocument ...
        // hence this object.
        private static XmlDocument globalDummyXmlDoc;

        // Dictionary of toolset states
        // K: tools version
        // V: matching toolset state
        private Dictionary<string, ToolsetState> toolsetStateMap;

        // The collection of toolsets registered with this engine.
        private ToolsetCollection toolsets;

        // The name of the current default toolsVersion. Starts with Constants.defaultVersion
        private string defaultToolsVersion;

        // The node Id which the engine is running on
        private int nodeId;

        // the engine's version stamp
        private static Version engineVersion;

        // The initial set of properties to be used in building.
        // This should include any properties that were set on the XMake
        // command-line.  This should not include environment variables,
        // as those are added by the engine itself.
        private BuildPropertyGroup engineGlobalProperties;

        // The properties gathered from the environment variables.  This is populated
        // by the engine itself, so callers need not do anything with this.
        private readonly BuildPropertyGroup environmentProperties;

        // A list of projects currently loaded, indexed by project file fullpath.
        private Hashtable projectsLoadedByHost;

        // A list of projects that are part of the current build.
        private ProjectManager cacheOfBuildingProjects;

        // The number of projects that are currently in the process of building.
        private int numberOfProjectsInProgress = 0;

        // This is the default value used by newly created projects for whether or not the building
        // of targets is enabled.  This is for security purposes in case a host wants to closely
        // control which projects it allows to run targets/tasks.
        private bool buildEnabled = true;

        // used to cache imported projects so that we do not repeatedly parse the project files
        // PERF NOTE: even in a medium-sized build, since almost every project imports the same .targets files, we load the same
        // XML over and over again
        private Hashtable importedProjectsCache;

        // The logging services used to process all events raised by either engine or tasks. This
        // logging service while running on the child maybe directing events to another logging service
        // or out of the process
        private EngineLoggingServices primaryLoggingServices;

        // External logging service responsible for sending the events from child to the parent
        private EngineLoggingServices externalLoggingServices;

        // An event used by the logging service to indicate that it should be flushed
        private ManualResetEvent flushRequestEvent;

        private DualQueue<BuildRequest> buildRequests;

        private ManualResetEvent engineAbortEvent = new ManualResetEvent(false);

        // a cached version of the engineAbortEvent so we don't have to wait on it to determine the value.
        // If we do have to wait for something to happen we still need the event though.
        private volatile bool engineAbortCachedValue = false;

        private object engineAbortLock = new object();

        private DualQueue<EngineCommand> engineCommands;

        private DualQueue<TaskExecutionContext> taskOutputUpdates;

        private Scheduler scheduler;

        private Router router;

        private EngineCallback engineCallback;

        // the engine's event source
        private readonly EventSource eventSource;

        private EventSource eventSourceForForwarding;

        // the central or old style loggers listening to build events
        private ArrayList loggers;

        // the forwarding loggers listening to build events
        private ArrayList forwardingLoggers;

        // Node manager for the engine, directs requests to and from remote nodes
        private NodeManager nodeManager;

        private CacheManager cacheManager;

        // this seed is used to generate unique logger ids for each distributed logger
        private int lastUsedLoggerId;

        // this boolean is true if central logging is enabled 
        private bool enabledCentralLogging;

        // The class used to observe engine operation to collect data and detect errors
        private Introspector introspector;

        // Last time stamp of activity in the engine build loop
        private long lastLoopActivity;

        // Number of CPUs this engine is instantiated with
        private int numberOfCpus;

        // The current directory at the time the Engine was constructed -- 
        // if msbuild.exe is hosting, this is the current directory when
        // msbuild.exe was started
        private string startupDirectory;

        // Next TaskId for tasks which will be run on this engine instance
        private int nextTaskId = 0;

        // Counter for project objects
        private int nextTargetId = 0;

        // Counter for project objects
        private int nextProjectId = 0;

        // Counter of node Ids
        private int nextNodeId = 1;

        // Context of the event in which the fatal error terminating the execution occurred
        private BuildEventContext fatalErrorContext;

        // File name of the project in which fatal error occurred (cached in order to avoid complexity in the
        // finally clause)
        private string fatalErrorProjectName;

        // parameters used to configure the local node provider
        private string localNodeProviderParameters;

        // Set to true once the local node provider has been initialize
        private bool initializedLocaLNodeProvider;

        internal static bool debugMode = (Environment.GetEnvironmentVariable("MSBUILDDEBUG") == "1");

        // True if timing data for the build should be collected
        private bool profileBuild = (Environment.GetEnvironmentVariable("MSBUILDPROFILE") == "1");

        /// <summary>
        /// A array of string which list the properties that should be serialized accross from the child node
        /// </summary>
        private string[] propertyListToSerialize;

        /// <summary>
        ///  A ; delimited string which says which properties should be serialized accross from the child node
        /// </summary>
        private string forwardPropertiesFromChild = null;
        #endregion

        #region Constructors

        /// <summary>
        /// Default constructor that reads toolset information from both the registry
        /// and configuration file.
        /// The need for parameterless constructor is dictated by COM interop.
        /// </summary>
        public Engine()
            : this(1 /* cpu */, false /* not child node */, 0 /* default NodeId */, null/*No msbuild.exe path*/, null, ToolsetDefinitionLocations.ConfigurationFile | ToolsetDefinitionLocations.Registry)
        {
        }

        /// <summary>
        /// Constructor to initialize binPath.
        /// </summary>
        [Obsolete("If you were simply passing in the .NET Framework location as the BinPath, just change to the parameterless Engine() constructor. Otherwise, you can define custom toolsets in the registry or config file, or by adding elements to the Engine's ToolsetCollection. Then use either the Engine() or Engine(ToolsetLocations) constructor instead.")]
        public Engine(string binPath)
            : this(1 /* number of cpus */, false /* not child node */, 0 /* default NodeId */, null/*No msbuild.exe path*/, null, ToolsetDefinitionLocations.ConfigurationFile | ToolsetDefinitionLocations.Registry)
        {
            // If a binpath was passed, overwrite the tools path of the default
            // tools version with it: this is how we emulate the old behavior of binpath
            if (binPath != null)
            {
                BinPath = binPath;
            }
        }

        /// <summary>
        /// Constructor providing the global properties the engine should inherit.
        /// </summary>
        public Engine(BuildPropertyGroup globalProperties)
            : this(globalProperties, ToolsetDefinitionLocations.ConfigurationFile | ToolsetDefinitionLocations.Registry)
        {
        }

        /// <summary>
        /// Constructor to specify whether toolsets should be initialized from the msbuild configuration file and from the registry
        /// </summary>
        public Engine(ToolsetDefinitionLocations locations)
            : this(null, locations)
        {
        }

        /// <summary>
        /// Constructor to specify the global properties the engine should inherit and
        /// the locations the engine should inspect for toolset definitions.
        /// </summary>
        public Engine(BuildPropertyGroup globalProperties, ToolsetDefinitionLocations locations)
            : this(1 /* cpu */, false /* not child node */, 0 /* default NodeId */, null/*No msbuild.exe path*/, globalProperties, locations)
        {
        }

        /// <summary>
        /// Constructor used by msbuild.exe and any other multiproc aware MSBuild hosts.
        /// </summary>
        public Engine(BuildPropertyGroup globalProperties, ToolsetDefinitionLocations locations, int numberOfCpus, string localNodeProviderParameters)
            : this(numberOfCpus, false, 0  /* default NodeId */, localNodeProviderParameters, globalProperties, locations)
        {
        }

        /// <summary>
        /// Constructor used to initialize an Engine on a child node. Called only by LocalNode to create a child node's engine.
        /// </summary>
        internal Engine(BuildPropertyGroup globalProperties, ToolsetDefinitionLocations locations, int numberOfCpus, bool isChildNode, int parentNodeId, string startupDirectory, string localNodeProviderParameters)
            : this(numberOfCpus, isChildNode, parentNodeId, localNodeProviderParameters, globalProperties, locations)
        {
            // Override the startup directory with the one we were passed
            ErrorUtilities.VerifyThrow(startupDirectory != null, "Need startup directory");
            this.startupDirectory = startupDirectory;

            forwardPropertiesFromChild = Environment.GetEnvironmentVariable("MSBuildForwardPropertiesFromChild");
            // Get a list of properties which should be serialized
            if (!String.IsNullOrEmpty(forwardPropertiesFromChild))
            {
                propertyListToSerialize = forwardPropertiesFromChild.Split(new char[]{';'}, StringSplitOptions.RemoveEmptyEntries);
            }
        }

        /// <summary>
        /// Constructor to init all data except for BinPath which is initialized separately because
        /// a parameterless constructor is needed for COM interop
        /// </summary>
        internal Engine
        (
            int numberOfCpus,
            bool isChildNode,
            int parentNodeId,
            string localNodeProviderParameters,
            BuildPropertyGroup globalProperties,
            ToolsetDefinitionLocations locations
        )
        {
            // No need to check whether locations parameter 
            // is null, because it is a value type

            this.startupDirectory = Environment.CurrentDirectory;
            this.engineGlobalProperties = globalProperties == null ? new BuildPropertyGroup() : globalProperties;
            this.environmentProperties = new BuildPropertyGroup();
            this.toolsetStateMap = new Dictionary<string, ToolsetState>(StringComparer.OrdinalIgnoreCase);
            this.toolsets = new ToolsetCollection(this);

            // Every environment variable can be referenced just like a property
            // from the project file.  Here, we go ahead and add all the environment
            // variables to the property bag, so they can be treated just like any
            // other property later on.
            this.environmentProperties.GatherEnvironmentVariables();

            this.projectsLoadedByHost = new Hashtable(StringComparer.OrdinalIgnoreCase);

            this.cacheOfBuildingProjects = new ProjectManager();

            this.eventSource = new EventSource();

            this.buildEnabled = true;

            this.flushRequestEvent = new ManualResetEvent(false);

            this.primaryLoggingServices = new EngineLoggingServicesInProc(eventSource, false, flushRequestEvent);

            // Read any toolsets from the registry and config file
            PopulateToolsetStateMap(locations);

            this.nodeId = parentNodeId;
            this.localNodeProviderParameters = localNodeProviderParameters;
            this.numberOfCpus = numberOfCpus;

            if (this.numberOfCpus == 1 && !isChildNode)
            {
                this.primaryLoggingServices.FlushBuildEventsImmediatly = true;
            }

            this.buildRequests = new DualQueue<BuildRequest>();

            this.taskOutputUpdates = new DualQueue<TaskExecutionContext>();

            this.engineCommands = new DualQueue<EngineCommand>();

            this.engineCallback = new EngineCallback(this);
            this.nodeManager = new NodeManager(this.numberOfCpus, isChildNode, this);
            this.scheduler = new Scheduler(this.nodeId, this);
            this.router = new Router(this, scheduler);
            this.cacheManager = new CacheManager(this.DefaultToolsVersion);

            this.lastUsedLoggerId = EngineLoggingServicesInProc.FIRST_AVAILABLE_LOGGERID;

            this.enabledCentralLogging = false;

            this.introspector = new Introspector(this, cacheOfBuildingProjects, nodeManager);

            // Initialize the node provider
            InitializeLocalNodeProvider(locations);
        }

        /// <summary>
        /// Accessor wrapper for the engine abort event and cached value. This method is thread safe.
        /// </summary>
        /// <param name="value"></param>
        internal void SetEngineAbortTo(bool value)
        {
            lock (engineAbortLock)
            {
                this.engineAbortCachedValue = value;

                if (value)
                {
                    engineAbortEvent.Set();
                }
                else
                {
                    engineAbortEvent.Reset();
                }
            }
        }

        /// <summary>
        /// Initialize the local node provider
        /// Only happens on the parent node.
        /// </summary>
        private void InitializeLocalNodeProvider(ToolsetDefinitionLocations locations)
        {
            // Check if the local node provider has already been initialized
            if (initializedLocaLNodeProvider)
            {
                return;
            }

            // Don't register a local node provider if this is a child node engine
            if (!Router.ChildMode && numberOfCpus > 1)
            {
                LocalNodeProvider localNodeProvider = new LocalNodeProvider();

                string configuration = string.Empty;
                if (localNodeProviderParameters.EndsWith(";", StringComparison.OrdinalIgnoreCase))
                {
                    configuration = localNodeProviderParameters + "maxcpucount=" + Convert.ToString(numberOfCpus, CultureInfo.InvariantCulture);
                }
                else
                {
                    configuration = localNodeProviderParameters + ";maxcpucount=" + Convert.ToString(numberOfCpus, CultureInfo.InvariantCulture);
                }

                localNodeProvider.Initialize(configuration, engineCallback, engineGlobalProperties, locations, startupDirectory);
                this.nodeManager.RegisterNodeProvider(localNodeProvider);

                initializedLocaLNodeProvider = true;
            }
        }

        #endregion

        #region Properties

        /// <summary>
        /// Obsolete way to get or set the tools path for the current default tools version.
        /// </summary>
        /// <remarks>
        /// BinPath is an obsolete concept. We retain it for now for all the hosts that use the BinPath
        /// property, or the Engine(binPath) constructor, but internally it is just the tools path
        /// of the default tools version.
        /// </remarks>
        /// <value>The MSBuild path.</value>
        [Obsolete("Avoid setting BinPath. If you were simply passing in the .NET Framework location as the BinPath, no other action is necessary. Otherwise, define Toolsets instead in the registry or config file, or by adding elements to the Engine's ToolsetCollection, in order to use a custom BinPath.")]
        public string BinPath
        {
            get
            {
                return this.ToolsetStateMap[this.defaultToolsVersion].ToolsPath;
            }
            set
            {
                error.VerifyThrowArgumentNull(value, "BinPath");

                // Replace the toolspath for the default tools version with this binpath
                UpdateToolsPath(defaultToolsVersion, value);
            }
        }

        /// <summary>
        /// Is this engine in the process of building?
        /// </summary>
        public bool IsBuilding
        {
            get
            {
                return numberOfProjectsInProgress > 0;
            }
        }

        /// <summary>
        /// The node Id the current engine instance is running on
        /// </summary>
        internal int NodeId
        {
            get { return nodeId; }
        }

        /// <summary>
        /// Gets the dummy owner document for "virtual" items.
        /// </summary>
        /// <owner>SumedhK</owner>
        /// <remarks>PERF NOTE: this property helps to delay creation of the XmlDocument object</remarks>
        /// <value>The dummy XmlDocument.</value>
        internal static XmlDocument GlobalDummyXmlDoc
        {
            get
            {
                if (globalDummyXmlDoc == null)
                {
                    globalDummyXmlDoc = new XmlDocument();
                }

                return globalDummyXmlDoc;
            }
        }

        /// <summary>
        /// An array of strings which list the properties that should be serialized from the child node to the parent node
        /// </summary>
        internal string[] PropertyListToSerialize
        {
            get
            {
                return propertyListToSerialize;
            }
        }
        /// <summary>
        /// Returns an instance of the Engine that is global (shared) for this AppDomain.
        /// Delays creation until necessary.
        /// </summary>
        /// <value>The global Engine instance.</value>
        /// <owner>RGoel</owner>
        public static Engine GlobalEngine
        {
            get
            {
                if (Engine.globalEngine == null)
                {
                    Engine.globalEngine = new Engine();
                }

                return Engine.globalEngine;
            }
        }

        /// <summary>
        /// Gets the file version of the file in which the Engine assembly lies.
        /// </summary>
        /// <remarks>
        /// This is the Windows file version (specifically the value of the ProductVersion
        /// resource), not necessarily the assembly version.
        /// </remarks>
        /// <owner>RGoel</owner>
        /// <value>The engine version string.</value>
        public static Version Version
        {
            // If you want the assembly version, use Engine.Constants.AssemblyVersion.
            get
            {
                if (engineVersion == null)
                {
                    string msbuildPath = null;

                    try
                    {
                        // Get the file version from the currently executing assembly.
                        // Use .CodeBase instead of .Location, because .Location doesn't
                        // work when Microsoft.Build.Engine.dll has been shadow-copied, for example
                        // in scenarios where NUnit is loading Microsoft.Build.Engine.
                        msbuildPath = new Uri(Assembly.GetExecutingAssembly().EscapedCodeBase).LocalPath;
                    }
                    catch (InvalidOperationException)
                    {
                        // Workaround for Watson Bug: #161292 people getting relative uri crash here.
                        // Last resort. We may have a problem when the assembly is shadow-copied.
                        msbuildPath = Path.GetFullPath(typeof(Engine).Assembly.Location);
                    }

                    var versionInfo = FileVersionInfo.GetVersionInfo(msbuildPath);
                    engineVersion = new Version(versionInfo.FileMajorPart, versionInfo.FileMinorPart, versionInfo.FileBuildPart, versionInfo.FilePrivatePart);
                }

                return engineVersion;
            }
        }

        /// <summary>
        /// Accessor for the engine's global properties. Global properties are those that would be set via the /p: switch at the
        /// command-line, or things that the IDE wants to set before building a project (such as the "Configuration" property).
        /// These global properties shall be applied to all projects that are built with this engine.
        /// </summary>
        /// <owner>RGoel</owner>
        /// <value>The global property bag.</value>
        public BuildPropertyGroup GlobalProperties
        {
            get
            {
                return this.engineGlobalProperties;
            }

            set
            {
                this.engineGlobalProperties = value;
            }
        }

        /// <summary>
        /// Read-only accessor for the environment variables.
        /// </summary>
        /// <value>The property bag of environment variables.</value>
        /// <owner>RGoel</owner>
        internal BuildPropertyGroup EnvironmentProperties
        {
            get
            {
                return this.environmentProperties;
            }
        }

        /// <summary>
        ///  Get a new TaskId
        /// (NOT Thread safe)
        /// </summary>
        internal int GetNextTaskId()
        {
            return this.nextTaskId++;
        }

        /// <summary>
        /// Returns an ID that is unique among all targets for this project.
        /// (NOT Thread safe)
        /// </summary>
        internal int GetNextTargetId()
        {
            return nextTargetId++;
        }

        /// <summary>
        /// This ID can be used to keep distinct task registries for each project object, even when the project objects
        /// are loaded from the same path on disk, but have different global properties
        /// (NOT Thread safe)
        /// </summary>
        internal int GetNextProjectId()
        {
            return nextProjectId++;
        }

        /// <summary>
        /// Gets a node ID for the provided engine
        /// (NOT Thread safe)
        /// </summary>
        internal int GetNextNodeId()
        {
            return nextNodeId++;
        }

        /// <summary>
        /// This is the default value used by newly created projects for whether or not the building
        /// of targets is enabled.  This is for security purposes in case a host wants to closely
        /// control which projects it allows to run targets/tasks.
        /// </summary>
        /// <owner>RGoel</owner>
        public bool BuildEnabled
        {
            get
            {
                return this.buildEnabled;
            }

            set
            {
                this.buildEnabled = value;
            }
        }

        /// <summary>
        /// Gets the cache of projects imported during the build.
        /// </summary>
        /// <remarks>PERF NOTE: this property helps to delay creation of the cache</remarks>
        /// <owner>SumedhK</owner>
        /// <value>Hashtable of imported projects.</value>
        internal Hashtable ImportedProjectsCache
        {
            get
            {
                if (importedProjectsCache == null)
                {
                    importedProjectsCache = new Hashtable(StringComparer.OrdinalIgnoreCase);
                }

                return importedProjectsCache;
            }
        }

        /// <summary>
        /// Returns the table of projects loaded by the host.
        /// </summary>
        /// <owner>RGoel</owner>
        /// <remarks>Marked "internal" for unit tests only.  To maintain encapsulation, please try not to
        /// use this accessor in real msbuild code, except from within this class.</remarks>
        internal Hashtable ProjectsLoadedByHost
        {
            get
            {
                return this.projectsLoadedByHost;
            }
        }

        /// <summary>
        /// Dictionary of toolset states
        /// K: tools version
        /// V: matching toolset state
        /// </summary>
        internal Dictionary<string, ToolsetState> ToolsetStateMap
        {
            get
            {
                return this.toolsetStateMap;
            }
        }

        /// <summary>
        /// Returns the collection of Toolsets recognized by this Engine instance.
        /// </summary>
        public ToolsetCollection Toolsets
        {
            get
            {
                return this.toolsets;
            }
        }

        /// <summary>
        /// Returns the service that can be used to log events
        /// </summary>
        internal EngineLoggingServices LoggingServices
        {
            get
            {
                return this.primaryLoggingServices;
            }
            set
            {
                this.primaryLoggingServices = value;
            }
        }

        /// <summary>
        /// Provide the number of Cpus the engine was started with. This is used to communicate this number with the project for
        /// the reserved property MSBuildBuildNodeCount
        /// </summary>
        internal int EngineCpuCount
        {
            get
            {
                return numberOfCpus;
            }
        }

        /// <summary>
        /// The external logging service is used on the child to forward events from child to parent
        /// </summary>
        internal EngineLoggingServices ExternalLoggingServices
        {
            get
            {
                return externalLoggingServices;
            }
            set
            {
                this.externalLoggingServices = value;
            }
        }
        internal Scheduler Scheduler
        {
            get
            {
                return this.scheduler;
            }
        }

        internal Router Router
        {
            get
            {
                return this.router;
            }
        }

        internal NodeManager NodeManager
        {
            get
            {
                return this.nodeManager;
            }
        }

        internal CacheManager CacheManager
        {
            get
            {
                return this.cacheManager;
            }
        }

        internal Introspector Introspector
        {
            get
            {
                return this.introspector;
            }
        }

        internal EngineCallback EngineCallback
        {
            get
            {
                return engineCallback;
            }
        }

        internal bool EnabledCentralLogging
        {
            get
            {
                return enabledCentralLogging;
            }
        }

        /// <summary>
        /// Return true if the timing data for the build should be collected
        /// </summary>
        internal bool ProfileBuild
        {
            get
            {
                return profileBuild;
            }
        }

        /// <summary>
        /// Returns the event that can be used to trigger a flush of logging services
        /// </summary>
        internal ManualResetEvent FlushRequestEvent
        {
            get
            {
                return flushRequestEvent;
            }
        }

        /// <summary>
        /// The current directory at the time the Engine was constructed --
        /// if msbuild.exe is hosting, this is the current directory when
        /// msbuild.exe was started
        /// </summary>
        internal string StartupDirectory
        {
            get { return startupDirectory; }
        }

        #endregion

        #region Methods

        /// <summary>
        /// Return the global task registry for a particular toolset.
        /// </summary>
        internal ITaskRegistry GetTaskRegistry(BuildEventContext buildEventContext, string toolsetVersion)
        {
            error.VerifyThrow(toolsetVersion != null, "Expect non-null toolset version");
            error.VerifyThrow(toolsetStateMap.ContainsKey(toolsetVersion), "Expected to see the toolset in the table");

            ToolsetState toolsetState = toolsetStateMap[toolsetVersion];

            return toolsetState.GetTaskRegistry(buildEventContext);
        }

        /// <summary>
        /// Adds a new toolset to the engine. Any pre-existing toolset with the same
        /// tools version is replaced with the provided toolset.
        /// </summary>
        /// <param name="toolset">the Toolset</param>
        internal void AddToolset(Toolset toolset)
        {
            error.VerifyThrowArgumentNull(toolset, nameof(toolset));

            if (toolsetStateMap.ContainsKey(toolset.ToolsVersion))
            {
                // It already exists: replace it with the new toolset
                toolsetStateMap[toolset.ToolsVersion] = new ToolsetState(this, toolset);

                // We must be sure to notify all of the loaded projects with this 
                // tools version that they are dirty so they will later pick up any changes 
                // to the ToolsetState.
                DirtyProjectsUsingToolsVersion(toolset.ToolsVersion);
            }
            else
            {
                toolsetStateMap.Add(toolset.ToolsVersion, new ToolsetState(this, toolset));
            }
        }

        /// <summary>
        /// Updates the tools path for the specified tools version. If no toolset with
        /// that tools version exists, it creates a new one.
        /// </summary>
        internal void UpdateToolsPath(string toolsVersion, string toolsPath)
        {
            BuildPropertyGroup buildProperties = null;

            if (toolsetStateMap.ContainsKey(toolsVersion))
            {
                buildProperties = toolsetStateMap[toolsVersion].BuildProperties.Clone(true /* deep clone */);
            }

            toolsets.Add(new Toolset(toolsVersion, toolsPath, buildProperties));
        }

        /// <summary>
        /// Marks as dirty any projects currently using the specified tools version,
        /// so they'll update with any new values in it
        /// </summary>
        private void DirtyProjectsUsingToolsVersion(string toolsVersion)
        {
            foreach (Project project in projectsLoadedByHost.Values)
            {
                if (String.Equals(project.ToolsVersion, toolsVersion, StringComparison.OrdinalIgnoreCase))
                {
                    project.MarkProjectAsDirtyForReprocessXml();
                }
            }
        }

        /// <summary>
        /// Populate ToolsetStateMap with a dictionary of (toolset version, ToolsetState)
        /// using information from the registry and config file, if any.
        /// </summary>
        /// <remarks>Internal for unit testing purposes only</remarks>
        /// <param name="locations"></param>
        internal void PopulateToolsetStateMap(ToolsetDefinitionLocations locations)
        {
            BuildPropertyGroup initialProperties = new BuildPropertyGroup();
            initialProperties.ImportProperties(EnvironmentProperties);
            initialProperties.ImportProperties(GlobalProperties);

            string defaultVersionFromReaders = ToolsetReader.ReadAllToolsets(toolsets, GlobalProperties, initialProperties, locations);

            // If we got a default version from the registry or config file, we should
            // use that from now on. The readers guarantee that any default version they return
            // has a corresponding Toolset too.
            if (defaultVersionFromReaders != null)
            {
                this.DefaultToolsVersion = defaultVersionFromReaders;
            }
            else
            {
                // We're going to choose a hard coded default tools version of 2.0.
                // But don't overwrite any existing tools path for this default we're choosing.
                if (!toolsetStateMap.ContainsKey(Constants.defaultToolsVersion))
                {
                    string pathTo20Framework = FrameworkLocationHelper.PathToDotNetFrameworkV20;

                    if (pathTo20Framework == null)
                    {
                        // We have been given no default, so we want to choose 2.0, but .NET 2.0 is not installed.
                        // In general we do not verify that MSBuildToolsPath's point to a valid location, 
                        // so failing here would be inconsistent. The build might not even use this toolset.
                        // Instead, synthesize what would be the path to the .NET 2.0 install location.
                        // If the build tries to use the default toolset, the problem will be discovered then.
                        pathTo20Framework = Path.Combine(Environment.SystemDirectory, @"Microsoft.NET\Framework\v2.0.50727");
                    }

                    // There's no tools path already for 2.0, so use the path to the v2.0 .NET Framework.
                    // If an old-fashioned caller sets BinPath property, or passed a BinPath to the constructor,
                    // that will overwrite what we're setting here.
                    toolsets.Add(new Toolset(Constants.defaultToolsVersion, pathTo20Framework));
                }

                // Now update the default tools version to 2.0
                DefaultToolsVersion = Constants.defaultToolsVersion;
            }
        }

        /// <summary>
        /// The default tools version of this Engine. Projects use this tools version if they
        /// aren't otherwise told what tools version to use.
        /// This value is gotten from the .exe.config file, or else in the registry,
        /// or if neither specify a default tools version then it is hard-coded to the tools version "2.0".
        /// </summary>
        public string DefaultToolsVersion
        {
            get
            {
                ErrorUtilities.VerifyThrow(this.defaultToolsVersion != null,
                    "The entry for the default tools version should have been created by now");

                return this.defaultToolsVersion;
            }
            set
            {
                // We don't allow DefaultToolsVersion to be set after any projects have been loaded by the
                // engine, because the semantics would be odd.
                ErrorUtilities.VerifyThrowInvalidOperation(this.ProjectsLoadedByHost.Count == 0,
                   "CannotSetDefaultToolsVersionAfterLoadingProjects");

                ErrorUtilities.VerifyThrowArgumentNull(value, "value");

                // We don't check there is actually a matching toolset, because the default for 4.0 is 2.0
                // even if 2.0 isn't installed

                this.defaultToolsVersion = value;
            }
        }

        /// <summary>
        /// Called to register loggers with the engine. Once loggers are registered, all build events will be sent to them.
        /// </summary>
        /// <exception cref="LoggerException">Logger indicating it failed in a controlled way</exception>
        /// <exception cref="InternalLoggerException">Logger threw arbitrary exception</exception>
        public void RegisterLogger(ILogger logger)
        {
            error.VerifyThrowArgumentNull(logger, nameof(logger));

            // Since we are registering a central logger - need to make sure central logging is enabled for all nodes
            if (!enabledCentralLogging)
            {
                enabledCentralLogging = true;
                nodeManager.UpdateSettings(enabledCentralLogging, this.primaryLoggingServices.OnlyLogCriticalEvents, true);
            }

            RegisterLoggerInternal(logger, eventSource, false);
        }

        /// <summary>
        /// Initializes the logger and adds it to the list of loggers maintained by the engine
        /// </summary>
        /// <exception cref="LoggerException">Logger indicating it failed in a controlled way</exception>
        /// <exception cref="InternalLoggerException">Logger threw arbitrary exception</exception>
        private void RegisterLoggerInternal(ILogger logger, EventSource sourceForLogger, bool forwardingLogger)
        {
            try
            {
                if (logger is INodeLogger)
                {
                    ((INodeLogger)logger).Initialize(sourceForLogger, this.numberOfCpus);
                }
                else
                {
                    logger.Initialize(sourceForLogger);
                }
            }
            // Polite logger failure
            catch (LoggerException)
            {
                throw;
            }
            catch (Exception e)
            {
                InternalLoggerException.Throw(e, null, "FatalErrorWhileInitializingLogger", false, logger.GetType().Name);
            }

            if (forwardingLogger)
            {
                if (forwardingLoggers == null)
                {
                    forwardingLoggers = new ArrayList();
                }

                forwardingLoggers.Add(logger);
            }
            else
            {
                if (loggers == null)
                {
                    loggers = new ArrayList();
                }

                loggers.Add(logger);
            }
        }

        /// <summary>
        /// Called to register distributed loggers with the engine.
        /// This method is not thread safe. All loggers should registered prior to
        /// starting the build in order to guarantee uniform behavior
        /// </summary>
        /// <exception cref="LoggerException">Logger indicating it failed in a controlled way</exception>
        /// <exception cref="InternalLoggerException">Logger threw arbitrary exception</exception>
        public void RegisterDistributedLogger(ILogger centralLogger, LoggerDescription forwardingLogger)
        {
            error.VerifyThrowArgumentNull(forwardingLogger, nameof(forwardingLogger));
            if (centralLogger == null)
            {
                centralLogger = new NullCentralLogger();
            }

            // If this is the first distributed logger we need to create an event source for local
            // forwarding loggers
            if (eventSourceForForwarding == null)
            {
                eventSourceForForwarding = new EventSource();
                ((EngineLoggingServicesInProc)primaryLoggingServices).RegisterEventSource
                    (EngineLoggingServicesInProc.LOCAL_FORWARDING_EVENTSOURCE, eventSourceForForwarding);
            }
            // Assign a unique logger Id to this distributed logger
            int loggerId = lastUsedLoggerId;
            lastUsedLoggerId++;
            forwardingLogger.LoggerId = loggerId;

            //Create and configure the local node logger 
            IForwardingLogger localForwardingLogger = null;
            try
            {
                localForwardingLogger = forwardingLogger.CreateForwardingLogger();
                // Check if the class was not found in the assembly
                if (localForwardingLogger == null)
                {
                    InternalLoggerException.Throw(null, null, "LoggerNotFoundError", true, forwardingLogger.Name);
                }
                // Configure the object 
                EventRedirector newRedirector = new EventRedirector(forwardingLogger.LoggerId, primaryLoggingServices);
                localForwardingLogger.BuildEventRedirector = newRedirector;
                localForwardingLogger.Parameters = forwardingLogger.LoggerSwitchParameters;
                localForwardingLogger.Verbosity = forwardingLogger.Verbosity;
                localForwardingLogger.NodeId= nodeId;
                // Convert the path to the logger DLL to full path before passing it to the node provider
                forwardingLogger.ConvertPathsToFullPaths();
            }
            // Polite logger failure
            catch (LoggerException)
            {
                throw;
            }
            // Logger class was not found
            catch (InternalLoggerException)
            {
                throw;
            }
            catch (Exception e)
            {
                InternalLoggerException.Throw(e, null, "LoggerCreationError", true, forwardingLogger.Name);
            }

            // Register the local forwarding logger to listen for all local events
            RegisterLoggerInternal(localForwardingLogger, eventSourceForForwarding, true);

            //Register this logger's node logger with the node manager so that all 
            //the nodes instantiate this node logger and forward the events
            nodeManager.RegisterNodeLogger(forwardingLogger);

            // Create a private event source that will be used by this distributed logger and register
            // the central logger with the engine
            EventSource privateEventSource = new EventSource();
            RegisterLoggerInternal(centralLogger, privateEventSource, false);

            // Register the private event source with the logging services so that the events from the local
            // node logger are forwarded to the central logger
            ((EngineLoggingServicesInProc)primaryLoggingServices).RegisterEventSource(forwardingLogger.LoggerId, privateEventSource);
        }

        /// <summary>
        /// Stop forwarding events to any loggers
        /// </summary>
        internal void BeginEatingLoggingEvents()
        {
            primaryLoggingServices.BeginEatingEvents();
        }

        /// <summary>
        /// Resume forwarding events to loggers
        /// </summary>
        internal void EndEatingLoggingEvents()
        {
            primaryLoggingServices.EndEatingEvents();
        }

        /// <summary>
        /// Clear out all registered loggers so that none are registered.
        /// </summary>
        /// <exception cref="LoggerException">Logger indicating it failed in a controlled way</exception>
        /// <exception cref="InternalLoggerException">Logger threw arbitrary exception</exception>
        public void UnregisterAllLoggers()
        {
            if (forwardingLoggers?.Count > 0)
            {
                // Disconnect forwarding loggers from the event source
                ((EngineLoggingServicesInProc)primaryLoggingServices).UnregisterEventSource
                                        (EngineLoggingServicesInProc.LOCAL_FORWARDING_EVENTSOURCE);
                // Shutdown forwarding loggers
                UnregisterLoggersInternal(forwardingLoggers);
                forwardingLoggers = null;
            }

            // Make that events generated during the shutdown of forwarding loggers reach central loggers
            primaryLoggingServices.ProcessPostedLoggingEvents();
            // Disconnect central and old style loggers
            primaryLoggingServices.Shutdown();
            // Shutdown central and old style loggers
            UnregisterLoggersInternal(loggers);
            loggers = null;
        }

        /// <summary>
        /// Call shutdown method on each of the loggers in the given list
        /// </summary>
        internal void UnregisterLoggersInternal(ArrayList loggersToUnregister)
        {
            if (loggersToUnregister != null)
            {
                foreach (ILogger logger in loggersToUnregister)
                {
                    try
                    {
                        logger.Shutdown();
                    }
                    // Polite logger failure
                    catch (LoggerException)
                    {
                        throw;
                    }
                    catch (Exception e)
                    {
                        InternalLoggerException.Throw(e, null, "FatalErrorDuringLoggerShutdown", false, logger.GetType().Name);
                    }
                }
            }
        }

        /// <summary>
        /// Log BuildFinished event (if there is no unhandled exception) and clear
        /// the projects loaded by host from the
        /// </summary>
        internal void EndingEngineExecution(bool buildResult, bool exitedDueToError)
        {
            // Don't log BuildFinished if there is an unhandled exception
            if (!exitedDueToError)
            {
                // Log BuildFinished event first to the forwarding loggers and then to the
                // central logger. On the child node all events maybe being forwarding to the
                // parent node, so post the event directly to the forwarding loggers.
                if (Router.ChildMode)
                {
                    if (loggers?.Count > 0)
                    {
                        // Flush all the events currently in the queue
                        LoggingServices.ProcessPostedLoggingEvents();

                        LoggingServices.LogBuildFinished(buildResult, EngineLoggingServicesInProc.CENTRAL_ENGINE_EVENTSOURCE);

                        // Flush the queue causing the forwarding loggers to process all event and the BuildFinished event
                        LoggingServices.ProcessPostedLoggingEvents();
                    }
                }
                else
                {
                    // Cause the events to be posted to the child nodes and there event queues to be flushed
                    NodeManager.ShutdownNodes(buildResult ? Node.NodeShutdownLevel.BuildCompleteSuccess :
                                                            Node.NodeShutdownLevel.BuildCompleteFailure);

                    // Post the event to old style loggers and forwarding loggers on parent node
                    LoggingServices.LogBuildFinished(buildResult);

                    // Cause the forwarding loggers to process BuildFinished event and whatever other events 
                    // were in the queue (on the child the event are flushed to the level of the outofproc logging service)
                    LoggingServices.ProcessPostedLoggingEvents();

                    // Post the event to all the central loggers
                    LoggingServices.LogBuildFinished(buildResult, EngineLoggingServicesInProc.ALL_PRIVATE_EVENTSOURCES);

                    // Flush the queue causing the central loggers to process any event sent to them
                    LoggingServices.ProcessPostedLoggingEvents();
                }
            }

            foreach (string loadedProjectFullPath in projectsLoadedByHost.Keys)
            {
                // For each of the projects that the host has actually loaded (and holding on to),
                // remove all projects with that same fullpath from the ProjectManager.  There are
                // a couple of reasons for this:
                // 1.   Because the host is hanging on to this projects, during design-time the host 
                //      might decide to change the GlobalProperties on one of these projects.  He might
                //      change the GlobalProperties such that they now are equivalent to the GlobalProperties
                //      for one of the projects in the ProjectManager.  That would get weird because 
                //      we'd end up with two projects with the same fullpath and same GlobalProperties,
                //      and we wouldn't know which one to choose (on the next build).
                // 2.   Because the host is hanging on to the projects, it may decide to make in-memory 
                //      changes to the project.  On next build, we need to take those changes into
                //      account, and any instances of Project in the ProjectManager won't have those 
                //      changes.
                this.cacheOfBuildingProjects.RemoveProjects(loadedProjectFullPath);
            }
        }

        /// <summary>
        /// Called when the host is done with this engine; unregisters loggers and
        /// shuts down nodes and TEM's.
        /// </summary>
        public void Shutdown()
        {
            // First shutdown the nodes, this may generate some logging events
            NodeManager.ShutdownNodes(Node.NodeShutdownLevel.PoliteShutdown);
            // Shutdown the loggers. First shutdown the forwarding loggers allowing them to generate events
            UnregisterAllLoggers();
        }

        /// <summary>
        /// Creates a new empty Project object that is associated with this engine. All projects must be associated with an
        /// engine, because they need loggers, global properties, reserved properties, etc.
        /// </summary>
        /// <owner>RGoel</owner>
        /// <returns>The created project.</returns>
        public Project CreateNewProject
            (
            )
        {
            return new Project(this);
        }

        /// <summary>
        /// Retrieves the project object for the specified project file full path, if it has
        /// been loaded by this Engine.  Returns null if this project is unknown to us.
        /// </summary>
        /// <param name="projectFullFileName"></param>
        /// <returns>The project object associated with this engine that matches the full path.</returns>
        /// <owner>RGoel</owner>
        public Project GetLoadedProject
            (
            string projectFullFileName
            )
        {
            ErrorUtilities.VerifyThrowArgumentNull(projectFullFileName, nameof(projectFullFileName));
            return (Project)this.projectsLoadedByHost[projectFullFileName];
        }

        /// <summary>
        /// Removes a project object from our hash table of loaded projects.  After this is
        /// called, it is illegal to attempt to do anything else with the Project, so don't
        /// call it unless you are completely done with the project.
        ///
        /// IDEs should call this when they're done with a particular project.  This
        /// causes us to unhook the project from the Engine object, so that there
        /// will be no more references to the project, and the garbage collector
        /// can clean up.
        /// </summary>
        /// <param name="project"></param>
        /// <owner>RGoel</owner>
        public void UnloadProject
            (
            Project project
            )
        {
            error.VerifyThrowArgumentNull(project, nameof(project));

            ErrorUtilities.VerifyThrow(project.IsLoadedByHost, "How did the caller get a reference to this Project object if it's not marked as loaded?");
            // Make sure this project object is associated with this engine object.
            ErrorUtilities.VerifyThrowInvalidOperation(project.ParentEngine == this, "IncorrectObjectAssociation", "Project", "Engine");

            // Host is mucking with this project.  Remove the cached versions of
            // all projects with this same full path.  Over aggressively getting rid
            // of stuff from the cache is better than accidentally leaving crud in 
            // there.
            UnloadProject(project, true /* Unload all versions */);
        }

        internal void UnloadProject(Project project, bool unloadAllVersions )
        {
            if (project.FullFileName.Length > 0)
            {
                if (this.projectsLoadedByHost.Contains(project.FullFileName))
                {
                    this.projectsLoadedByHost.Remove(project.FullFileName);
                }
                if (unloadAllVersions)
                {
                    this.cacheOfBuildingProjects.RemoveProjects(project.FullFileName);
                }
                else
                {
                    this.cacheOfBuildingProjects.RemoveProject(project);
                }
            }
            project.ClearParentEngine();
        }

        /// <summary>
        /// Notifies the engine on a project rename, so that we can update our hash tables.
        /// </summary>
        /// <param name="project"></param>
        /// <param name="oldFullFileName"></param>
        /// <param name="newFullFileName"></param>
        /// <owner>RGoel</owner>
        internal void OnRenameProject
        (
            Project project,
            string oldFullFileName,
            string newFullFileName
        )
        {
            ErrorUtilities.VerifyThrow(project.IsLoadedByHost, "This method can only be called for projects loaded by the host.");

            oldFullFileName = (oldFullFileName == null) ? String.Empty : oldFullFileName;
            newFullFileName = (newFullFileName == null) ? String.Empty : newFullFileName;
            if (oldFullFileName == newFullFileName)
            {
                // Nothing to do, since this really isn't a rename.
                return;
            }
            // We don't store nameless projects.  So only if the old name was non-empty, remove
            // it from our hash table.
            if (oldFullFileName.Length > 0)
            {
                error.VerifyThrow((Project)projectsLoadedByHost[oldFullFileName] == project, "The engine's loaded project table was not up-to-date.");
                this.projectsLoadedByHost.Remove(oldFullFileName);

                // Host is mucking with this project.  Remove the cached versions of
                // all projects with this same full path.  Over aggressively getting rid
                // of stuff from the cache is better than accidentally leaving crud in 
                // there.
                this.cacheOfBuildingProjects.RemoveProjects(oldFullFileName);
            }
            // We don't store nameless projects.  So only if the new name is non-empty, add
            // it to our hash table.
            if (newFullFileName.Length > 0)
            {
                // If there's already a project with this new name in our table ...
                Project oldProject = (Project)projectsLoadedByHost[newFullFileName];
                if (oldProject != null)
                {
                    // Our IDE should never do this.  BUT in case someone does, just
                    // kick out the previous project from the table.
                    this.UnloadProject(oldProject);
                }

                this.projectsLoadedByHost[newFullFileName] = project;

                // Host is mucking with this project.  Remove the cached versions of
                // all projects with this same full path.  Over aggressively getting rid
                // of stuff from the cache is better than accidentally leaving crud in 
                // there.
                this.cacheOfBuildingProjects.RemoveProjects(newFullFileName);
            }

            if ((oldFullFileName.Length > 0) && (newFullFileName.Length > 0))
            {
                // MSBuild projects keep track of PropertyGroups that are imported from other
                // files.  It does this tracking by using the project file name of the imported
                // file.  So when a project gets renamed, as is being done here, we need 
                // to go update all those imported PropertyGroup records with the new filename.

                // Loop through every loaded project, and inform it about the newly named
                // file, so it can react accordingly.
                foreach (Project loadedProject in projectsLoadedByHost.Values)
                {
                    // Note:  We notify every project, even though every project is probably
                    // not actually importing this file that just got renamed.
                    loadedProject.OnRenameOfImportedFile(oldFullFileName, newFullFileName);
                }
            }
        }

        /// <summary>
        /// Remove all references to Project objects from our cache.  This is called by the
        /// IDE on Solution Close.
        /// </summary>
        /// <owner>RGoel</owner>
        public void UnloadAllProjects
            (
            )
        {
            Debug.Assert(this.projectsLoadedByHost.Count == 0, "Shouldn't the host have unloaded the projects already?");

            // Copy the contents of the hashtable into a temporary array, because we can't
            // be modifying the hashtable while we're iterating through it.
            Project[] arrayOfprojectsLoadedByHost = new Project[this.projectsLoadedByHost.Count];
            this.projectsLoadedByHost.Values.CopyTo(arrayOfprojectsLoadedByHost, 0);

            foreach (Project project in arrayOfprojectsLoadedByHost)
            {
                // This removes the project from the projectsLoadedByHost hashtable.
                this.UnloadProject(project);
            }

            ErrorUtilities.VerifyThrow(this.projectsLoadedByHost.Count == 0, "All projects did not get unloaded?");

            this.cacheOfBuildingProjects.Clear();
        }

        /// <summary>
        /// When true, only log critical events such as warnings and errors. Has to be in here for API compat
        /// </summary>
        public bool OnlyLogCriticalEvents
        {
            get
            {
                return this.primaryLoggingServices.OnlyLogCriticalEvents;
            }
            set
            {
                this.primaryLoggingServices.OnlyLogCriticalEvents = value;
                nodeManager.UpdateSettings(enabledCentralLogging, value, true);
            }
        }

        /// <summary>
        /// Builds the default targets in an already-loaded project.
        /// </summary>
        /// <param name="project"></param>
        /// <owner>RGoel</owner>
        public bool BuildProject
        (
            Project project
        )
        {
            return BuildProject(project, null, null, BuildSettings.None);
        }

        /// <summary>
        /// Builds a single target in an already-loaded project.
        /// </summary>
        /// <param name="project"></param>
        /// <param name="targetName"></param>
        /// <owner>RGoel</owner>
        public bool BuildProject
        (
            Project project,
            string targetName
        )
        {
            return BuildProject(project, (targetName == null) ? null : new string[] { targetName }, null, BuildSettings.None);
        }

        /// <summary>
        /// Builds a list of targets in an already-loaded project.
        /// </summary>
        /// <param name="project"></param>
        /// <param name="targetNames"></param>
        /// <owner>RGoel</owner>
        public bool BuildProject
        (
            Project project,
            string[] targetNames
        )
        {
            return BuildProject(project, targetNames, null, BuildSettings.None);
        }

        /// <summary>
        /// Builds a list of targets in an already-loaded project, and returns the target outputs.
        /// </summary>
        /// <param name="project"></param>
        /// <param name="targetNames"></param>
        /// <param name="targetOutputs"></param>
        /// <owner>RGoel</owner>
        public bool BuildProject
        (
            Project project,
            string[] targetNames,
            IDictionary targetOutputs   // can be null if outputs are not needed
        )
        {
          return BuildProject(project, targetNames, targetOutputs, BuildSettings.None);
        }

        /// <summary>
        /// Builds a list of targets in an already-loaded project using the specified
        /// flags, and returns the target outputs.
        /// </summary>
        /// <owner>RGoel</owner>
        /// <param name="project"></param>
        /// <param name="targetNames"></param>
        /// <param name="targetOutputs"></param>
        /// <param name="buildFlags">whether previously built targets should be reset or not</param>
        /// <returns>true, if build succeeds</returns>
        public bool BuildProject
        (
            Project project,
            string[] targetNames,
            IDictionary targetOutputs,   // can be null if outputs are not needed
            BuildSettings buildFlags
        )
        {
            return PostProjectEvaluationRequests(project, new string[] { null }, new string[1][] { targetNames },
                                                 new BuildPropertyGroup[] { null }, new IDictionary[] { targetOutputs }, buildFlags, new string[] { null });
        }

        /// <summary>
        /// Main engine loop.
        /// </summary>
        internal BuildResult EngineBuildLoop(BuildRequest terminatingBuildRequest)
        {
            ErrorUtilities.VerifyThrow(this.numberOfProjectsInProgress == 0 || terminatingBuildRequest != null,
                                       "We can only call this method once");

            // Create an array of events to which this thread responds
            WaitHandle[] waitHandles = new WaitHandle[5];
            waitHandles[0] = engineAbortEvent;                  // Exit event
            waitHandles[1] = engineCommands.QueueReadyEvent;    // New engine command
            waitHandles[2] = buildRequests.QueueReadyEvent;     // New build request
            waitHandles[3] = taskOutputUpdates.QueueReadyEvent; // New task outputs
            waitHandles[4] = flushRequestEvent;                 // A logging service needs a flush

            BuildResult buildResult = null;
            bool continueExecution = true;
            lastLoopActivity = DateTime.Now.Ticks;
            int loopTimeout= Introspector.initialLoopTimeout;   // Inactivity timeout which triggers deadlock check
            int loopTimeoutRemaining = Introspector.initialLoopTimeout;
            int flushTimeout = EngineLoggingServices.flushTimeoutInMS; // Timeout with which the log is flushed
            bool forceFlush = false;
            while (
                    continueExecution &&
                    (terminatingBuildRequest == null || !terminatingBuildRequest.BuildCompleted)
                  )
            {
                int eventType = 0;

                // See if we have anything to do without waiting on the handles which is expensive 
                // for kernel mode objects.
                if (this.engineAbortCachedValue)
                {
                    eventType = 0;
                }
                else if (engineCommands.Count > 0)
                {
                    eventType = 1;
                }
                else if (buildRequests.Count > 0)
                {
                    eventType = 2;
                }
                else if (taskOutputUpdates.Count > 0)
                {
                    eventType = 3;
                }
                else if (primaryLoggingServices.NeedsFlush(lastLoopActivity))
                {
                    eventType = 4;
                }
                else
                {
                    // Nothing going on at the moment, go to sleep and wait for something to happen
                    eventType = WaitHandle.WaitAny(waitHandles, flushTimeout, false);
                }

                if (eventType == WaitHandle.WaitTimeout)
                {
                    // Decrement time remaining until deadlock check
                    if (loopTimeoutRemaining != Timeout.Infinite)
                    {
                        loopTimeoutRemaining = flushTimeout > loopTimeoutRemaining ?
                                                  0 : loopTimeoutRemaining - flushTimeout;
                    }
                    // Always force a flush on a time
                    forceFlush = true;

                    // If time has run out perform deadlock check
                    if (loopTimeoutRemaining == 0)
                    {
                        loopTimeout =
                            introspector.DetectDeadlock(buildRequests.Count + this.taskOutputUpdates.Count,
                                                        lastLoopActivity, loopTimeout);
                        loopTimeoutRemaining = loopTimeout;
                    }
                }
                else if (eventType == 0)
                {
                    continueExecution = false;
                    SetEngineAbortTo(false);
                }
                // Received an engine command
                else if (eventType == 1)
                {
                    EngineCommand engineCommand = this.engineCommands.Dequeue();
                    ErrorUtilities.VerifyThrow(engineCommand != null, "Should have gotten a command");
                    // Execute the command
                    engineCommand.Execute(this);

                    // Don't consider node status request to be activity 
                    if (!(engineCommand is RequestStatusEngineCommand))
                    {
                        lastLoopActivity = DateTime.Now.Ticks;
                        loopTimeoutRemaining = loopTimeout;
                    }
                }
                // New build requests have been posted
                else if (eventType == 2)
                {
                    BuildRequest currentRequest = this.buildRequests.Dequeue();
                    ErrorUtilities.VerifyThrow(currentRequest != null, "Should have gotten an evalution request");

                    //Console.WriteLine( "Child mode: " + Scheduler.ChildMode +" Got request to build " + currentRequest.GetTargetNamesList() + " in " + currentRequest.ProjectFileName + " Time: " + DateTime.Now.ToLongTimeString() + ":" + DateTime.Now.Millisecond);

                    if (!currentRequest.BuildCompleted)
                    {
                        if (currentRequest.ProjectToBuild != null)
                        {
                            Scheduler.NotifyOfSchedulingDecision(currentRequest, EngineCallback.inProcNode);
                            BuildProjectInternal(currentRequest, null, null, true);
                        }
                        else
                        {
                            BuildProjectFileInternal(currentRequest);
                        }
                    }
                    else
                    {
                        InvalidProjectFileException projectException = currentRequest.BuildException;
                        primaryLoggingServices.LogInvalidProjectFileError(currentRequest.ParentBuildEventContext, projectException);
                        Scheduler.NotifyOfSchedulingDecision(currentRequest, this.nodeId);
                        HandleProjectFileInternalException(currentRequest);
                    }
                    lastLoopActivity = DateTime.Now.Ticks;
                    loopTimeoutRemaining = loopTimeout;
                }
                // New task outputs have been posted
                else if (eventType == 3)
                {
                    TaskExecutionContext taskExecutionContext = this.taskOutputUpdates.Dequeue();
                    ErrorUtilities.VerifyThrow(taskExecutionContext != null, "Should have gotten a task update");

                    // Clear the node proxy state, all the write to the proxy state should come from the engine thread
                    EngineCallback.ClearContextState(taskExecutionContext.HandleId);

                    if (Engine.debugMode)
                    {
                        if (taskExecutionContext.BuildContext.BuildRequest != null)
                            Console.WriteLine("NodeId: " + NodeId + " Got output update " + taskExecutionContext.ParentProject.FullFileName + " HandleId: " + taskExecutionContext.BuildContext.BuildRequest.HandleId + " Time: " + DateTime.Now.ToLongTimeString() + ":" + DateTime.Now.Millisecond);
                        else
                            Console.WriteLine("NodeId: " + NodeId + " Got output update " + taskExecutionContext.ParentProject.FullFileName + " HandleId: None Time: " + DateTime.Now.ToLongTimeString() + ":" + DateTime.Now.Millisecond);
                    }

                    // In inproc scenario we may receive a task done notification for a build context
                    // which has already completed with an exception. In this case we can ignore the
                    // notification because the context is already completed.
                    if (!taskExecutionContext.BuildContext.BuildComplete)
                    {
                        BuildProjectInternal(taskExecutionContext.BuildContext.BuildRequest, taskExecutionContext.BuildContext, taskExecutionContext, false);
                    }
                    else
                    {
                        if (Engine.debugMode)
                        {
                            if (taskExecutionContext.BuildContext.BuildRequest != null)
                                Console.WriteLine("Ignoring task output notification. NodeId: " + NodeId + " Got output update " + taskExecutionContext.ParentProject.FullFileName + " HandleId: " + taskExecutionContext.BuildContext.BuildRequest.HandleId);
                            else
                                Console.WriteLine("Ignoring task output notification. NodeId: " + NodeId + " Got output update " + taskExecutionContext.ParentProject.FullFileName);
                        }
                    }

                    lastLoopActivity = DateTime.Now.Ticks;
                    loopTimeoutRemaining = loopTimeout;
                }
                else if (eventType == 4)
                {
                    // Clear the flush requested event, the logging providers are flushed at the end of the loop
                    flushRequestEvent.Reset();
                    forceFlush = true;
                }
                else
                {
                    ErrorUtilities.VerifyThrow(false, "The event type should be 0, 1, 2 or 3");
                }

                if (NodeManager.TaskExecutionModule == null)
                {
                    // Shutting down, eg due to deadlock. Attempt to flush.
                    forceFlush = true;
                }

                // If necessary flush the queue of logging events (it may have already been flushed recently)
                if (LoggingServices.NeedsFlush(lastLoopActivity) || forceFlush)
                {
                    if (LoggingServices.ProcessPostedLoggingEvents())
                    {
                        lastLoopActivity = DateTime.Now.Ticks;
                        loopTimeoutRemaining = loopTimeout;
                    }
                }

                if (ExternalLoggingServices != null && ( ExternalLoggingServices.NeedsFlush(lastLoopActivity) || forceFlush ))
                {
                    if (ExternalLoggingServices.ProcessPostedLoggingEvents())
                    {
                        lastLoopActivity = DateTime.Now.Ticks;
                        loopTimeoutRemaining = loopTimeout;
                    }
                }

                // Reset the flag forcing the flushing of logging providers
                forceFlush = false;

                // TEM will be null if we're shutting down
                if (NodeManager.TaskExecutionModule != null)
                {
                    if (!NodeManager.TaskExecutionModule.UseBreadthFirstTraversal /* using depth first traversal */ &&
                        buildRequests.Count == 0 && taskOutputUpdates.Count == 0 &&
                        NodeManager.TaskExecutionModule.IsIdle
                        )
                    {
                        NodeManager.TaskExecutionModule.UseBreadthFirstTraversal = true; /* use breadth first traversal */
                        if (Router.ChildMode)
                        {
                            // Send the status back to the parent as the parent needs to know this node has run out of work, so it can switch the entire system
                            // to breadth first traversal
                            Router.ParentNode.PostStatus(new NodeStatus(true /* use breadth first traversal */), false /* don't block waiting on the send */);
                        }
                        else
                        {
                            // Send the traversal switch directly to all child nodes as the parent has run out of work
                            NodeManager.ChangeNodeTraversalType(true /* use breadth first traversal */);
                        }
                    }
                }
            }

            if (terminatingBuildRequest != null)
            {
                buildResult = terminatingBuildRequest.GetBuildResult();
            }

            return buildResult;
        }

        /// <summary>
        /// Builds the specific targets in an MSBuild project. Since projects can build other projects, this method may get called
        /// back recursively. It keeps track of the projects being built, so that it knows when we've popped back out to the root
        /// of the callstack again, so we can reset the state of all the projects.  Otherwise, you wouldn't be able to do more
        /// than one build using the same Engine object, because the 2nd, 3rd, etc. builds would just say "hmm, looks like this
        /// project has already been built, so I'm not going to build it again".
        /// </summary>
        private void BuildProjectInternal
        (
            BuildRequest buildRequest,
            ProjectBuildState buildContext,
            TaskExecutionContext taskExecutionContext,
            bool initialCall
        )
        {
            Project project = buildRequest.ProjectToBuild;

            bool exitedDueToError = true;

            try
            {
                SetBuildItemCurrentDirectory(project);
                if (initialCall)
                {
#if (!STANDALONEBUILD)
                    CodeMarkers.Instance.CodeMarker(CodeMarkerEvent.perfMSBuildEngineBuildProjectBegin);
#endif
#if MSBUILDENABLEVSPROFILING 
                    string beginProjectBuild = String.Format(CultureInfo.CurrentCulture, "Build Project {0} Using Old OM - Start", project.FullFileName);
                    DataCollection.CommentMarkProfile(8802, beginProjectBuild);
#endif 

                    // Make sure we were passed in a project object.
                    error.VerifyThrowArgument(project != null, "MissingProject", "Project");

                    // Make sure this project object is associated with this engine object.
                    error.VerifyThrowInvalidOperation(project.ParentEngine == this, "IncorrectObjectAssociation", "Project", "Engine");
                }

                try
                {
                    if (initialCall)
                    {
                        BuildProjectInternalInitial(buildRequest, project);
                    }
                    else
                    {
                        BuildProjectInternalContinue(buildRequest, buildContext, taskExecutionContext, project);
                    }

                    exitedDueToError = false;
                }
                /**********************************************************************************************************************
                * WARNING: Do NOT add any more catch blocks below! Exceptions should be caught as close to their point of origin as
                * possible, and converted into one of the known exceptions. The code that causes an exception best understands the
                * reason for the exception, and only that code can provide the proper error message. We do NOT want to display
                * messages from unknown exceptions, because those messages are most likely neither localized, nor composed in the
                * canonical form with the correct prefix.
                *********************************************************************************************************************/
                // Handle errors in the project file.
                catch (InvalidProjectFileException e)
                {
                    primaryLoggingServices.LogInvalidProjectFileError(buildRequest.ParentBuildEventContext, e);
                }
                // Handle logger failures -- abort immediately
                catch (LoggerException)
                {
                    // Polite logger failure
                    throw;
                }
                catch (InternalLoggerException)
                {
                    // Logger threw arbitrary exception
                    throw;
                }
                // Handle all other errors.  These errors are completely unexpected, so
                // make sure to give the callstack as well.
                catch (Exception)
                {
                    fatalErrorContext = buildRequest.ParentBuildEventContext;
                    fatalErrorProjectName = project.FullFileName;

                    // Rethrow so that the host can catch it and possibly rethrow it again
                    // so that Watson can give the user the option to send us an error report.
                    throw;
                }

                /**********************************************************************************************************************
                * WARNING: Do NOT add any more catch blocks above!
                *********************************************************************************************************************/
                finally
                {
                    FinishBuildProjectInProgress(buildRequest, buildContext, exitedDueToError);
                }
            }
            finally
            {
                // Flush out all the logging messages, which may have been posted outside target execution
                primaryLoggingServices.ProcessPostedLoggingEvents();

<<<<<<< HEAD
                if ((buildRequest != null && buildRequest.BuildCompleted) || exitedDueToError)
=======
                if (buildRequest?.BuildCompleted == true || exitedDueToError)
>>>>>>> fd9321ac
                {
#if (!STANDALONEBUILD)
                    CodeMarkers.Instance.CodeMarker(CodeMarkerEvent.perfMSBuildEngineBuildProjectEnd);
#endif
#if MSBUILDENABLEVSPROFILING 
                    string endProjectBuild = String.Format(CultureInfo.CurrentCulture, "Build Project {0} Using Old OM - End", project.FullFileName);
                    DataCollection.CommentMarkProfile(8803, endProjectBuild);
#endif 
                }
            }
        }

        /// <summary>
        /// On the initial call to BuildProjectInternal the number of projects in progress in incremented
        /// to indicate a new project build request is in progress.
        /// </summary>
        private void BuildProjectInternalInitial(BuildRequest buildRequest, Project project)
        {
            bool startRootProjectBuild = this.numberOfProjectsInProgress == 0 && !Router.ChildMode;
            /*
            The number of projects in progress is incremented prior to starting the root project build
            so if there is an error the number of projects inprogress is decrement from 1 rather than 0.
            Decrementing from 0 projects in progress causes an exception.
            */
            IncrementProjectsInProgress();

            if (ProfileBuild)
            {
                buildRequest.StartTime = DateTime.Now.Ticks;
                buildRequest.ProcessingStartTime = buildRequest.StartTime;
            }

            if (startRootProjectBuild)
            {
                StartRootProjectBuild(buildRequest, project);
            }

            project.BuildInternal(buildRequest);
        }

        /// <summary>
        /// Sets the current Directory and PerThreadProjectDirectory to the project.ProjectDirectory
        /// This is done so any BuildItems on this thread have the correct root directory,
        /// so that they can evaluate their built-in metadata correctly while building;
        /// also so that "exists" conditions can evaluate relative paths.
        /// </summary>
        private void SetBuildItemCurrentDirectory(Project project)
        {
            if (!Router.SingleThreadedMode)
            {
                Project.PerThreadProjectDirectory = project.ProjectDirectory;
            }
            else // We are in single thread mode and need to make sure the project directory is the current directory
            {
                if (Directory.GetCurrentDirectory() != project.ProjectDirectory && !string.IsNullOrEmpty(project.ProjectDirectory))
                {
                    Directory.SetCurrentDirectory(project.ProjectDirectory);
                }
            }
        }

        /// <summary>
        /// This method will continue a project build which is in progress
        /// </summary>
        private void BuildProjectInternalContinue(BuildRequest buildRequest, ProjectBuildState buildContext, TaskExecutionContext taskExecutionContext, Project project)
        {
            if (buildRequest != null && ProfileBuild )
            {
                buildRequest.ProcessingStartTime = DateTime.Now.Ticks;
            }

            project.ContinueBuild(buildContext, taskExecutionContext);
        }

        private void IncrementProjectsInProgress()
        {
            Interlocked.Increment(ref this.numberOfProjectsInProgress);
        }

        private void FinishBuildProjectInProgress(BuildRequest buildRequest, ProjectBuildState buildContext, bool exitedDueToError)
        {
            if (buildRequest != null && ProfileBuild)
            {
                buildRequest.ProcessingTotalTime += DateTime.Now.Ticks - buildRequest.ProcessingStartTime;
            }

<<<<<<< HEAD
            if ((buildRequest != null && buildRequest.BuildCompleted) ||
                (buildContext != null && buildContext.BuildComplete))
=======
            if (buildRequest?.BuildCompleted == true ||
                buildContext?.BuildComplete == true)
>>>>>>> fd9321ac
            {
                DecrementProjectsInProgress();
            }

            if (exitedDueToError)
            {
                SetEngineAbortTo(true);
            }
        }

        internal void DecrementProjectsInProgress()
        {
            ErrorUtilities.VerifyThrow(this.numberOfProjectsInProgress != 0, "Number of Projects in progress should not be 0 before the count is decremented");
            Interlocked.Decrement(ref this.numberOfProjectsInProgress);
            CheckForBuildCompletion();
        }

        private void CheckForBuildCompletion()
        {
            // If the number of projects in progress reaches zero again, we've popped back
            // out of the root of the recursion.
            if (this.numberOfProjectsInProgress == 0 && this.buildRequests.Count == 0)
            {
                // Fire the event that says the overall build is complete.
                if (!Router.ChildMode)
                {
                    SetEngineAbortTo(true);
                }

                if (Engine.debugMode)
                {
                    Console.WriteLine(" Done All projects and my queue is empty, EngineNodeID: " + this.nodeId);
                }
            }
        }

        /// <summary>
        /// Engine.BuildProject gets called recursively when projects use the
        /// MSBuild *task* to build other child projects.  If "numberOfProjectsInProgress"
        /// is 0, then we know we are currently NOT in a recursive call.  We
        /// are really being called at the top level.
        /// </summary>
        private void StartRootProjectBuild(BuildRequest buildRequest, Project project)
        {
            foreach (Project loadedProject in projectsLoadedByHost.Values)
            {
                // There should be no projects in the ProjectManager with the same full path, global properties and tools version
                // as any of the loaded projects.  If there are, something went badly awry, because
                // we were supposed to have deleted them after the last build.
                ErrorUtilities.VerifyThrow(null == this.cacheOfBuildingProjects.GetProject(loadedProject.FullFileName, loadedProject.GlobalProperties, loadedProject.ToolsVersion),
                    "Project shouldn't be in ProjectManager already.");

                // Add the loaded project to the list of projects being built, just
                // so that during the build, we have only one place we need to look
                // instead of having to search multiple lists.
                this.cacheOfBuildingProjects.AddProject(loadedProject);
            }

            if (0 == (buildRequest.BuildSettings & BuildSettings.DoNotResetPreviouslyBuiltTargets))
            {
                // Reset the build state for all projects that are still cached from the 
                // last build and the currently loaded projects that we just added to
                // the ProjectManager.
                this.cacheOfBuildingProjects.ResetBuildStatusForAllProjects();

                // Clear the project build results cache
                this.cacheManager.ClearCache();

                // Reset the build state for the project that we're going to build.  This may not
                // be in the ProjectManager if it doesn't have a FullFileName property.
                project.ResetBuildStatus();
            }
        }

        /// <summary>
        /// Loads a project file from disk, and builds the default targets.
        /// </summary>
        /// <owner>RGoel</owner>
        /// <param name="projectFile"></param>
        /// <returns>true, if build succeeds</returns>
        public bool BuildProjectFile
            (
            string projectFile
            )
        {
            return this.BuildProjectFile(projectFile, null, this.GlobalProperties, null, BuildSettings.None);
        }

        /// <summary>
        /// Loads a project file from disk, and builds the specified target.
        /// </summary>
        /// <owner>RGoel</owner>
        /// <param name="projectFile"></param>
        /// <param name="targetName">Can be null, if caller wants to build the default targets for the project.</param>
        /// <returns>true, if build succeeds</returns>
        public bool BuildProjectFile
            (
            string projectFile,
            string targetName
            )
        {
            return this.BuildProjectFile(projectFile, new string[] {targetName}, this.GlobalProperties,
                null, BuildSettings.None);
        }

        /// <summary>
        /// Loads a project file from disk, and builds the specified list of targets.
        /// </summary>
        /// <owner>RGoel</owner>
        /// <param name="projectFile"></param>
        /// <param name="targetNames">Can be null, if caller wants to build the default targets for the project.</param>
        /// <returns>true, if build succeeds</returns>
        public bool BuildProjectFile
            (
            string projectFile,
            string[] targetNames
            )
        {
            return this.BuildProjectFile(projectFile, targetNames, this.GlobalProperties,
                null, BuildSettings.None);
        }

        /// <summary>
        /// Loads a project file from disk, and builds the specified list of targets.  This overload
        /// takes a set of global properties to use for the build.
        /// </summary>
        /// <owner>RGoel</owner>
        /// <param name="projectFile"></param>
        /// <param name="targetNames">Can be null, if caller wants to build the default targets for the project.</param>
        /// <param name="globalProperties">Can be null if no global properties are needed.</param>
        /// <returns>true, if build succeeds</returns>
        public bool BuildProjectFile
            (
            string projectFile,
            string[] targetNames,
            BuildPropertyGroup globalProperties
            )
        {
            return this.BuildProjectFile(projectFile, targetNames, globalProperties,
                null, BuildSettings.None);
        }

        /// <summary>
        /// Loads a project file from disk, and builds the specified list of targets.  This overload
        /// takes a set of global properties to use for the build and returns the target outputs.
        /// </summary>
        /// <owner>RGoel</owner>
        /// <param name="projectFile"></param>
        /// <param name="targetNames">Can be null, if caller wants to build the default targets for the project.</param>
        /// <param name="globalProperties">Can be null if no global properties are needed.</param>
        /// <param name="targetOutputs">Can be null if outputs are not needed.</param>
        /// <returns>true, if build succeeds</returns>
        public bool BuildProjectFile
            (
            string projectFile,
            string[] targetNames,
            BuildPropertyGroup globalProperties,
            IDictionary targetOutputs
            )
        {
            return this.BuildProjectFile(projectFile, targetNames, globalProperties,
                targetOutputs, BuildSettings.None);
        }

        /// <summary>
        /// Loads a project file from disk, and builds the specified list of targets.  This overload
        /// takes a set of global properties to use for the build, returns the target outputs, and also
        /// allows the caller to specify additional build flags.
        /// </summary>
        /// <remarks>
        /// If this project file is already in our list of in-progress projects, we use the
        /// existing Project object instead of instantiating a new one. Always use this method to
        /// build projects within projects, otherwise the build won't be optimized.
        /// </remarks>
        /// <param name="projectFile"></param>
        /// <param name="targetNames">Can be null, if caller wants to build the default targets for the project.</param>
        /// <param name="globalProperties">Can be null if no global properties are needed.</param>
        /// <param name="targetOutputs">Can be null if outputs are not needed.</param>
        /// <param name="buildFlags">Specifies additional options to alter the behavior of the build.</param>
        /// <returns>true, if build succeeds</returns>
        public bool BuildProjectFile
        (
            string projectFile,
            string[] targetNames,
            BuildPropertyGroup globalProperties,
            IDictionary targetOutputs,
            BuildSettings buildFlags
        )
        {
            error.VerifyThrowArgumentNull(projectFile, "projectFileName");
            error.VerifyThrowArgument(projectFile.Length > 0, "EmptyProjectFileName");

            return BuildProjectFile(projectFile, targetNames, globalProperties, targetOutputs, buildFlags, null);
        }

        /// <summary>
        /// Loads a project file from disk, and builds the specified list of targets.  This overload
        /// takes a set of global properties to use for the build, returns the target outputs, and also
        /// allows the caller to specify additional build flags.
        /// </summary>
        /// <remarks>
        /// If this project file is already in our list of in-progress projects, we use the
        /// existing Project object instead of instantiating a new one. Always use this method to
        /// build projects within projects, otherwise the build won't be optimized.
        /// </remarks>
        /// <param name="projectFile"></param>
        /// <param name="targetNames">Can be null, if caller wants to build the default targets for the project.</param>
        /// <param name="globalProperties">Can be null if no global properties are needed.</param>
        /// <param name="targetOutputs">Can be null if outputs are not needed.</param>
        /// <param name="buildFlags">Specifies additional options to alter the behavior of the build.</param>
        /// <param name="toolsVersion">Tools version to impose on the project in this build</param>
        /// <returns>true, if build succeeds</returns>
        public bool BuildProjectFile
            (
            string projectFile,
            string[] targetNames,
            BuildPropertyGroup globalProperties,
            IDictionary targetOutputs,
            BuildSettings buildFlags,
            string toolsVersion
            )
        {
            return PostProjectEvaluationRequests
                (null, new string[] { projectFile }, new string[][] { targetNames },
                 new BuildPropertyGroup[] { globalProperties }, new IDictionary[] { targetOutputs }, buildFlags,
                 new string[] {toolsVersion});
        }

        /// <summary>
        /// Loads a set of project files from disk, and builds the given list of targets for each one. This overload
        /// takes a set of global properties for each project to use for the build, returns the target outputs,
        /// and also allows the caller to specify additional build flags.
        /// </summary>
        /// <param name="projectFiles">Array of project files to build (can't be null)</param>
        /// <param name="targetNamesPerProject">Array of targets for each project(can't be null)</param>
        /// <param name="globalPropertiesPerProject">Array of properties for each project (can't be null)</param>
        /// <param name="targetOutputsPerProject">Array of tables for target outputs (can't be null)</param>
        /// <param name="buildFlags"></param>
        /// <param name="toolsVersions">Tools version to impose on the project in this build</param>
        /// <returns>True if all given project build successfully</returns>
        public bool BuildProjectFiles
        (
            string[] projectFiles,
            string[][] targetNamesPerProject,
            BuildPropertyGroup[] globalPropertiesPerProject,
            IDictionary[] targetOutputsPerProject,
            BuildSettings buildFlags,
            string [] toolsVersions
        )
        {
            // Verify the arguments to the API
            error.VerifyThrowArgumentArraysSameLength(projectFiles, targetNamesPerProject, "projectFiles", "targetNamesPerProject");
            error.VerifyThrowArgument(projectFiles.Length > 0, "projectFilesEmpty");
            error.VerifyThrowArgumentArraysSameLength(projectFiles, globalPropertiesPerProject, "projectFiles", "globalPropertiesPerProject");
            error.VerifyThrowArgumentArraysSameLength(projectFiles, targetOutputsPerProject, "projectFiles", "targetOutputsPerProject");
            error.VerifyThrowArgumentArraysSameLength(projectFiles, toolsVersions, "projectFiles", "toolsVersions");

            // Verify the entries in the project file array
            for (int i = 0; i < projectFiles.Length; i++)
            {
                error.VerifyThrowArgumentNull(projectFiles[i], "projectFiles[" + i +"]");
                error.VerifyThrowArgument(projectFiles[i].Length > 0, "projectFilesEmptyElement", i);
            }

            return PostProjectEvaluationRequests
                (null, projectFiles, targetNamesPerProject, globalPropertiesPerProject, targetOutputsPerProject,
                 buildFlags, toolsVersions);
        }

        internal bool PostProjectEvaluationRequests
        (
            Project project,
            string[] projectFiles,
            string[][] targetNames,
            BuildPropertyGroup[] globalPropertiesPerProject,
            IDictionary[] targetOutputsPerProject,
            BuildSettings buildFlags,
            string [] toolVersions
        )
        {
            string currentDirectory = Environment.CurrentDirectory;
            string currentPerThreadProjectDirectory = Project.PerThreadProjectDirectory;
            fatalErrorContext = null;

            BuildEventContext buildEventContext;

            // Already have an instantiated project in the OM and it has not fired a project started event for itself yet
            if (project?.HaveUsedInitialProjectContextId == false)
            {
                buildEventContext = project.ProjectBuildEventContext;
            }
            else // Dont have an already instantiated project, need to make a new context
            {
                buildEventContext = new BuildEventContext(
                                                this.nodeId,
                                                BuildEventContext.InvalidTargetId,
                                                BuildEventContext.InvalidProjectContextId,
                                                BuildEventContext.InvalidTaskId
                                                );
            }

            // Currently, MSBuild requires that the calling thread be marked "STA" -- single
            // threaded apartment.  This is because today we are calling the tasks' Execute()
            // method on this main thread, and there are tasks out there that create unmarshallable
            // COM objects that require the "Apartment" threading model.  Once the engine supports
            // multi-threaded builds, and is spinning up its own threads to call the tasks, then
            // we don't care so much about the STA vs. MTA designation on the main thread.  But for
            // now, we do.
            if (Environment.GetEnvironmentVariable("MSBUILDOLDOM") != "1" && Thread.CurrentThread.GetApartmentState() != ApartmentState.STA)
            {
                // Bug VSWhidbey 126031.  Really, we would like to,
                //
                //   error.VerifyThrowInvalidOperation((Thread.CurrentThread.ApartmentState == ApartmentState.STA),"STARequired");
                //
                // But NUnit-console.exe is not in the STA and so we would get some assert dialogs
                // and build failures.  If we ever upgrade to NUnit 2.1 or later, there is an option
                // to tell NUnit to run in STA mode, and then maybe we can be more strict here.
                primaryLoggingServices.LogWarning(buildEventContext, new BuildEventFileInfo(/* there is truly no file associated with this warning */ String.Empty),
                   "STARequired", Thread.CurrentThread.GetApartmentState());
            }

            BuildRequest[] buildRequests = new BuildRequest[projectFiles.Length];
            Hashtable[] targetOutputsWorkingCopy = new Hashtable[buildRequests.Length];
            for (int i = 0; i < buildRequests.Length; i++)
            {
                // if the caller wants to retrieve target outputs, create a working copy to avoid clobbering 
                // other data in the hashtable
                if (targetOutputsPerProject[i] != null)
                {
                    targetOutputsWorkingCopy[i] = new Hashtable(StringComparer.OrdinalIgnoreCase);
                }

                buildRequests[i] =
                    CreateLocalBuildRequest(buildEventContext, project, projectFiles[i], targetNames[i],
                                            globalPropertiesPerProject[i], targetOutputsWorkingCopy[i], buildFlags,
                                            toolVersions[i]);
            }

            bool overallResult = true;
            bool exitedDueToError = true;
            try
            {
                // Reset the current directory stored in the per thread variable for the current thread
                Project.PerThreadProjectDirectory = null;
                // Initialize the scheduler with the current information
                Scheduler.Initialize(NodeManager.GetNodeDescriptions());
                // Fire the event that says the overall build is beginning.
                LoggingServices.LogBuildStarted();
                LoggingServices.ProcessPostedLoggingEvents();
                // Post all the build requests into the engine queue
                PostBuildRequests(buildRequests);
                // Trigger the actual build (this call will not return until build is complete)
                EngineBuildLoop(null);

                for (int i = 0; i < buildRequests.Length; i++)
                {
                    // Collect the outputs
                    BuildResult buildResult = buildRequests[i].GetBuildResult();
                    if (buildResult.OutputsByTarget != null && targetOutputsPerProject[i] != null)
                    {
                        buildResult.ConvertToTaskItems();
                        foreach (DictionaryEntry de in buildResult.OutputsByTarget)
                        {
                            targetOutputsPerProject[i][de.Key] = de.Value;
                        }
                    }
                    overallResult = overallResult && buildRequests[i].BuildSucceeded;
                }

                exitedDueToError = false;
            }
            catch (Exception e)
            {
                // Only log the error once at the root of the recursion for unhandled exceptions, instead of
                // logging the error multiple times for each level of project-to-project
                // recursion until we get to the top of the stack.
                if (fatalErrorContext != null)
                {
                    primaryLoggingServices.LogFatalBuildError(fatalErrorContext, e, new BuildEventFileInfo(fatalErrorProjectName));
                }
                else
                {
                    primaryLoggingServices.LogFatalBuildError(buildEventContext, e, new BuildEventFileInfo(String.Empty));
                }

                // Rethrow so that the host can catch it and possibly rethrow it again
                // so that Watson can give the user the option to send us an error report.
                throw;
            }
            finally
            {
                // Post build finished event if the finally is not being executed due to an exception
                EndingEngineExecution(overallResult, exitedDueToError);
                // Reset the current directory to the value before this 
                // project built
                Environment.CurrentDirectory = currentDirectory;
                // We reset the path back to the original value in case the 
                // host is depending on the current directory to find projects
                Project.PerThreadProjectDirectory = currentPerThreadProjectDirectory;
            }

            return overallResult;
        }

        /// <summary>
        /// Create a build request which will be posted to the local engine queue, having a HandleId of -1 meaning it came from the local
        /// engine rather than an engine call back
        /// </summary>
        /// <returns></returns>
        private BuildRequest CreateLocalBuildRequest(BuildEventContext buildEventContext, Project project, string projectFile, string[] targetNames, BuildPropertyGroup globalProperties, IDictionary targetOutputs, BuildSettings buildFlags, string toolsVersion)
        {
            // Global Properties should not be null as this will cause a crash when we try and cache the build result of the project.
            // Whidby also set global properties to empty if they were null.
            if (globalProperties == null)
            {
                globalProperties = new BuildPropertyGroup();
            }

            BuildRequest buildRequest =  new BuildRequest(EngineCallback.invalidEngineHandle, projectFile, targetNames, globalProperties, toolsVersion, -1, true, false);
            buildRequest.ParentBuildEventContext = buildEventContext;
            // Set the project object to the passed in project
            buildRequest.ProjectToBuild = project;
            // Set the request build flags
            buildRequest.BuildSettings = buildFlags;
            // Set the boolean requesting the project start/finish events 
            buildRequest.FireProjectStartedFinishedEvents = true;
            // Set the dictionary to return target outputs in, if any
            buildRequest.OutputsByTarget = targetOutputs;
            // If the tools version is null and we have a project object then use the project's tools version
            // If we do not have a project and we have a null tools version then the build request's tools version will be null, which will later be set in BuildProjectFileInternal
            if (String.IsNullOrEmpty(toolsVersion) && project != null)
            {
                buildRequest.ToolsetVersion = project.ToolsVersion;
            }
            // Set project filename correctly if only the project object is passed in
            if (buildRequest.ProjectFileName == null)
            {
                buildRequest.ProjectFileName = project.FullFileName;
            }
            return buildRequest;
        }

        /// <summary>
        /// Loads a project file from disk, and builds the specified list of targets.  This overload
        /// takes a set of global properties to use for the build, returns the target outputs, and also
        /// allows the caller to specify additional build flags.
        /// </summary>
        /// <remarks>
        /// If this project file is already in our list of in-progress projects, we use the
        /// existing Project object instead of instantiating a new one. Always use this method to
        /// build projects within projects, otherwise the build won't be optimized.
        /// </remarks>
        internal void BuildProjectFileInternal
            (
                BuildRequest buildRequest
            )
        {
            string projectFile = buildRequest.ProjectFileName;

            error.VerifyThrowArgumentNull(projectFile, "projectFileName");
            error.VerifyThrowArgument(projectFile.Length > 0, "EmptyProjectFileName");
            // When we get to this point the global properties should not be null, as they are used to determine if a project has already been loaded / built before.
            error.VerifyThrow(buildRequest.GlobalProperties != null, "Global Properties should not be null");

            // Convert the project filename to a fully qualified path.
            FileInfo projectFileInfo = new FileInfo(projectFile);

            // If the project file doesn't actually exist on disk, it's a failure.
            ErrorUtilities.VerifyThrowArgument(projectFileInfo.Exists, "ProjectFileNotFound", projectFile);

            try
            {
                ArrayList actuallyBuiltTargets;

                // If the tools version is empty take a quick peek at the project file to determine if it has a tools version defined
                if(String.IsNullOrEmpty(buildRequest.ToolsetVersion))
                {
                    buildRequest.ToolsetVersion = XmlUtilities.GetAttributeValueForElementFromFile(buildRequest.ProjectFileName, XMakeAttributes.project, XMakeAttributes.toolsVersion);
                    buildRequest.ToolsVersionPeekedFromProjectFile = true;
                }

                // Check if there is a cached result available for this build
                BuildResult cachedResult = cacheManager.GetCachedBuildResult(buildRequest, out actuallyBuiltTargets);
                if (cachedResult != null)
                {
                    // Notify the scheduler of the dependecy and indicate that it will be evaluated (aka retrieved from the cache locally)
                    Scheduler.NotifyOfSchedulingDecision(buildRequest, this.nodeId);
                    ProcessCachedResult(buildRequest, projectFileInfo, actuallyBuiltTargets, cachedResult);
                }
                else
                {
                    // There's no cached result: we have to build it. Figure out which node to build it on.
                    Project matchingProjectCurrentlyLoaded = null;
                    Project projectCurrentlyLoaded = null;

                    // See if we have a project loaded by the host already that matches the full path, in the
                    // list of projects which were loaded at the beginning of the build.
                    projectCurrentlyLoaded = (Project)this.projectsLoadedByHost[projectFileInfo.FullName];

                    if (projectCurrentlyLoaded != null)
                    {
                        // See if the global properties and tools version match.
                        if (projectCurrentlyLoaded.IsEquivalentToProject
                                    (
                                    projectCurrentlyLoaded.FullFileName,
                                    buildRequest.GlobalProperties,
                                    buildRequest.ToolsetVersion
                                    )
                            )
                        {
                            // If so, use it.
                            matchingProjectCurrentlyLoaded = projectCurrentlyLoaded;
                        }
                    }

                    // Decide to build the project on either the current node or remote node
                    string toolsVersionToUse = buildRequest.ToolsetVersion == null ? DefaultToolsVersion : buildRequest.ToolsetVersion;

                    // If a matching project is currently loaded, we will build locally.
                    bool isLocal = (matchingProjectCurrentlyLoaded != null);

                    // If not, we need to search our cache of building projects to see if we have built this project
                    // locally already.
                    if (!isLocal)
                    {
                        // Determine if the project was previously loaded, but is now unloaded.
                        bool projectWasPreviouslyLoaded = this.cacheOfBuildingProjects.HasProjectBeenLoaded(projectFileInfo.FullName, buildRequest.GlobalProperties, toolsVersionToUse);

                        // We do this check because we need to know if the project is already building on this node.
                        // Unlike the check of projectsLoadedByHost, this will also find projects which were added
                        // after the start of the build, such as MSBuild task-generated build requests.
                        bool projectIsLoaded = this.cacheOfBuildingProjects.GetProject(projectFileInfo.FullName, buildRequest.GlobalProperties, toolsVersionToUse) != null;

                        isLocal = projectWasPreviouslyLoaded || projectIsLoaded;
                    }

                    int nodeIndex = EngineCallback.inProcNode;

                    // If the project, properties and tools version is not known locally, it is either being services by a remote node
                    // or we need to let the scheduler pick a node for it to be serviced by using its algorithm.
                    if (!isLocal)
                    {
                        nodeIndex = cacheOfBuildingProjects.GetRemoteProject(projectFileInfo.FullName, buildRequest.GlobalProperties, toolsVersionToUse);
                    }

                    int evaluationNode = Scheduler.CalculateNodeForBuildRequest(buildRequest, nodeIndex);
                    if (matchingProjectCurrentlyLoaded == null && evaluationNode == EngineCallback.inProcNode)
                    {
                        // We haven't already got this project loaded in this Engine, or it was previously unloaded from this Engine,
                        // and we've been scheduled to build it on this node. So create a new project if necessary.
                        // If we peeked at the project file then we need to make sure that if the tools version in the project is not marked as an override then
                        // the project's tools version is the same. If they are the same then override should be false.
                        try
                        {
                            matchingProjectCurrentlyLoaded = GetMatchingProject(projectCurrentlyLoaded,
                                projectFileInfo.FullName, buildRequest.GlobalProperties,
                                buildRequest.ToolsetVersion, buildRequest.TargetNames, buildRequest.ParentBuildEventContext, buildRequest.ToolsVersionPeekedFromProjectFile);
                        }
                        catch (InvalidProjectFileException e)
                        {
                            primaryLoggingServices.LogInvalidProjectFileError(buildRequest.ParentBuildEventContext, e);
                            throw;
                        }
                    }

                    if (evaluationNode != EngineCallback.inProcNode)
                    {
                        // The project will be evaluated remotely so add a record 
                        // indicating where this project is being evaluated
                        if (evaluationNode != EngineCallback.parentNode)
                        {
                            cacheOfBuildingProjects.AddRemoteProject(projectFileInfo.FullName, buildRequest.GlobalProperties, toolsVersionToUse, evaluationNode);
                        }
                    }

                    if (Engine.debugMode)
                    {
                        Console.WriteLine("###Missing cached result for " + buildRequest.GetTargetNamesList() + " in " +
                                           buildRequest.ProjectFileName + " - building");
                    }

                    if (evaluationNode == EngineCallback.inProcNode)
                    {
                        ErrorUtilities.VerifyThrow(cacheOfBuildingProjects.GetRemoteProject(projectFileInfo.FullName, buildRequest.GlobalProperties, toolsVersionToUse) == EngineCallback.invalidNode,
                                                   "Should not build remote projects");
                        buildRequest.ProjectToBuild = matchingProjectCurrentlyLoaded;
                        this.BuildProjectInternal(buildRequest, null, null, true);
                    }
                    else
                    {
                        // Increment number of projects in progress 
                        if (!buildRequest.IsGeneratedRequest)
                        {
                            IncrementProjectsInProgress();
                        }
                       Router.PostBuildRequest(buildRequest, evaluationNode);
                    }
                }
            }
            catch (InvalidProjectFileException)
            {
                // eat the exception because it has already been logged
                HandleProjectFileInternalException(buildRequest);
            }
        }

        private void HandleProjectFileInternalException(BuildRequest buildRequest)
        {
            // Flush out all the logging messages, which may have been posted outside target execution
            primaryLoggingServices.ProcessPostedLoggingEvents();

            // Mark evaluation as complete
            buildRequest.BuildCompleted = true;

            if (buildRequest.HandleId != EngineCallback.invalidEngineHandle)
            {
                Router.PostDoneNotice(buildRequest);
            }

            CheckForBuildCompletion();
        }

        /// <summary>
        /// Pretend we're actually building a project when really we're just retrieving the results from the cache.
        /// </summary>
        /// <param name="buildRequest"></param>
        /// <param name="projectFileInfo"></param>
        /// <param name="actuallyBuiltTargets"></param>
        /// <param name="cachedResult"></param>
        private void ProcessCachedResult
        (
            BuildRequest buildRequest,
            FileInfo projectFileInfo,
            ArrayList actuallyBuiltTargets,
            BuildResult cachedResult
        )
        {
            buildRequest.InitializeFromCachedResult(cachedResult);

            if (Engine.debugMode)
            {
                Console.WriteLine("===Reusing cached result for " + buildRequest.GetTargetNamesList() + " in " +
                                   buildRequest.ProjectFileName + " result is " + buildRequest.BuildSucceeded + " EngineNodeID: " + this.nodeId);
            }

            BuildEventContext requestContext = buildRequest.ParentBuildEventContext;
            BuildEventContext currentContext = new BuildEventContext(this.nodeId, BuildEventContext.InvalidTargetId, GetNextProjectId(), BuildEventContext.InvalidTaskId);

            primaryLoggingServices.LogProjectStarted(cachedResult.ProjectId, requestContext, currentContext, projectFileInfo.FullName,
                buildRequest.GetTargetNamesList(),
                new BuildPropertyGroupProxy(new BuildPropertyGroup()),
                new BuildItemGroupProxy(new BuildItemGroup()));
            primaryLoggingServices.LogComment(currentContext, MessageImportance.Low, "ToolsVersionInEffectForBuild", buildRequest.ToolsetVersion);

            for (int i = 0; i < actuallyBuiltTargets.Count; i++)
            {
                string builtTargetName = EscapingUtilities.UnescapeAll((string)actuallyBuiltTargets[i]);
                Target.BuildState buildState = (Target.BuildState)cachedResult.ResultByTarget[builtTargetName];
                buildRequest.ResultByTarget[builtTargetName] = buildState;

                primaryLoggingServices.LogComment(currentContext,
                    (buildState == Target.BuildState.CompletedSuccessfully) ? "TargetAlreadyCompleteSuccess" : "TargetAlreadyCompleteFailure",
                    builtTargetName);

                if (buildState == Target.BuildState.CompletedUnsuccessfully)
                {
                    break;
                }
            }

            primaryLoggingServices.LogProjectFinished(currentContext, projectFileInfo.FullName, cachedResult.EvaluationResult);

            if (!buildRequest.IsGeneratedRequest)
            {
                CheckForBuildCompletion();
            }
            else
            {
                Router.PostDoneNotice(buildRequest);
            }
        }

        /// <summary>
        /// Returns a project object that matches the full path and global properties passed in.
        /// First, it checks our cache of building projects to see if such a project already exists.
        /// If so, we reuse that.  Otherwise, we create a new Project object with the specified
        /// full path and global properties.  The "existingProject" parameter passed in is just
        /// so we can reuse the Xml if there's already a project available with the same full path.
        /// </summary>
        /// <param name="existingProject"></param>
        /// <param name="projectFullPath"></param>
        /// <param name="globalPropertiesToUse"></param>
        /// <param name="buildEventContext"></param>
        internal Project GetMatchingProject
            (
            Project existingProject,
            string projectFullPath,
            BuildPropertyGroup globalPropertiesToUse,
            string toolsVersion,
            string [] targetNames,
            BuildEventContext buildEventContext,
            bool toolsVersionPeekedFromProjectFile
            )
        {
            // See if we already have a project with the exact same full path and global properties
            // that the caller is requesting us to build.  If so, use that.
            Project returnProject = this.cacheOfBuildingProjects.GetProject(projectFullPath, globalPropertiesToUse, toolsVersion);

            // If this project was not found in our list, create a new project,
            // and load the contents from the project file.
            if (returnProject == null)
            {
                #if DEBUG
                if (!String.IsNullOrEmpty(Environment.GetEnvironmentVariable("MSBUILDASSERTONLOADMULTIPLECOPIESOFPROJECT")))
                {
                    if (this.projectsLoadedByHost.Contains(projectFullPath))
                    {
                        // We're about to load a second copy of a project that is already loaded in the IDE.
                        // This assert can fire when different projects in the IDE have different sets of
                        // global properties.  For example, suppose there are two projects loaded in the IDE,
                        // ProjectA and ProjectB.  Suppose the project system has given ProjectA two global
                        // properties (e.g., Configuration=Debug and Platform=AnyCPU), and has given ProjectB
                        // three global properties (e.g., Configuration=Foobar, Platform=x86, and DevEnvDir=c:\vs).
                        // Now, if ProjectB has a P2P reference to ProjectA, we've got a problem because when
                        // ProjectB calls the <MSBuild> task to grab the output of ProjectA, the engine is going
                        // to try and merge together the global properties, and the merged set will consist
                        // of all three properties.  Since we won't have a copy of ProjectA in our projectsLoadedByHost
                        // list that has all three of the same global properties, we'll decide we have to create
                        // a new Project object, and this is a big unnecessary perf hit (as well as being incorrect).
                        // If a user customized his build process and is explicitly passing in Properties to the
                        // <MSBuild> task, then we would be entering this codepath for a totally legitimate
                        // scenario, so we don't want to disallow it.  We just want to know about it if it happens
                        // to anyone before we ship, just so we can investigate to see if there may be a bug 
                        // somewhere.
                        if (this.projectsLoadedByHost.Count > 1)
                        {
                            // The assert condition (projectsLoadedByHost.Count == 1) is there because
                            // for command-line builds using msbuild.exe, the # of projects loaded by the host will
                            // always be exactly 1.  We don't want to assert for command-line builds, because then
                            // we'd be firing this all the time for perfectly legitimate scenarios.
                            // We also don't want to assert in razzle, because the razzle build is expected to do this
                            // to accomplish traversal.
                            Debug.Assert(!string.IsNullOrEmpty(Environment.GetEnvironmentVariable("_NTROOT")),
                                "This assertion is here to catch potential bugs wrt MSBuild and VS integration.  " +
                                "It is okay to ignore this assert only if you are in the IDE and have customized " +
                                "your build process such that you are passing the Properties parameter into the " +
                                "<MSBuild> task in way that causes the same project to be built with different " +
                                "sets of global properties.  However, if you are just using a standard VS-generated project, " +
                                "this assert should not fire, so please open a bug under the \\VSCORE\\MSBuild\\VSIntegration " +
                                "path.");
                        }
                    }
                }
                #endif

                // Check if the project has been previously unloaded due to a user request during the current build
                // In this case reloaded a project is an error because we can't ensure a consistent state of the reloaded project
                // and the cached resulted of the original
                string toolsVersionToUse = toolsVersion == null ? DefaultToolsVersion : toolsVersion;
                if (this.cacheOfBuildingProjects.HasProjectBeenLoaded(projectFullPath, globalPropertiesToUse, toolsVersionToUse))
                {
                    string joinedNames = ResourceUtilities.FormatResourceString("DefaultTargets");
                    if (targetNames?.Length > 0)
                    {
                        joinedNames = EscapingUtilities.UnescapeAll(String.Join(";", targetNames));
                    }
                    BuildEventFileInfo fileInfo = new BuildEventFileInfo(projectFullPath);
                    string errorCode;
                    string helpKeyword;
                    string message = ResourceUtilities.FormatResourceString(out errorCode, out helpKeyword, "ReloadingPreviouslyUnloadedProject", projectFullPath, joinedNames);
                    throw new InvalidProjectFileException(projectFullPath, fileInfo.Line, fileInfo.Column, fileInfo.EndLine, fileInfo.EndColumn, message, null, errorCode, helpKeyword);
                }
                // This creates a new project.
                try
                {
                    // If the tools version was peeked from the project file then we reset the tools version to null as the tools version is read by the project object again
                    // when setting or getting the ToolsVersion property. If the tools version was not peeked from the project file than it is an override.
                    if (toolsVersionPeekedFromProjectFile)
                    {
                        toolsVersion = null;
                    }
                    returnProject = new Project(this, toolsVersion);
                }
                catch (InvalidOperationException)
                {
                    BuildEventFileInfo fileInfo = new BuildEventFileInfo(projectFullPath);
                    string errorCode;
                    string helpKeyword;
                    string message = ResourceUtilities.FormatResourceString(out errorCode, out helpKeyword, "UnrecognizedToolsVersion", toolsVersion);
                    throw new InvalidProjectFileException(projectFullPath,fileInfo.Line,fileInfo.Column,fileInfo.EndLine, fileInfo.EndColumn,message, null, errorCode,helpKeyword);
                }

                // We're only building this project ... it is not loaded by a host, and we
                // should feel free to discard this whenever we like.
                returnProject.IsLoadedByHost = false;

                // Give it the global properties that were requested.
                returnProject.GlobalProperties = globalPropertiesToUse;

                // Load the project file.  If we don't already have an XmlDocument for this
                // project file, load it off disk.  Otherwise, use one of the XmlDocuments
                // that we already have.  Two advantages:  1.) perf  2.) using the in-memory
                // contents that the host may have altered.
                if (existingProject != null)
                {
                    //Console.WriteLine("Reusing an existing project: " + projectFullPath);
                    returnProject.FullFileName = projectFullPath;
                    returnProject.LoadFromXmlDocument(existingProject.XmlDocument, buildEventContext, existingProject.LoadSettings);
                }
                else
                {
                    //Console.WriteLine("Found new project: " + projectFullPath);
                    returnProject.Load(projectFullPath, buildEventContext, ProjectLoadSettings.None);
                }

                // Add the newly created Project object to the ProjectManager.
                this.cacheOfBuildingProjects.AddProject(returnProject);
            }

            return returnProject;
        }

        /// <summary>
        /// When using the MSBuild task to build a child project, we need to figure out the set of
        /// global properties that the child should be built with.  It is a merge of whatever
        /// properties the parent project was being built with, plus whatever properties were
        /// actually passed into the MSBuild task (in the "Properties" parameter).  However,
        /// the slightly wrinkle is the child project may have actually been one that is
        /// currently loaded in the IDE, and the IDE controls what Configuration/Platform each
        /// project should be built with, so we have to honor that too.  So, the order in which
        /// we look at global properties are:
        ///
        ///     1.  Whatever global properties the parent project was building with.  (The parent
        ///         project is the one that called the &lt;MSBuild&lt; task.
        ///     2.  If the child project was already previously loaded by the host, whatever global
        ///         properties were sent into the child project by the host (via Project.GlobalProperties).
        ///     3.  Whatever properties were passed into the "Properties" parameter of the &lt;MSBuild&lt;
        ///         task.
        ///
        /// </summary>
        /// <param name="parentProjectGlobalProperties"></param>
        /// <param name="childProjectFile"></param>
        /// <param name="globalPropertiesPassedIntoTask"></param>
        /// <owner>RGoel</owner>
        /// <returns>merged PropertyGroup</returns>
        internal BuildPropertyGroup MergeGlobalProperties
            (
            BuildPropertyGroup parentProjectGlobalProperties,
            BuildPropertyGroup postMergeProperties,
            string childProjectFile,
            IDictionary globalPropertiesPassedIntoTask
            )
        {
            if (childProjectFile != null)
            {
                // The childProject can be null (if user wants us to just use the calling project as the
                // callee project).  But if it's not null, it really shouldn't be blank, and it should
                // exist on disk.  If it doesn't we can't get its full path.
                error.VerifyThrowArgument(childProjectFile.Length > 0, "EmptyProjectFileName");

                // If the project file doesn't actually exist on disk, it's a failure.
                ErrorUtilities.VerifyThrowArgument(File.Exists(childProjectFile), "ProjectFileNotFound", childProjectFile);
            }

            // Create a new BuildPropertyGroup to represent the final set of global properties that we're going to
            // use for the child project.
            BuildPropertyGroup finalGlobalProperties = new BuildPropertyGroup();

            // Start with the global properties from the parent project.
            if (postMergeProperties == null)
            {
                finalGlobalProperties.ImportProperties(parentProjectGlobalProperties);
            }
            else
            {
                finalGlobalProperties.ImportProperties(postMergeProperties);
            }

            // childProjectFile could be null when no Projects were passed into the MSBuild task, which
            // means parentProject == childProject, which means no need to import the same properties again.
            if (childProjectFile != null)
            {
                // Get the full path of the child project file.
                string childProjectFullPath = Path.GetFullPath(childProjectFile);

                // Find out if there's a project already loaded with the same full path.
                Project loadedProjectWithSameFullPath = (Project) this.projectsLoadedByHost[childProjectFullPath];

                // Then ... if there is a loaded project with the same full path, merge in its global properties.
                // This way, we honor whatever settings the IDE has requested for this project (e.g. Configuration=Release, or whatever).
                if (loadedProjectWithSameFullPath != null)
                {
                    finalGlobalProperties.ImportProperties(loadedProjectWithSameFullPath.GlobalProperties);
                }
            }

            // Finally, whatever global properties were passed into the task ... those are the final winners.
            if (globalPropertiesPassedIntoTask != null)
            {
                foreach (DictionaryEntry newGlobalProperty in globalPropertiesPassedIntoTask)
                {
                    finalGlobalProperties.SetProperty((string) newGlobalProperty.Key,
                        (string) newGlobalProperty.Value);
                }
            }

            return finalGlobalProperties;
        }

        internal void PostBuildRequests(BuildRequest[] buildRequestArray)
        {
            buildRequests.EnqueueArray(buildRequestArray);
        }

        internal void PostBuildRequest(BuildRequest buildRequest)
        {
            buildRequests.Enqueue(buildRequest);
        }

        internal void PostTaskOutputUpdates(TaskExecutionContext executionContext)
        {
            taskOutputUpdates.Enqueue(executionContext);
        }

        internal void PostEngineCommand(EngineCommand engineCommand)
        {
            engineCommands.Enqueue(engineCommand);
        }

        internal TaskExecutionContext GetTaskOutputUpdates()
        {
            TaskExecutionContext taskExecutionContext = taskOutputUpdates.Dequeue();

            if (taskExecutionContext != null)
            {
                // Clear the node proxy state, all the write to the proxy state should come from the engine thread
                EngineCallback.ClearContextState(taskExecutionContext.HandleId);
            }

            return taskExecutionContext;
        }

        /// <summary>
        /// This function collects status about the inprogress targets and engine operations.
        /// This function should always run from the engine domain because it touch engine data
        /// structures.
        /// </summary>
        internal NodeStatus RequestStatus(int requestId)
        {
            // Find out the list of the inprogress waiting targets
            List<BuildRequest []> outstandingRequests = new List<BuildRequest []>();
            int [] handleIds = NodeManager.TaskExecutionModule.GetWaitingTaskData(outstandingRequests);
            Target [] waitingTargets = EngineCallback.GetListOfTargets(handleIds);

            // Find out the list of targets waiting due to dependency or onerror call but not actively in progress
            List<Project> inProgressProject = cacheOfBuildingProjects.GetInProgressProjects();
            List<Target> inProgressTargets = new List<Target>();
            foreach (Project project in inProgressProject)
            {
                foreach (Target target in project.Targets)
                {
                    if (target.ExecutionState?.BuildingRequiredTargets == true)
                    {
                        inProgressTargets.Add(target);
                    }
                }
            }
            TargetInProgessState[] stateOfInProgressTargets =
                    new TargetInProgessState[waitingTargets.Length + inProgressTargets.Count];
            for (int i = 0; i < waitingTargets.Length; i++)
            {
                stateOfInProgressTargets[i] = null;
                // Skip if the in progress task has already completed (the task is running in the TEM domain)
                if (waitingTargets[i] != null)
                {
                    TargetExecutionWrapper executionState = waitingTargets[i].ExecutionState;
                    // Skip the target if it has already completed
                    if (executionState != null)
                    {
                        stateOfInProgressTargets[i] =
                            new TargetInProgessState(EngineCallback, waitingTargets[i], executionState.GetWaitingBuildContexts(),
                                                     executionState.InitiatingBuildContext,
                                                     outstandingRequests[i], waitingTargets[i].ParentProject.FullFileName);
                    }
                }
            }
            for (int i = 0; i < inProgressTargets.Count; i++)
            {
                TargetExecutionWrapper executionState = inProgressTargets[i].ExecutionState;
                ErrorUtilities.VerifyThrow(executionState != null,
                                           "Engine thread is blocked so target state should not change");

                stateOfInProgressTargets[waitingTargets.Length + i] =
                    new TargetInProgessState(EngineCallback, inProgressTargets[i], executionState.GetWaitingBuildContexts(),
                                             executionState.InitiatingBuildContext,
                                             null, inProgressTargets[i].ParentProject.FullFileName);
            }

            NodeStatus nodeStatus = new NodeStatus(requestId, true, buildRequests.Count + taskOutputUpdates.Count,
                                                   NodeManager.TaskExecutionModule.LastTaskActivity(),
                                                   lastLoopActivity, false);

            nodeStatus.StateOfInProgressTargets = stateOfInProgressTargets;

            return nodeStatus;
        }

        internal void PostNodeStatus(int postingNodeId, NodeStatus nodeStatus)
        {
            if (nodeStatus.RequestId != NodeStatus.UnrequestedStatus)
            {
                nodeManager.PostNodeStatus(postingNodeId, nodeStatus);
            }
            else if (nodeStatus.UnhandledException != null)
            {
                PostEngineCommand(new ReportExceptionEngineCommand(nodeStatus.UnhandledException));
            }
            else
            {
                if (!Router.ChildMode)
                {
                    // If we are changing to breadth first traversal it means we are out of work. Traversal type is false when depth first is requested
                    if (nodeStatus.TraversalType)
                    {
                        Scheduler.NotifyOfBlockedNode(postingNodeId);
                    }
                    else if (Engine.debugMode && !nodeStatus.TraversalType)
                    {
                        Console.WriteLine("Switch to Depth first traversal is requested by " + postingNodeId);
                    }
                }

                PostEngineCommand(new ChangeTraversalTypeCommand(nodeStatus.TraversalType, false));
            }
        }

        #endregion

        /// <summary>
        /// Reset the cache of loaded projects and all other per build data
        /// </summary>
        internal void ResetPerBuildDataStructures()
        {
            // Reset the build state for all projects that are still cached from the 
            // last build and the currently loaded projects that we just added to
            // the ProjectManager.
            this.cacheOfBuildingProjects.ResetBuildStatusForAllProjects();
            // Clear all the cached results
            this.CacheManager.ClearCache();
        }
    }
}<|MERGE_RESOLUTION|>--- conflicted
+++ resolved
@@ -1943,11 +1943,7 @@
                 // Flush out all the logging messages, which may have been posted outside target execution
                 primaryLoggingServices.ProcessPostedLoggingEvents();
 
-<<<<<<< HEAD
-                if ((buildRequest != null && buildRequest.BuildCompleted) || exitedDueToError)
-=======
                 if (buildRequest?.BuildCompleted == true || exitedDueToError)
->>>>>>> fd9321ac
                 {
 #if (!STANDALONEBUILD)
                     CodeMarkers.Instance.CodeMarker(CodeMarkerEvent.perfMSBuildEngineBuildProjectEnd);
@@ -2034,13 +2030,8 @@
                 buildRequest.ProcessingTotalTime += DateTime.Now.Ticks - buildRequest.ProcessingStartTime;
             }
 
-<<<<<<< HEAD
-            if ((buildRequest != null && buildRequest.BuildCompleted) ||
-                (buildContext != null && buildContext.BuildComplete))
-=======
             if (buildRequest?.BuildCompleted == true ||
                 buildContext?.BuildComplete == true)
->>>>>>> fd9321ac
             {
                 DecrementProjectsInProgress();
             }
