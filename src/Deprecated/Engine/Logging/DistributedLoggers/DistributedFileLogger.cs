--- conflicted
+++ resolved
@@ -112,15 +112,7 @@
             }
             catch (ArgumentException e) // Catching Exception, but rethrowing unless it's a well-known exception.
             {
-<<<<<<< HEAD
-
                 nodeFileLogger?.Shutdown();
-=======
-                if(nodeFileLogger != null)
-                {
-                    nodeFileLogger.Shutdown();
-                }
->>>>>>> 702474ea
 
                 string errorCode;
                 string helpKeyword;
