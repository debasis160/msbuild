<Project Sdk="Microsoft.NET.Sdk">
  <PropertyGroup>
    <TargetFrameworks>$(RuntimeOutputTargetFrameworks)</TargetFrameworks>
    <AssemblyName>Microsoft.Build.UnitTests.Shared</AssemblyName>
    <AllowUnsafeBlocks>true</AllowUnsafeBlocks>
    <IsShipping>false</IsShipping>
    <IsTestProject>false</IsTestProject>
    <IsTestLibrary>true</IsTestLibrary>
  </PropertyGroup>
  <ItemGroup>
    <!-- Implicit references to xunit.core and xunit.assert in test projects by Arcade
         cause restore failures if PackageVersion is in the normal .props file. -->
    <PackageReference Include="xunit.assert" VersionOverride="$(XUnitVersion)" />
    <PackageReference Include="xunit.core" VersionOverride="$(XUnitVersion)" />
    <PackageReference Include="Shouldly" />
  </ItemGroup>
  <ItemGroup>
    <ProjectReference Include="..\Build\Microsoft.Build.csproj" />
    <ProjectReference Include="..\Utilities\Microsoft.Build.Utilities.csproj" />
    <ProjectReference Include="..\Xunit.NetCore.Extensions\Xunit.NetCore.Extensions.csproj" />
    <ProjectReference Include="..\MSBuild.Bootstrap\MSBuild.Bootstrap.csproj">
      <Private>false</Private>
      <ReferenceOutputAssembly>false</ReferenceOutputAssembly>
    </ProjectReference>
  </ItemGroup>

  <ItemGroup>
    <Compile Include="..\Shared\IsExternalInit.cs" />
  </ItemGroup>

<<<<<<< HEAD
  <Import Project="..\..\eng\BootStrapMSBuild.props" />

  <ItemGroup>
    <AssemblyAttribute Include="Microsoft.Build.UnitTests.Shared.BootstrapLocationAttribute">
      <_Parameter1>$(ArtifactsBinDir)</_Parameter1>
      <_Parameter2>$(BootstrapBinaryDestination)</_Parameter2>
=======
  <Import Project="..\..\eng\BootStrapMsBuild.props" />

  <ItemGroup>
    <AssemblyAttribute Include="Microsoft.Build.UnitTests.Shared.BootstrapLocationAttribute">
      <_Parameter1>$(BootstrapBinaryDestination)</_Parameter1>
>>>>>>> 36714943
    </AssemblyAttribute>
  </ItemGroup>
</Project><|MERGE_RESOLUTION|>--- conflicted
+++ resolved
@@ -28,20 +28,11 @@
     <Compile Include="..\Shared\IsExternalInit.cs" />
   </ItemGroup>
 
-<<<<<<< HEAD
-  <Import Project="..\..\eng\BootStrapMSBuild.props" />
-
-  <ItemGroup>
-    <AssemblyAttribute Include="Microsoft.Build.UnitTests.Shared.BootstrapLocationAttribute">
-      <_Parameter1>$(ArtifactsBinDir)</_Parameter1>
-      <_Parameter2>$(BootstrapBinaryDestination)</_Parameter2>
-=======
   <Import Project="..\..\eng\BootStrapMsBuild.props" />
 
   <ItemGroup>
     <AssemblyAttribute Include="Microsoft.Build.UnitTests.Shared.BootstrapLocationAttribute">
       <_Parameter1>$(BootstrapBinaryDestination)</_Parameter1>
->>>>>>> 36714943
     </AssemblyAttribute>
   </ItemGroup>
 </Project>