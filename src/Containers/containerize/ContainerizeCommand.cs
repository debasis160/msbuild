﻿// Licensed to the .NET Foundation under one or more agreements.
// The .NET Foundation licenses this file to you under the MIT license.

using System.CommandLine;
using System.CommandLine.Parsing;
using System.ComponentModel.Design;
using System.Diagnostics;
using System.Text;
using Microsoft.DotNet.Cli.Utils;
using Microsoft.Extensions.Logging;
using Microsoft.Extensions.Logging.Console;
using Microsoft.NET.Build.Containers;

namespace containerize;

internal class ContainerizeCommand : RootCommand
{
    internal Argument<DirectoryInfo> PublishDirectoryArgument { get; } = new Argument<DirectoryInfo>(
            name: "PublishDirectory",
            description: "The directory for the build outputs to be published.")
            .AcceptLegalFilePathsOnly().AcceptExistingOnly();

    internal Option<string> BaseRegistryOption { get; } = new Option<string>(
            name: "--baseregistry",
            description: "The registry to use for the base image.")
            {
                IsRequired = true
            };

    internal Option<string> BaseImageNameOption { get;  } = new Option<string>(
            name: "--baseimagename",
            description: "The base image to pull.")
            {
                IsRequired = true
            };

    internal Option<string> BaseImageTagOption { get; } = new Option<string>(
            name: "--baseimagetag",
            description: "The base image tag. Ex: 6.0",
            defaultValueFactory: () => "latest");

    internal Option<string> OutputRegistryOption { get; } = new Option<string>(
            name: "--outputregistry",
            description: "The registry to push to.")
            {
                IsRequired = false
            };

    internal Option<string> RepositoryOption { get; } = new Option<string>(
            name: "--repository",
            description: "The name of the output container repository that will be pushed to the registry.")
            {
                IsRequired = true
            };

    internal Option<string[]> ImageTagsOption { get; } = new Option<string[]>(
            name: "--imagetags",
            description: "The tags to associate with the new image.")
            {
                AllowMultipleArgumentsPerToken = true
            };

    internal Option<string> WorkingDirectoryOption { get; } = new Option<string>(
            name: "--workingdirectory",
            description: "The working directory of the container.")
            {
                IsRequired = true
            };

    internal Option<string[]> EntrypointOption { get; } = new Option<string[]>(
            name: "--entrypoint",
            description: "The Entrypoint of the container image.")
            {
                IsRequired = true,
                AllowMultipleArgumentsPerToken = true
            };

    internal Option<string[]> CmdOption { get; } = new Option<string[]>(
            aliases: new[] { "--entrypointargs", "--cmd" },
            description: "The Cmd of the container image.")
            {
                AllowMultipleArgumentsPerToken = true
            };

    internal Option<string> LocalRegistryOption { get; } = new Option<string>(
            name: "--localregistry",
            description: "The local registry to push to")
        .AcceptOnlyFromAmong(KnownLocalRegistryTypes.SupportedLocalRegistryTypes);

    internal Option<Dictionary<string, string>> LabelsOption { get; } = new(
            name: "--labels",
            description: "Labels that the image configuration will include in metadata.",
            parseArgument: result => ParseDictionary(result, errorMessage: "Incorrectly formatted labels: "))
            {
                AllowMultipleArgumentsPerToken = true
            };

    internal Option<Port[]> PortsOption { get; } = new Option<Port[]>(
            name: "--ports",
            description: "Ports that the application declares that it will use. Note that this means nothing to container hosts, by default - it's mostly documentation. Ports should be of the form {number}/{type}, where {type} is tcp or udp",
            parseArgument: result => {
                string[] ports = result.Tokens.Select(x => x.Value).ToArray();
                var goodPorts = new List<Port>();
                var badPorts = new List<(string, ContainerHelpers.ParsePortError)>();

                foreach (string port in ports)
                {
                    string[] split = port.Split('/');
                    if (split.Length == 2)
                    {
                        if (ContainerHelpers.TryParsePort(split[0], split[1], out var portInfo, out var portError))
                        {
                            goodPorts.Add(portInfo.Value);
                        }
                        else
                        {
                            var pe = (ContainerHelpers.ParsePortError)portError!;
                            badPorts.Add((port, pe));
                        }
                    }
                    else if(split.Length == 1)
                    {
                        if (ContainerHelpers.TryParsePort(split[0], out var portInfo, out var portError))
                        {
                            goodPorts.Add(portInfo.Value);
                        }
                        else
                        {
                            var pe = (ContainerHelpers.ParsePortError)portError!;
                            badPorts.Add((port, pe));
                        }
                    }
                    else
                    {
                        badPorts.Add((port, ContainerHelpers.ParsePortError.UnknownPortFormat));
                        continue;
                    }
                }

                if (badPorts.Count != 0)
                {
                    var builder = new StringBuilder();
                    builder.AppendLine("Incorrectly formatted ports:");
                    foreach (var (badPort, error) in badPorts)
                    {
                        var errors = Enum.GetValues<ContainerHelpers.ParsePortError>().Where(e => error.HasFlag(e));
                        builder.AppendLine($"\t{badPort}:\t({string.Join(", ", errors)})");
                    }
                    result.ErrorMessage = builder.ToString();
                    return Array.Empty<Port>();
                }
                return goodPorts.ToArray();
            })
            {
                AllowMultipleArgumentsPerToken = true
            };

    internal Option<Dictionary<string, string>> EnvVarsOption { get; } = new(
            name: "--environmentvariables",
            description: "Container environment variables to set.",
            parseArgument: result => ParseDictionary(result, errorMessage: "Incorrectly formatted environment variables:  "))
            {
                AllowMultipleArgumentsPerToken = true
            };

    internal Option<string> RidOption { get; } = new Option<string>(name: "--rid", description: "Runtime Identifier of the generated container.");

    internal Option<string> RidGraphPathOption { get; } = new Option<string>(name: "--ridgraphpath", description: "Path to the RID graph file.");

    internal Option<string> ContainerUserOption { get; } = new Option<string>(name: "--container-user", description: "User to run the container as.");


    internal ContainerizeCommand() : base("Containerize an application without Docker.")
    {
        this.AddArgument(PublishDirectoryArgument);
        this.AddOption(BaseRegistryOption);
        this.AddOption(BaseImageNameOption);
        this.AddOption(BaseImageTagOption);
        this.AddOption(OutputRegistryOption);
        this.AddOption(RepositoryOption);
        this.AddOption(ImageTagsOption);
        this.AddOption(WorkingDirectoryOption);
        this.AddOption(EntrypointOption);
        this.AddOption(CmdOption);
        this.AddOption(LabelsOption);
        this.AddOption(PortsOption);
        this.AddOption(EnvVarsOption);
        this.AddOption(RidOption);
        this.AddOption(RidGraphPathOption);
        this.AddOption(LocalRegistryOption);
        this.AddOption(ContainerUserOption);

        this.SetHandler(async (context) =>
        {
<<<<<<< HEAD
            DirectoryInfo _publishDir = context.ParseResult.GetValue(PublishDirectoryArgument);
            string _baseReg = context.ParseResult.GetValue(BaseRegistryOption)!;
            string _baseName = context.ParseResult.GetValue(BaseImageNameOption)!;
            string _baseTag = context.ParseResult.GetValue(BaseImageTagOption)!;
            string? _outputReg = context.ParseResult.GetValue(OutputRegistryOption);
            string _name = context.ParseResult.GetValue(RepositoryOption)!;
            string[] _tags = context.ParseResult.GetValue(ImageTagsOption)!;
            string _workingDir = context.ParseResult.GetValue(WorkingDirectoryOption)!;
            string[] _entrypoint = context.ParseResult.GetValue(EntrypointOption)!;
            string[]? _cmdArgs = context.ParseResult.GetValue(CmdOption);
            Dictionary<string, string> _labels = context.ParseResult.GetValue(LabelsOption) ?? new Dictionary<string, string>();
            Port[]? _ports = context.ParseResult.GetValue(PortsOption);
            Dictionary<string, string> _envVars = context.ParseResult.GetValue(EnvVarsOption) ?? new Dictionary<string, string>();
            string _rid = context.ParseResult.GetValue(RidOption)!;
            string _ridGraphPath = context.ParseResult.GetValue(RidGraphPathOption)!;
            string _localRegistry = context.ParseResult.GetValue(LocalRegistryOption)!;
            string? _containerUser = context.ParseResult.GetValue(ContainerUserOption);
            await ContainerBuilder.ContainerizeAsync(
=======
            DirectoryInfo _publishDir = context.ParseResult.GetValueForArgument(PublishDirectoryArgument);
            string _baseReg = context.ParseResult.GetValueForOption(BaseRegistryOption)!;
            string _baseName = context.ParseResult.GetValueForOption(BaseImageNameOption)!;
            string _baseTag = context.ParseResult.GetValueForOption(BaseImageTagOption)!;
            string? _outputReg = context.ParseResult.GetValueForOption(OutputRegistryOption);
            string _name = context.ParseResult.GetValueForOption(RepositoryOption)!;
            string[] _tags = context.ParseResult.GetValueForOption(ImageTagsOption)!;
            string _workingDir = context.ParseResult.GetValueForOption(WorkingDirectoryOption)!;
            string[] _entrypoint = context.ParseResult.GetValueForOption(EntrypointOption)!;
            string[]? _entrypointArgs = context.ParseResult.GetValueForOption(EntrypointArgsOption);
            Dictionary<string, string> _labels = context.ParseResult.GetValueForOption(LabelsOption) ?? new Dictionary<string, string>();
            Port[]? _ports = context.ParseResult.GetValueForOption(PortsOption);
            Dictionary<string, string> _envVars = context.ParseResult.GetValueForOption(EnvVarsOption) ?? new Dictionary<string, string>();
            string _rid = context.ParseResult.GetValueForOption(RidOption)!;
            string _ridGraphPath = context.ParseResult.GetValueForOption(RidGraphPathOption)!;
            string _localContainerDaemon = context.ParseResult.GetValueForOption(LocalContainerDaemonOption)!;
            string? _containerUser = context.ParseResult.GetValueForOption(ContainerUserOption);

            //setup basic logging
            bool traceEnabled = Env.GetEnvironmentVariableAsBool("CONTAINERIZE_TRACE_LOGGING_ENABLED");
            LogLevel verbosity = traceEnabled ? LogLevel.Trace : LogLevel.Information;
            using ILoggerFactory loggerFactory = LoggerFactory.Create(builder => builder.AddSimpleConsole(c => c.ColorBehavior = LoggerColorBehavior.Disabled).SetMinimumLevel(verbosity));

            context.ExitCode = await ContainerBuilder.ContainerizeAsync(
>>>>>>> 46ff42eb
                _publishDir,
                _workingDir,
                _baseReg,
                _baseName,
                _baseTag,
                _entrypoint,
                _cmdArgs,
                _name,
                _tags,
                _outputReg,
                _labels,
                _ports,
                _envVars,
                _rid,
                _ridGraphPath,
                _localRegistry,
                _containerUser,
                loggerFactory,
                context.GetCancellationToken()).ConfigureAwait(false);
        });
    }

    private static Dictionary<string, string> ParseDictionary(ArgumentResult argumentResult, string errorMessage)
    {
        Dictionary<string, string> parsed = new();
        string[] tokens = argumentResult.Tokens.Select(x => x.Value).ToArray();
        IEnumerable<string> invalidTokens = tokens.Where(v => v.Split('=', StringSplitOptions.TrimEntries).Length != 2);

        // Is there a non-zero number of Labels that didn't split into two elements? If so, assume invalid input and error out
        if (invalidTokens.Any())
        {
            argumentResult.ErrorMessage = errorMessage + invalidTokens.Aggregate((x, y) => x = x + ";" + y);
            return parsed;
        }

        foreach (string token in tokens)
        {
            string[] pair = token.Split('=', StringSplitOptions.TrimEntries);
            parsed[pair[0]] = pair[1];
        }
        return parsed;
    }
}<|MERGE_RESOLUTION|>--- conflicted
+++ resolved
@@ -192,7 +192,6 @@
 
         this.SetHandler(async (context) =>
         {
-<<<<<<< HEAD
             DirectoryInfo _publishDir = context.ParseResult.GetValue(PublishDirectoryArgument);
             string _baseReg = context.ParseResult.GetValue(BaseRegistryOption)!;
             string _baseName = context.ParseResult.GetValue(BaseImageNameOption)!;
@@ -210,33 +209,13 @@
             string _ridGraphPath = context.ParseResult.GetValue(RidGraphPathOption)!;
             string _localRegistry = context.ParseResult.GetValue(LocalRegistryOption)!;
             string? _containerUser = context.ParseResult.GetValue(ContainerUserOption);
-            await ContainerBuilder.ContainerizeAsync(
-=======
-            DirectoryInfo _publishDir = context.ParseResult.GetValueForArgument(PublishDirectoryArgument);
-            string _baseReg = context.ParseResult.GetValueForOption(BaseRegistryOption)!;
-            string _baseName = context.ParseResult.GetValueForOption(BaseImageNameOption)!;
-            string _baseTag = context.ParseResult.GetValueForOption(BaseImageTagOption)!;
-            string? _outputReg = context.ParseResult.GetValueForOption(OutputRegistryOption);
-            string _name = context.ParseResult.GetValueForOption(RepositoryOption)!;
-            string[] _tags = context.ParseResult.GetValueForOption(ImageTagsOption)!;
-            string _workingDir = context.ParseResult.GetValueForOption(WorkingDirectoryOption)!;
-            string[] _entrypoint = context.ParseResult.GetValueForOption(EntrypointOption)!;
-            string[]? _entrypointArgs = context.ParseResult.GetValueForOption(EntrypointArgsOption);
-            Dictionary<string, string> _labels = context.ParseResult.GetValueForOption(LabelsOption) ?? new Dictionary<string, string>();
-            Port[]? _ports = context.ParseResult.GetValueForOption(PortsOption);
-            Dictionary<string, string> _envVars = context.ParseResult.GetValueForOption(EnvVarsOption) ?? new Dictionary<string, string>();
-            string _rid = context.ParseResult.GetValueForOption(RidOption)!;
-            string _ridGraphPath = context.ParseResult.GetValueForOption(RidGraphPathOption)!;
-            string _localContainerDaemon = context.ParseResult.GetValueForOption(LocalContainerDaemonOption)!;
-            string? _containerUser = context.ParseResult.GetValueForOption(ContainerUserOption);
 
             //setup basic logging
             bool traceEnabled = Env.GetEnvironmentVariableAsBool("CONTAINERIZE_TRACE_LOGGING_ENABLED");
             LogLevel verbosity = traceEnabled ? LogLevel.Trace : LogLevel.Information;
             using ILoggerFactory loggerFactory = LoggerFactory.Create(builder => builder.AddSimpleConsole(c => c.ColorBehavior = LoggerColorBehavior.Disabled).SetMinimumLevel(verbosity));
 
-            context.ExitCode = await ContainerBuilder.ContainerizeAsync(
->>>>>>> 46ff42eb
+            await ContainerBuilder.ContainerizeAsync(
                 _publishDir,
                 _workingDir,
                 _baseReg,
