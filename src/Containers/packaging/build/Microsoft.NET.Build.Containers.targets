--- conflicted
+++ resolved
@@ -12,12 +12,8 @@
                                 )
                           )">true</_IsSDKContainerAllowedVersion>
     <_ContainerIsTargetingNet8TFM>false</_ContainerIsTargetingNet8TFM>
-<<<<<<< HEAD
-    <_ContainerIsTargetingNet8TFM Condition="$([MSBuild]::IsTargetFrameworkCompatible($(TargetFramework), 'net8.0'))">true</_ContainerIsTargetingNet8TFM>
+    <_ContainerIsTargetingNet8TFM Condition="'$(TargetFrameworkIdentifier)' == '.NETCoreApp' And $([MSBuild]::VersionGreaterThanOrEquals($(_TargetFrameworkVersionWithoutV), '8.0'))">true</_ContainerIsTargetingNet8TFM>
     <_ContainerIsSelfContained Condition="'$(SelfContained)' == 'true' or '$(PublishSelfContained)' == 'true'">true</_ContainerIsSelfContained>
-=======
-    <_ContainerIsTargetingNet8TFM Condition="'$(TargetFrameworkIdentifier)' == '.NETCoreApp' And $([MSBuild]::VersionGreaterThanOrEquals($(_TargetFrameworkVersionWithoutV), '8.0'))">true</_ContainerIsTargetingNet8TFM>
->>>>>>> bc9c25ee
   </PropertyGroup>
 
   <ItemGroup>
