--- conflicted
+++ resolved
@@ -74,22 +74,14 @@
                                     {
                                         lock (_syncObject)
                                         {
-<<<<<<< HEAD
-                                            _logger.LogMessage(Build.Framework.MessageImportance.High, String.Format(Resources.KUDUDEPLOY_AddingFileFailed, ConnectionInfo.SiteName + "/" + relUrl, response.ReasonPhrase));
-=======
-                                            _logger.LogMessage(Microsoft.Build.Framework.MessageImportance.High, string.Format(Resources.KUDUDEPLOY_AddingFileFailed, ConnectionInfo.SiteName + "/" + relUrl, response.ReasonPhrase));
->>>>>>> c46688db
+                                            _logger.LogMessage(Build.Framework.MessageImportance.High, string.Format(Resources.KUDUDEPLOY_AddingFileFailed, ConnectionInfo.SiteName + "/" + relUrl, response.ReasonPhrase));
                                         }
                                     }
                                     else
                                     {
                                         lock (_syncObject)
                                         {
-<<<<<<< HEAD
-                                            _logger.LogMessage(Build.Framework.MessageImportance.High, String.Format(Resources.KUDUDEPLOY_AddingFile, ConnectionInfo.SiteName + "/" + relUrl));
-=======
-                                            _logger.LogMessage(Microsoft.Build.Framework.MessageImportance.High, string.Format(Resources.KUDUDEPLOY_AddingFile, ConnectionInfo.SiteName + "/" + relUrl));
->>>>>>> c46688db
+                                            _logger.LogMessage(Build.Framework.MessageImportance.High, string.Format(Resources.KUDUDEPLOY_AddingFile, ConnectionInfo.SiteName + "/" + relUrl));
                                         }
                                     }
                                 }
