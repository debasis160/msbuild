﻿// Licensed to the .NET Foundation under one or more agreements.
// The .NET Foundation licenses this file to you under the MIT license.

using System;
using System.Collections.Generic;
using System.ComponentModel;
using System.Diagnostics;
using System.Diagnostics.CodeAnalysis;
using System.IO;
using System.Reflection;
using System.Runtime.InteropServices;
using System.Text;
using System.Threading;

using Microsoft.Build.Shared;
using Microsoft.Win32;
using Microsoft.Win32.SafeHandles;

using FILETIME = System.Runtime.InteropServices.ComTypes.FILETIME;

#nullable disable

namespace Microsoft.Build.Framework;
internal static class NativeMethods
{
    #region Constants

    internal const uint ERROR_INSUFFICIENT_BUFFER = 0x8007007A;
    internal const uint STARTUP_LOADER_SAFEMODE = 0x10;
    internal const uint S_OK = 0x0;
    internal const uint S_FALSE = 0x1;
    internal const uint ERROR_ACCESS_DENIED = 0x5;
    internal const uint ERROR_FILE_NOT_FOUND = 0x80070002;
    internal const uint FUSION_E_PRIVATE_ASM_DISALLOWED = 0x80131044; // Tried to find unsigned assembly in GAC
    internal const uint RUNTIME_INFO_DONT_SHOW_ERROR_DIALOG = 0x40;
    internal const uint FILE_TYPE_CHAR = 0x0002;
    internal const Int32 STD_OUTPUT_HANDLE = -11;
    internal const uint RPC_S_CALLPENDING = 0x80010115;
    internal const uint E_ABORT = (uint)0x80004004;

    internal const int FILE_ATTRIBUTE_READONLY = 0x00000001;
    internal const int FILE_ATTRIBUTE_DIRECTORY = 0x00000010;
    internal const int FILE_ATTRIBUTE_REPARSE_POINT = 0x00000400;

    /// <summary>
    /// Default buffer size to use when dealing with the Windows API.
    /// </summary>
    internal const int MAX_PATH = 260;

    private const string kernel32Dll = "kernel32.dll";

    private const string WINDOWS_FILE_SYSTEM_REGISTRY_KEY = @"SYSTEM\CurrentControlSet\Control\FileSystem";
    private const string WINDOWS_LONG_PATHS_ENABLED_VALUE_NAME = "LongPathsEnabled";

    internal static DateTime MinFileDate { get; } = DateTime.FromFileTimeUtc(0);

    internal static HandleRef NullHandleRef = new HandleRef(null, IntPtr.Zero);

    internal static IntPtr NullIntPtr = new IntPtr(0);

    // As defined in winnt.h:
    internal const ushort PROCESSOR_ARCHITECTURE_INTEL = 0;
    internal const ushort PROCESSOR_ARCHITECTURE_ARM = 5;
    internal const ushort PROCESSOR_ARCHITECTURE_IA64 = 6;
    internal const ushort PROCESSOR_ARCHITECTURE_AMD64 = 9;
    internal const ushort PROCESSOR_ARCHITECTURE_ARM64 = 12;

    internal const uint INFINITE = 0xFFFFFFFF;
    internal const uint WAIT_ABANDONED_0 = 0x00000080;
    internal const uint WAIT_OBJECT_0 = 0x00000000;
    internal const uint WAIT_TIMEOUT = 0x00000102;

    #endregion

    #region Enums

    private enum PROCESSINFOCLASS : int
    {
        ProcessBasicInformation = 0,
        ProcessQuotaLimits,
        ProcessIoCounters,
        ProcessVmCounters,
        ProcessTimes,
        ProcessBasePriority,
        ProcessRaisePriority,
        ProcessDebugPort,
        ProcessExceptionPort,
        ProcessAccessToken,
        ProcessLdtInformation,
        ProcessLdtSize,
        ProcessDefaultHardErrorMode,
        ProcessIoPortHandlers, // Note: this is kernel mode only
        ProcessPooledUsageAndLimits,
        ProcessWorkingSetWatch,
        ProcessUserModeIOPL,
        ProcessEnableAlignmentFaultFixup,
        ProcessPriorityClass,
        ProcessWx86Information,
        ProcessHandleCount,
        ProcessAffinityMask,
        ProcessPriorityBoost,
        MaxProcessInfoClass
    };

    private enum eDesiredAccess : int
    {
        DELETE = 0x00010000,
        READ_CONTROL = 0x00020000,
        WRITE_DAC = 0x00040000,
        WRITE_OWNER = 0x00080000,
        SYNCHRONIZE = 0x00100000,
        STANDARD_RIGHTS_ALL = 0x001F0000,

        PROCESS_TERMINATE = 0x0001,
        PROCESS_CREATE_THREAD = 0x0002,
        PROCESS_SET_SESSIONID = 0x0004,
        PROCESS_VM_OPERATION = 0x0008,
        PROCESS_VM_READ = 0x0010,
        PROCESS_VM_WRITE = 0x0020,
        PROCESS_DUP_HANDLE = 0x0040,
        PROCESS_CREATE_PROCESS = 0x0080,
        PROCESS_SET_QUOTA = 0x0100,
        PROCESS_SET_INFORMATION = 0x0200,
        PROCESS_QUERY_INFORMATION = 0x0400,
        PROCESS_ALL_ACCESS = SYNCHRONIZE | 0xFFF
    }
#pragma warning disable 0649, 0169
    internal enum LOGICAL_PROCESSOR_RELATIONSHIP
    {
        RelationProcessorCore,
        RelationNumaNode,
        RelationCache,
        RelationProcessorPackage,
        RelationGroup,
        RelationAll = 0xffff
    }
    internal struct SYSTEM_LOGICAL_PROCESSOR_INFORMATION_EX
    {
        public LOGICAL_PROCESSOR_RELATIONSHIP Relationship;
        public uint Size;
        public PROCESSOR_RELATIONSHIP Processor;
    }
    [StructLayout(LayoutKind.Sequential)]
    internal unsafe struct PROCESSOR_RELATIONSHIP
    {
        public byte Flags;
        private byte EfficiencyClass;
        private fixed byte Reserved[20];
        public ushort GroupCount;
        public IntPtr GroupInfo;
    }
#pragma warning restore 0169, 0149

    /// <summary>
    /// Flags for CoWaitForMultipleHandles
    /// </summary>
    [Flags]
    public enum COWAIT_FLAGS : int
    {
        /// <summary>
        /// Exit when a handle is signaled.
        /// </summary>
        COWAIT_NONE = 0,

        /// <summary>
        /// Exit when all handles are signaled AND a message is received.
        /// </summary>
        COWAIT_WAITALL = 0x00000001,

        /// <summary>
        /// Exit when an RPC call is serviced.
        /// </summary>
        COWAIT_ALERTABLE = 0x00000002
    }

    /// <summary>
    /// Processor architecture values
    /// </summary>
    internal enum ProcessorArchitectures
    {
        // Intel 32 bit
        X86,

        // AMD64 64 bit
        X64,

        // Itanium 64
        IA64,

        // ARM
        ARM,

        // ARM64
        ARM64,

        // Who knows
        Unknown
    }

    #endregion

    #region Structs

    /// <summary>
    /// Structure that contain information about the system on which we are running
    /// </summary>
    [StructLayout(LayoutKind.Sequential)]
    internal struct SYSTEM_INFO
    {
        // This is a union of a DWORD and a struct containing 2 WORDs.
        internal ushort wProcessorArchitecture;
        internal ushort wReserved;

        internal uint dwPageSize;
        internal IntPtr lpMinimumApplicationAddress;
        internal IntPtr lpMaximumApplicationAddress;
        internal IntPtr dwActiveProcessorMask;
        internal uint dwNumberOfProcessors;
        internal uint dwProcessorType;
        internal uint dwAllocationGranularity;
        internal ushort wProcessorLevel;
        internal ushort wProcessorRevision;
    }

    /// <summary>
    /// Wrap the intptr returned by OpenProcess in a safe handle.
    /// </summary>
    internal class SafeProcessHandle : SafeHandleZeroOrMinusOneIsInvalid
    {
        // Create a SafeHandle, informing the base class
        // that this SafeHandle instance "owns" the handle,
        // and therefore SafeHandle should call
        // our ReleaseHandle method when the SafeHandle
        // is no longer in use
        private SafeProcessHandle() : base(true)
        {
        }
        protected override bool ReleaseHandle()
        {
            return CloseHandle(handle);
        }
    }

    /// <summary>
    /// Contains information about the current state of both physical and virtual memory, including extended memory
    /// </summary>
    [StructLayout(LayoutKind.Sequential, CharSet = CharSet.Auto)]
    internal class MemoryStatus
    {
        /// <summary>
        /// Initializes a new instance of the <see cref="T:MemoryStatus"/> class.
        /// </summary>
        public MemoryStatus()
        {
#if (CLR2COMPATIBILITY)
            _length = (uint)Marshal.SizeOf(typeof(MemoryStatus));
#else
            _length = (uint)Marshal.SizeOf<MemoryStatus>();
#endif
        }

        /// <summary>
        /// Size of the structure, in bytes. You must set this member before calling GlobalMemoryStatusEx.
        /// </summary>
        private uint _length;

        /// <summary>
        /// Number between 0 and 100 that specifies the approximate percentage of physical
        /// memory that is in use (0 indicates no memory use and 100 indicates full memory use).
        /// </summary>
        public uint MemoryLoad;

        /// <summary>
        /// Total size of physical memory, in bytes.
        /// </summary>
        public ulong TotalPhysical;

        /// <summary>
        /// Size of physical memory available, in bytes.
        /// </summary>
        public ulong AvailablePhysical;

        /// <summary>
        /// Size of the committed memory limit, in bytes. This is physical memory plus the
        /// size of the page file, minus a small overhead.
        /// </summary>
        public ulong TotalPageFile;

        /// <summary>
        /// Size of available memory to commit, in bytes. The limit is ullTotalPageFile.
        /// </summary>
        public ulong AvailablePageFile;

        /// <summary>
        /// Total size of the user mode portion of the virtual address space of the calling process, in bytes.
        /// </summary>
        public ulong TotalVirtual;

        /// <summary>
        /// Size of unreserved and uncommitted memory in the user mode portion of the virtual
        /// address space of the calling process, in bytes.
        /// </summary>
        public ulong AvailableVirtual;

        /// <summary>
        /// Size of unreserved and uncommitted memory in the extended portion of the virtual
        /// address space of the calling process, in bytes.
        /// </summary>
        public ulong AvailableExtendedVirtual;
    }

    [StructLayout(LayoutKind.Sequential)]
    private struct PROCESS_BASIC_INFORMATION
    {
        public uint ExitStatus;
        public IntPtr PebBaseAddress;
        public UIntPtr AffinityMask;
        public int BasePriority;
        public UIntPtr UniqueProcessId;
        public UIntPtr InheritedFromUniqueProcessId;

        public uint Size
        {
            get
            {
                unsafe
                {
                    return (uint)sizeof(PROCESS_BASIC_INFORMATION);
                }
            }
        }
    };

    /// <summary>
    /// Contains information about a file or directory; used by GetFileAttributesEx.
    /// </summary>
    [StructLayout(LayoutKind.Sequential)]
    public struct WIN32_FILE_ATTRIBUTE_DATA
    {
        internal int fileAttributes;
        internal uint ftCreationTimeLow;
        internal uint ftCreationTimeHigh;
        internal uint ftLastAccessTimeLow;
        internal uint ftLastAccessTimeHigh;
        internal uint ftLastWriteTimeLow;
        internal uint ftLastWriteTimeHigh;
        internal uint fileSizeHigh;
        internal uint fileSizeLow;
    }

    /// <summary>
    /// Contains the security descriptor for an object and specifies whether
    /// the handle retrieved by specifying this structure is inheritable.
    /// </summary>
    [StructLayout(LayoutKind.Sequential)]
    internal class SecurityAttributes
    {
        public SecurityAttributes()
        {
#if (CLR2COMPATIBILITY)
            _nLength = (uint)Marshal.SizeOf(typeof(SecurityAttributes));
#else
            _nLength = (uint)Marshal.SizeOf<SecurityAttributes>();
#endif
        }

        private uint _nLength;

        public IntPtr lpSecurityDescriptor;

        public bool bInheritHandle;
    }

    private class SystemInformationData
    {
        /// <summary>
        /// Architecture as far as the current process is concerned.
        /// It's x86 in wow64 (native architecture is x64 in that case).
        /// Otherwise it's the same as the native architecture.
        /// </summary>
        public readonly ProcessorArchitectures ProcessorArchitectureType;

        /// <summary>
        /// Actual architecture of the system.
        /// </summary>
        public readonly ProcessorArchitectures ProcessorArchitectureTypeNative;

        /// <summary>
        /// Convert SYSTEM_INFO architecture values to the internal enum
        /// </summary>
        /// <param name="arch"></param>
        /// <returns></returns>
        private static ProcessorArchitectures ConvertSystemArchitecture(ushort arch)
        {
            return arch switch
            {
                PROCESSOR_ARCHITECTURE_INTEL => ProcessorArchitectures.X86,
                PROCESSOR_ARCHITECTURE_AMD64 => ProcessorArchitectures.X64,
                PROCESSOR_ARCHITECTURE_ARM => ProcessorArchitectures.ARM,
                PROCESSOR_ARCHITECTURE_IA64 => ProcessorArchitectures.IA64,
                PROCESSOR_ARCHITECTURE_ARM64 => ProcessorArchitectures.ARM64,
                _ => ProcessorArchitectures.Unknown,
            };
        }

        /// <summary>
        /// Read system info values
        /// </summary>
        public SystemInformationData()
        {
            ProcessorArchitectureType = ProcessorArchitectures.Unknown;
            ProcessorArchitectureTypeNative = ProcessorArchitectures.Unknown;

            if (IsWindows)
            {
                var systemInfo = new SYSTEM_INFO();

                GetSystemInfo(ref systemInfo);
                ProcessorArchitectureType = ConvertSystemArchitecture(systemInfo.wProcessorArchitecture);

                GetNativeSystemInfo(ref systemInfo);
                ProcessorArchitectureTypeNative = ConvertSystemArchitecture(systemInfo.wProcessorArchitecture);
            }
            else
            {
                ProcessorArchitectures processorArchitecture = ProcessorArchitectures.Unknown;
#if !NET35
                // Get the architecture from the runtime.
                processorArchitecture = RuntimeInformation.OSArchitecture switch
                {
                    Architecture.Arm => ProcessorArchitectures.ARM,
                    Architecture.Arm64 => ProcessorArchitectures.ARM64,
                    Architecture.X64 => ProcessorArchitectures.X64,
                    Architecture.X86 => ProcessorArchitectures.X86,
                    _ => ProcessorArchitectures.Unknown,
                };
#endif
                // Fall back to 'uname -m' to get the architecture.
                if (processorArchitecture == ProcessorArchitectures.Unknown)
                {
                    try
                    {
                        // On Unix run 'uname -m' to get the architecture. It's common for Linux and Mac
                        using (
                            var proc =
                                Process.Start(
                                    new ProcessStartInfo("uname")
                                    {
                                        Arguments = "-m",
                                        UseShellExecute = false,
                                        RedirectStandardOutput = true,
                                        CreateNoWindow = true
                                    }))
                        {
                            string arch = null;
                            if (proc != null)
                            {
                                arch = proc.StandardOutput.ReadLine();
                                proc.WaitForExit();
                            }

                            if (!string.IsNullOrEmpty(arch))
                            {
                                if (arch.StartsWith("x86_64", StringComparison.OrdinalIgnoreCase))
                                {
                                    ProcessorArchitectureType = ProcessorArchitectures.X64;
                                }
                                else if (arch.StartsWith("ia64", StringComparison.OrdinalIgnoreCase))
                                {
                                    ProcessorArchitectureType = ProcessorArchitectures.IA64;
                                }
                                else if (arch.StartsWith("arm", StringComparison.OrdinalIgnoreCase))
                                {
                                    ProcessorArchitectureType = ProcessorArchitectures.ARM;
                                }
                                else if (arch.StartsWith("aarch64", StringComparison.OrdinalIgnoreCase))
                                {
                                    ProcessorArchitectureType = ProcessorArchitectures.ARM64;
                                }
                                else if (arch.StartsWith("i", StringComparison.OrdinalIgnoreCase)
                                        && arch.EndsWith("86", StringComparison.OrdinalIgnoreCase))
                                {
                                    ProcessorArchitectureType = ProcessorArchitectures.X86;
                                }
                            }
                        }
                    }
                    catch
                    {
                        // Best effort: fall back to Unknown
                    }
                }

                ProcessorArchitectureTypeNative = ProcessorArchitectureType = processorArchitecture;
            }
        }
    }

    public static int GetLogicalCoreCount()
    {
        int numberOfCpus = Environment.ProcessorCount;
#if !MONO
        // .NET Core on Windows returns a core count limited to the current NUMA node
        //     https://github.com/dotnet/runtime/issues/29686
        // so always double-check it.
        if (IsWindows
#if NETFRAMEWORK
            // .NET Framework calls Windows APIs that have a core count limit (32/64 depending on process bitness).
            // So if we get a high core count on full framework, double-check it.
            && (numberOfCpus >= 32)
#endif
            )
        {
            var result = GetLogicalCoreCountOnWindows();
            if (result != -1)
            {
                numberOfCpus = result;
            }
        }
#endif

        return numberOfCpus;
    }

    /// <summary>
    /// Get the exact physical core count on Windows
    /// Useful for getting the exact core count in 32 bits processes,
    /// as Environment.ProcessorCount has a 32-core limit in that case.
    /// https://github.com/dotnet/runtime/blob/221ad5b728f93489655df290c1ea52956ad8f51c/src/libraries/System.Runtime.Extensions/src/System/Environment.Windows.cs#L171-L210
    /// </summary>
    private unsafe static int GetLogicalCoreCountOnWindows()
    {
        uint len = 0;
        const int ERROR_INSUFFICIENT_BUFFER = 122;

        if (!GetLogicalProcessorInformationEx(LOGICAL_PROCESSOR_RELATIONSHIP.RelationProcessorCore, IntPtr.Zero, ref len) &&
            Marshal.GetLastWin32Error() == ERROR_INSUFFICIENT_BUFFER)
        {
            // Allocate that much space
            var buffer = new byte[len];
            fixed (byte* bufferPtr = buffer)
            {
                // Call GetLogicalProcessorInformationEx with the allocated buffer
                if (GetLogicalProcessorInformationEx(LOGICAL_PROCESSOR_RELATIONSHIP.RelationProcessorCore, (IntPtr)bufferPtr, ref len))
                {
                    // Walk each SYSTEM_LOGICAL_PROCESSOR_INFORMATION_EX in the buffer, where the Size of each dictates how
                    // much space it's consuming.  For each group relation, count the number of active processors in each of its group infos.
                    int processorCount = 0;
                    byte* ptr = bufferPtr;
                    byte* endPtr = bufferPtr + len;
                    while (ptr < endPtr)
                    {
                        var current = (SYSTEM_LOGICAL_PROCESSOR_INFORMATION_EX*)ptr;
                        if (current->Relationship == LOGICAL_PROCESSOR_RELATIONSHIP.RelationProcessorCore)
                        {
                            // Flags is 0 if the core has a single logical proc, LTP_PC_SMT if more than one
                            // for now, assume "more than 1" == 2, as it has historically been for hyperthreading
                            processorCount += (current->Processor.Flags == 0) ? 1 : 2;
                        }
                        ptr += current->Size;
                    }
                    return processorCount;
                }
            }
        }

        return -1;
    }

    #endregion

    #region Member data

    internal static bool HasMaxPath => MaxPath == MAX_PATH;

    /// <summary>
    /// Gets the max path limit of the current OS.
    /// </summary>
    internal static int MaxPath
    {
        get
        {
            if (!IsMaxPathSet)
            {
                SetMaxPath();
            }
            return _maxPath;
        }
    }

    /// <summary>
    /// Cached value for MaxPath.
    /// </summary>
    private static int _maxPath;

    private static bool IsMaxPathSet { get; set; }

    private static readonly object MaxPathLock = new object();

    private static void SetMaxPath()
    {
        lock (MaxPathLock)
        {
            if (!IsMaxPathSet)
            {
                bool isMaxPathRestricted = Traits.Instance.EscapeHatches.DisableLongPaths || IsMaxPathLegacyWindows();
                _maxPath = isMaxPathRestricted ? MAX_PATH : int.MaxValue;
                IsMaxPathSet = true;
            }
        }
    }

    internal static bool IsMaxPathLegacyWindows()
    {
        try
        {
            return IsWindows && !IsLongPathsEnabledRegistry();
        }
        catch
        {
            return true;
        }
    }

    // CA1416 warns about code that can only run on Windows, but we verified we're running on Windows before this.
    // This is the most reasonable way to resolve this part because other ways would require ifdef'ing on NET472.
#pragma warning disable CA1416
    private static bool IsLongPathsEnabledRegistry()
    {
        using (RegistryKey fileSystemKey = Registry.LocalMachine.OpenSubKey(WINDOWS_FILE_SYSTEM_REGISTRY_KEY))
        {
            object longPathsEnabledValue = fileSystemKey?.GetValue(WINDOWS_LONG_PATHS_ENABLED_VALUE_NAME, 0);
            return fileSystemKey != null && Convert.ToInt32(longPathsEnabledValue) == 1;
        }
    }
#pragma warning restore CA1416

    /// <summary>
    /// Cached value for IsUnixLike (this method is called frequently during evaluation).
    /// </summary>
    private static readonly bool s_isUnixLike = IsLinux || IsOSX || IsBSD;

    /// <summary>
    /// Gets a flag indicating if we are running under a Unix-like system (Mac, Linux, etc.)
    /// </summary>
    internal static bool IsUnixLike
    {
        get { return s_isUnixLike; }
    }

    /// <summary>
    /// Gets a flag indicating if we are running under Linux
    /// </summary>
    internal static bool IsLinux
    {
#if CLR2COMPATIBILITY
            get { return false; }
#else
        get { return RuntimeInformation.IsOSPlatform(OSPlatform.Linux); }
#endif
    }

    /// <summary>
    /// Gets a flag indicating if we are running under flavor of BSD (NetBSD, OpenBSD, FreeBSD)
    /// </summary>
    internal static bool IsBSD
    {
#if CLR2COMPATIBILITY
            get { return false; }
#else
        get
        {
            return RuntimeInformation.IsOSPlatform(OSPlatform.Create("FREEBSD")) ||
                   RuntimeInformation.IsOSPlatform(OSPlatform.Create("NETBSD")) ||
                   RuntimeInformation.IsOSPlatform(OSPlatform.Create("OPENBSD"));
        }
#endif
    }

    private static readonly object IsMonoLock = new object();

    private static bool? _isMono;

    /// <summary>
    /// Gets a flag indicating if we are running under MONO
    /// </summary>
    internal static bool IsMono
    {
        get
        {
            if (_isMono != null) return _isMono.Value;

            lock (IsMonoLock)
            {
                if (_isMono == null)
                {
                    // There could be potentially expensive TypeResolve events, so cache IsMono.
                    // Also, VS does not host Mono runtimes, so turn IsMono off when msbuild is running under VS
                    _isMono = !BuildEnvironmentState.s_runningInVisualStudio &&
                              Type.GetType("Mono.Runtime") != null;
                }
            }

            return _isMono.Value;
        }
    }

#if !CLR2COMPATIBILITY
    private static bool? _isWindows;
#endif

    /// <summary>
    /// Gets a flag indicating if we are running under some version of Windows
    /// </summary>
    internal static bool IsWindows
    {
#if CLR2COMPATIBILITY
            get { return true; }
#else
        get
        {
            if (_isWindows == null)
            {
                _isWindows = RuntimeInformation.IsOSPlatform(OSPlatform.Windows);
            }
            return _isWindows.Value;
        }
#endif
    }

#if !CLR2COMPATIBILITY
    private static bool? _isOSX;
#endif

    /// <summary>
    /// Gets a flag indicating if we are running under Mac OSX
    /// </summary>
    internal static bool IsOSX
    {
#if CLR2COMPATIBILITY
            get { return false; }
#else
        get
        {
            if (_isOSX == null)
            {
                _isOSX = RuntimeInformation.IsOSPlatform(OSPlatform.OSX);
            }
            return _isOSX.Value;
        }
#endif
    }

    /// <summary>
    /// Gets a string for the current OS. This matches the OS env variable
    /// for Windows (Windows_NT).
    /// </summary>
    internal static string OSName
    {
        get { return IsWindows ? "Windows_NT" : "Unix"; }
    }

    /// <summary>
    /// OS name that can be used for the msbuildExtensionsPathSearchPaths element
    /// for a toolset
    /// </summary>
    internal static string GetOSNameForExtensionsPath()
    {
        return IsOSX ? "osx" : IsUnixLike ? "unix" : "windows";
    }

    internal static bool OSUsesCaseSensitivePaths
    {
        get { return IsLinux; }
    }

    /// <summary>
    /// The base directory for all framework paths in Mono
    /// </summary>
    private static string s_frameworkBasePath;

    /// <summary>
    /// The directory of the current framework
    /// </summary>
    private static string s_frameworkCurrentPath;

    /// <summary>
    /// Gets the currently running framework path
    /// </summary>
    internal static string FrameworkCurrentPath
    {
        get
        {
            if (s_frameworkCurrentPath == null)
            {
                var baseTypeLocation = AssemblyUtilities.GetAssemblyLocation(typeof(string).GetTypeInfo().Assembly);

                s_frameworkCurrentPath =
                    Path.GetDirectoryName(baseTypeLocation)
                    ?? string.Empty;
            }

            return s_frameworkCurrentPath;
        }
    }

    /// <summary>
    /// Gets the base directory of all Mono frameworks
    /// </summary>
    internal static string FrameworkBasePath
    {
        get
        {
            if (s_frameworkBasePath == null)
            {
                var dir = FrameworkCurrentPath;
                if (dir != string.Empty)
                {
                    dir = Path.GetDirectoryName(dir);
                }

                s_frameworkBasePath = dir ?? string.Empty;
            }

            return s_frameworkBasePath;
        }
    }

    /// <summary>
    /// System information, initialized when required.
    /// </summary>
    /// <remarks>
    /// Initially implemented as <see cref="Lazy{SystemInformationData}"/>, but
    /// that's .NET 4+, and this is used in MSBuildTaskHost.
    /// </remarks>
    private static SystemInformationData SystemInformation
    {
        get
        {
            if (!_systemInformationInitialized)
            {
                lock (SystemInformationLock)
                {
                    if (!_systemInformationInitialized)
                    {
                        _systemInformation = new SystemInformationData();
                        _systemInformationInitialized = true;
                    }
                }
            }
            return _systemInformation;
        }
    }

    private static SystemInformationData _systemInformation;
    private static bool _systemInformationInitialized;
    private static readonly object SystemInformationLock = new object();

    /// <summary>
    /// Architecture getter
    /// </summary>
    internal static ProcessorArchitectures ProcessorArchitecture => SystemInformation.ProcessorArchitectureType;

    /// <summary>
    /// Native architecture getter
    /// </summary>
    internal static ProcessorArchitectures ProcessorArchitectureNative => SystemInformation.ProcessorArchitectureTypeNative;

    #endregion

    #region Wrapper methods

    /// <summary>
    /// Really truly non pumping wait.
    /// Raw IntPtrs have to be used, because the marshaller does not support arrays of SafeHandle, only
    /// single SafeHandles.
    /// </summary>
    [DllImport("kernel32.dll", SetLastError = true, ExactSpelling = true)]
    public static extern Int32 WaitForMultipleObjects(uint handle, IntPtr[] handles, bool waitAll, uint milliseconds);

    [DllImport("kernel32.dll", SetLastError = true)]
    internal static extern void GetSystemInfo(ref SYSTEM_INFO lpSystemInfo);

    [DllImport("kernel32.dll", SetLastError = true)]
    internal static extern void GetNativeSystemInfo(ref SYSTEM_INFO lpSystemInfo);

    [DllImport("kernel32.dll", SetLastError = true)]
    internal static extern bool GetLogicalProcessorInformationEx(LOGICAL_PROCESSOR_RELATIONSHIP RelationshipType, IntPtr Buffer, ref uint ReturnedLength);

    /// <summary>
    /// Get the last write time of the fullpath to a directory. If the pointed path is not a directory, or
    /// if the directory does not exist, then false is returned and fileModifiedTimeUtc is set DateTime.MinValue.
    /// </summary>
    /// <param name="fullPath">Full path to the file in the filesystem</param>
    /// <param name="fileModifiedTimeUtc">The UTC last write time for the directory</param>
    internal static bool GetLastWriteDirectoryUtcTime(string fullPath, out DateTime fileModifiedTimeUtc)
    {
        // This code was copied from the reference manager, if there is a bug fix in that code, see if the same fix should also be made
        // there
        if (IsWindows)
        {
            fileModifiedTimeUtc = DateTime.MinValue;

            WIN32_FILE_ATTRIBUTE_DATA data = new WIN32_FILE_ATTRIBUTE_DATA();
            bool success = GetFileAttributesEx(fullPath, 0, ref data);
            if (success)
            {
                if ((data.fileAttributes & FILE_ATTRIBUTE_DIRECTORY) != 0)
                {
                    long dt = ((long)(data.ftLastWriteTimeHigh) << 32) | ((long)data.ftLastWriteTimeLow);
                    fileModifiedTimeUtc = DateTime.FromFileTimeUtc(dt);
                }
                else
                {
                    // Path does not point to a directory
                    success = false;
                }
            }

            return success;
        }

        if (Directory.Exists(fullPath))
        {
            fileModifiedTimeUtc = Directory.GetLastWriteTimeUtc(fullPath);
            return true;
        }
        else
        {
            fileModifiedTimeUtc = DateTime.MinValue;
            return false;
        }
    }

    /// <summary>
    /// Takes the path and returns the short path
    /// </summary>
    internal static string GetShortFilePath(string path)
    {
        if (!IsWindows)
        {
            return path;
        }

        if (path != null)
        {
            unsafe
            {
                int length = GetShortPathName(path, null, 0);
                int errorCode = Marshal.GetLastWin32Error();

                if (length > 0)
                {
                    char* fullPathBuffer = stackalloc char[length];
                    length = GetShortPathName(path, fullPathBuffer, length);
                    errorCode = Marshal.GetLastWin32Error();

                    if (length > 0)
                    {
                        string fullPath = new(fullPathBuffer, 0, length);
                        path = fullPath;
                    }
                }

                if (length == 0 && errorCode != 0)
                {
                    ThrowExceptionForErrorCode(errorCode);
                }
            }
        }

        return path;
    }

    /// <summary>
    /// Takes the path and returns a full path
    /// </summary>
    /// <param name="path"></param>
    /// <returns></returns>
    internal static string GetLongFilePath(string path)
    {
        if (IsUnixLike)
        {
            return path;
        }

        if (path != null)
        {
            unsafe
            {
                int length = GetLongPathName(path, null, 0);
                int errorCode = Marshal.GetLastWin32Error();

                if (length > 0)
                {
                    char* fullPathBuffer = stackalloc char[length];
                    length = GetLongPathName(path, fullPathBuffer, length);
                    errorCode = Marshal.GetLastWin32Error();

                    if (length > 0)
                    {
                        string fullPath = new(fullPathBuffer, 0, length);
                        path = fullPath;
                    }
                }

                if (length == 0 && errorCode != 0)
                {
                    ThrowExceptionForErrorCode(errorCode);
                }
            }
        }

        return path;
    }

    /// <summary>
    /// Retrieves the current global memory status.
    /// </summary>
    internal static MemoryStatus GetMemoryStatus()
    {
        if (IsWindows)
        {
            MemoryStatus status = new MemoryStatus();
            bool returnValue = GlobalMemoryStatusEx(status);
            if (!returnValue)
            {
                return null;
            }

            return status;
        }

        return null;
    }

    /// <summary>
    /// Get the last write time of the fullpath to the file.
    /// </summary>
    /// <param name="fullPath">Full path to the file in the filesystem</param>
    /// <returns>The last write time of the file, or DateTime.MinValue if the file does not exist.</returns>
    /// <remarks>
    /// This method should be accurate for regular files and symlinks, but can report incorrect data
    /// if the file's content was modified by writing to it through a different link, unless
    /// MSBUILDALWAYSCHECKCONTENTTIMESTAMP=1.
    /// </remarks>
    internal static DateTime GetLastWriteFileUtcTime(string fullPath)
    {
#if !CLR2COMPATIBILITY && !MICROSOFT_BUILD_ENGINE_OM_UNITTESTS
        if (Traits.Instance.EscapeHatches.AlwaysDoImmutableFilesUpToDateCheck || !ChangeWaves.AreFeaturesEnabled(ChangeWaves.Wave17_0))
        {
            return LastWriteFileUtcTime(fullPath);
        }

        bool isNonModifiable = FileClassifier.Shared.IsNonModifiable(fullPath);
        if (isNonModifiable)
        {
            if (ImmutableFilesTimestampCache.Shared.TryGetValue(fullPath, out DateTime modifiedAt))
            {
                return modifiedAt;
            }
        }

        DateTime modifiedTime = LastWriteFileUtcTime(fullPath);

        if (isNonModifiable && modifiedTime != DateTime.MinValue)
        {
            ImmutableFilesTimestampCache.Shared.TryAdd(fullPath, modifiedTime);
        }

        return modifiedTime;
#else
        return LastWriteFileUtcTime(fullPath);
#endif

        DateTime LastWriteFileUtcTime(string path)
        {
            DateTime fileModifiedTime = DateTime.MinValue;

            if (IsWindows)
            {
                if (Traits.Instance.EscapeHatches.AlwaysUseContentTimestamp)
                {
                    return GetContentLastWriteFileUtcTime(path);
                }

                WIN32_FILE_ATTRIBUTE_DATA data = new WIN32_FILE_ATTRIBUTE_DATA();
                bool success = NativeMethods.GetFileAttributesEx(path, 0, ref data);

                if (success && (data.fileAttributes & NativeMethods.FILE_ATTRIBUTE_DIRECTORY) == 0)
                {
                    long dt = ((long) (data.ftLastWriteTimeHigh) << 32) | ((long) data.ftLastWriteTimeLow);
                    fileModifiedTime = DateTime.FromFileTimeUtc(dt);

                    // If file is a symlink _and_ we're not instructed to do the wrong thing, get a more accurate timestamp.
                    if ((data.fileAttributes & FILE_ATTRIBUTE_REPARSE_POINT) == FILE_ATTRIBUTE_REPARSE_POINT && !Traits.Instance.EscapeHatches.UseSymlinkTimeInsteadOfTargetTime)
                    {
                        fileModifiedTime = GetContentLastWriteFileUtcTime(path);
                    }
                }

                return fileModifiedTime;
            }
            else
            {
                return File.Exists(path)
                    ? File.GetLastWriteTimeUtc(path)
                    : DateTime.MinValue;
            }
        }
    }

    /// <summary>
    /// Get the last write time of the content pointed to by a file path.
    /// </summary>
    /// <param name="fullPath">Full path to the file in the filesystem</param>
    /// <returns>The last write time of the file, or DateTime.MinValue if the file does not exist.</returns>
    /// <remarks>
    /// This is the most accurate timestamp-extraction mechanism, but it is too slow to use all the time.
    /// See https://github.com/dotnet/msbuild/issues/2052.
    /// </remarks>
    private static DateTime GetContentLastWriteFileUtcTime(string fullPath)
    {
        DateTime fileModifiedTime = DateTime.MinValue;

        using (SafeFileHandle handle =
            CreateFile(fullPath,
                GENERIC_READ,
                FILE_SHARE_READ,
                IntPtr.Zero,
                OPEN_EXISTING,
                FILE_ATTRIBUTE_NORMAL, /* No FILE_FLAG_OPEN_REPARSE_POINT; read through to content */
                IntPtr.Zero))
        {
            if (!handle.IsInvalid)
            {
                FILETIME ftCreationTime, ftLastAccessTime, ftLastWriteTime;
                if (GetFileTime(handle, out ftCreationTime, out ftLastAccessTime, out ftLastWriteTime))
                {
                    long fileTime = ((long)(uint)ftLastWriteTime.dwHighDateTime) << 32 |
                                    (long)(uint)ftLastWriteTime.dwLowDateTime;
                    fileModifiedTime =
                        DateTime.FromFileTimeUtc(fileTime);
                }
            }
        }

        return fileModifiedTime;
    }

    /// <summary>
    /// Did the HRESULT succeed
    /// </summary>
    public static bool HResultSucceeded(int hr)
    {
        return hr >= 0;
    }

    /// <summary>
    /// Did the HRESULT Fail
    /// </summary>
    public static bool HResultFailed(int hr)
    {
        return hr < 0;
    }

    /// <summary>
    /// Given an error code, converts it to an HRESULT and throws the appropriate exception.
    /// </summary>
    /// <param name="errorCode"></param>
    public static void ThrowExceptionForErrorCode(int errorCode)
    {
        // See ndp\clr\src\bcl\system\io\__error.cs for this code as it appears in the CLR.

        // Something really bad went wrong with the call
        // translate the error into an exception

        // Convert the errorcode into an HRESULT (See MakeHRFromErrorCode in Win32Native.cs in
        // ndp\clr\src\bcl\microsoft\win32)
        errorCode = unchecked(((int)0x80070000) | errorCode);

        // Throw an exception as best we can
        Marshal.ThrowExceptionForHR(errorCode);
    }

    /// <summary>
    /// Kills the specified process by id and all of its children recursively.
    /// </summary>
    internal static void KillTree(int processIdToKill)
    {
        // Note that GetProcessById does *NOT* internally hold on to the process handle.
        // Only when you create the process using the Process object
        // does the Process object retain the original handle.

        Process thisProcess;
        try
        {
            thisProcess = Process.GetProcessById(processIdToKill);
        }
        catch (ArgumentException)
        {
            // The process has already died for some reason.  So shrug and assume that any child processes
            // have all also either died or are in the process of doing so.
            return;
        }

        try
        {
            DateTime myStartTime = thisProcess.StartTime;

            // Grab the process handle.  We want to keep this open for the duration of the function so that
            // it cannot be reused while we are running.
            SafeProcessHandle hProcess = OpenProcess(eDesiredAccess.PROCESS_QUERY_INFORMATION, false, processIdToKill);
            if (hProcess.IsInvalid)
            {
                return;
            }

            try
            {
                try
                {
                    // Kill this process, so that no further children can be created.
                    thisProcess.Kill();
                }
                catch (Win32Exception e) when (e.NativeErrorCode == ERROR_ACCESS_DENIED)
                {
                    // Access denied is potentially expected -- it happens when the process that
                    // we're attempting to kill is already dead.  So just ignore in that case.
                }

                // Now enumerate our children.  Children of this process are any process which has this process id as its parent
                // and which also started after this process did.
                List<KeyValuePair<int, SafeProcessHandle>> children = GetChildProcessIds(processIdToKill, myStartTime);

                try
                {
                    foreach (KeyValuePair<int, SafeProcessHandle> childProcessInfo in children)
                    {
                        KillTree(childProcessInfo.Key);
                    }
                }
                finally
                {
                    foreach (KeyValuePair<int, SafeProcessHandle> childProcessInfo in children)
                    {
                        childProcessInfo.Value.Dispose();
                    }
                }
            }
            finally
            {
                // Release the handle.  After this point no more children of this process exist and this process has also exited.
                hProcess.Dispose();
            }
        }
        finally
        {
            thisProcess.Dispose();
        }
    }

    /// <summary>
    /// Returns the parent process id for the specified process.
    /// Returns zero if it cannot be gotten for some reason.
    /// </summary>
    internal static int GetParentProcessId(int processId)
    {
        int ParentID = 0;
#if !CLR2COMPATIBILITY
        if (IsUnixLike)
        {
            string line = null;

            try
            {
                // /proc/<processID>/stat returns a bunch of space separated fields. Get that string

                // TODO: this was
                // using (var r = FileUtilities.OpenRead("/proc/" + processId + "/stat"))
                // and could be again when FileUtilities moves to Framework

                using var fileStream = new FileStream("/proc/" + processId + "/stat", FileMode.Open, FileAccess.Read);
                using StreamReader r = new(fileStream);

                line = r.ReadLine();
            }
            catch // Ignore errors since the process may have terminated
            {
            }

            if (!string.IsNullOrWhiteSpace(line))
            {
                // One of the fields is the process name. It may contain any characters, but since it's
                // in parenthesis, we can finds its end by looking for the last parenthesis. After that,
                // there comes a space, then the second fields separated by a space is the parent id.
                string[] statFields = line.Substring(line.LastIndexOf(')')).Split(MSBuildConstants.SpaceChar, 4);
                if (statFields.Length >= 3)
                {
                    ParentID = Int32.Parse(statFields[2]);
                }
            }
        }
        else
#endif
        {
            SafeProcessHandle hProcess = OpenProcess(eDesiredAccess.PROCESS_QUERY_INFORMATION, false, processId);

            if (!hProcess.IsInvalid)
            {
                try
                {
                    // UNDONE: NtQueryInformationProcess will fail if we are not elevated and other process is. Advice is to change to use ToolHelp32 API's
                    // For now just return zero and worst case we will not kill some children.
                    PROCESS_BASIC_INFORMATION pbi = new PROCESS_BASIC_INFORMATION();
                    int pSize = 0;

                    if (0 == NtQueryInformationProcess(hProcess, PROCESSINFOCLASS.ProcessBasicInformation, ref pbi, pbi.Size, ref pSize))
                    {
                        ParentID = (int)pbi.InheritedFromUniqueProcessId;
                    }
                }
                finally
                {
                    hProcess.Dispose();
                }
            }
        }

        return ParentID;
    }

    /// <summary>
    /// Returns an array of all the immediate child processes by id.
    /// NOTE: The IntPtr in the tuple is the handle of the child process.  CloseHandle MUST be called on this.
    /// </summary>
    internal static List<KeyValuePair<int, SafeProcessHandle>> GetChildProcessIds(int parentProcessId, DateTime parentStartTime)
    {
        List<KeyValuePair<int, SafeProcessHandle>> myChildren = new List<KeyValuePair<int, SafeProcessHandle>>();

        foreach (Process possibleChildProcess in Process.GetProcesses())
        {
            using (possibleChildProcess)
            {
                // Hold the child process handle open so that children cannot die and restart with a different parent after we've started looking at it.
                // This way, any handle we pass back is guaranteed to be one of our actual children.
                SafeProcessHandle childHandle = OpenProcess(eDesiredAccess.PROCESS_QUERY_INFORMATION, false, possibleChildProcess.Id);
                if (childHandle.IsInvalid)
                {
                    continue;
                }

                bool keepHandle = false;
                try
                {
                    if (possibleChildProcess.StartTime > parentStartTime)
                    {
                        int childParentProcessId = GetParentProcessId(possibleChildProcess.Id);
                        if (childParentProcessId != 0)
                        {
                            if (parentProcessId == childParentProcessId)
                            {
                                // Add this one
                                myChildren.Add(new KeyValuePair<int, SafeProcessHandle>(possibleChildProcess.Id, childHandle));
                                keepHandle = true;
                            }
                        }
                    }
                }
                finally
                {
                    if (!keepHandle)
                    {
                        childHandle.Dispose();
                    }
                }
            }
        }

        return myChildren;
    }

    /// <summary>
    /// Internal, optimized GetCurrentDirectory implementation that simply delegates to the native method
    /// </summary>
    /// <returns></returns>
    internal unsafe static string GetCurrentDirectory()
    {
#if FEATURE_LEGACY_GETCURRENTDIRECTORY
        if (IsWindows)
        {
            int bufferSize = GetCurrentDirectoryWin32(0, null);
            char* buffer = stackalloc char[bufferSize];
            int pathLength = GetCurrentDirectoryWin32(bufferSize, buffer);
            return new string(buffer, startIndex: 0, length: pathLength);
        }
#endif
        return Directory.GetCurrentDirectory();
    }

    private unsafe static int GetCurrentDirectoryWin32(int nBufferLength, char* lpBuffer)
    {
        int pathLength = GetCurrentDirectory(nBufferLength, lpBuffer);
        VerifyThrowWin32Result(pathLength);
        return pathLength;
    }

    internal unsafe static string GetFullPath(string path)
    {
        int bufferSize = GetFullPathWin32(path, 0, null, IntPtr.Zero);
        char* buffer = stackalloc char[bufferSize];
        int fullPathLength = GetFullPathWin32(path, bufferSize, buffer, IntPtr.Zero);
        // Avoid creating new strings unnecessarily
        return AreStringsEqual(buffer, fullPathLength, path) ? path : new string(buffer, startIndex: 0, length: fullPathLength);
    }

    private unsafe static int GetFullPathWin32(string target, int bufferLength, char* buffer, IntPtr mustBeZero)
    {
        int pathLength = GetFullPathName(target, bufferLength, buffer, mustBeZero);
        VerifyThrowWin32Result(pathLength);
        return pathLength;
    }

    /// <summary>
    /// Compare an unsafe char buffer with a <see cref="System.String"/> to see if their contents are identical.
    /// </summary>
    /// <param name="buffer">The beginning of the char buffer.</param>
    /// <param name="len">The length of the buffer.</param>
    /// <param name="s">The string.</param>
    /// <returns>True only if the contents of <paramref name="s"/> and the first <paramref name="len"/> characters in <paramref name="buffer"/> are identical.</returns>
    private unsafe static bool AreStringsEqual(char* buffer, int len, string s)
    {
        if (len != s.Length)
        {
            return false;
        }

        foreach (char ch in s)
        {
            if (ch != *buffer++)
            {
                return false;
            }
        }

        return true;
    }

    internal static void VerifyThrowWin32Result(int result)
    {
        bool isError = result == 0;
        if (isError)
        {
            int code = Marshal.GetLastWin32Error();
            ThrowExceptionForErrorCode(code);
        }
    }

    #endregion

    #region PInvoke

    /// <summary>
    /// Gets the current OEM code page which is used by console apps
    /// (as opposed to the Windows/ANSI code page)
    /// Basically for each ANSI code page (set in Regional settings) there's a corresponding OEM code page
    /// that needs to be used for instance when writing to batch files
    /// </summary>
    [DllImport(kernel32Dll)]
    internal static extern int GetOEMCP();

    [DllImport("kernel32.dll", SetLastError = true, CharSet = CharSet.Unicode)]
    [return: MarshalAs(UnmanagedType.Bool)]
    internal static extern bool GetFileAttributesEx(String name, int fileInfoLevel, ref WIN32_FILE_ATTRIBUTE_DATA lpFileInformation);

    [DllImport("kernel32.dll", PreserveSig = true, SetLastError = true)]
    [return: MarshalAs(UnmanagedType.Bool)]
    internal static extern bool FreeLibrary([In] IntPtr module);

    [DllImport("kernel32.dll", PreserveSig = true, BestFitMapping = false, ThrowOnUnmappableChar = true, CharSet = CharSet.Ansi, SetLastError = true)]
    internal static extern IntPtr GetProcAddress(IntPtr module, string procName);

    [DllImport("kernel32.dll", CharSet = CharSet.Unicode, PreserveSig = true, SetLastError = true)]
    internal static extern IntPtr LoadLibrary(string fileName);

    /// <summary>
    /// Gets the fully qualified filename of the currently executing .exe.
    /// </summary>
    /// <param name="hModule"><see cref="HandleRef"/> of the module for which we are finding the file name.</param>
    /// <param name="buffer">The character buffer used to return the file name.</param>
    /// <param name="length">The length of the buffer.</param>
    [DllImport(kernel32Dll, SetLastError = true, CharSet = CharSet.Unicode)]
<<<<<<< HEAD
    internal static extern int GetModuleFileName(HandleRef hModule,[Out] char[] buffer,int length);
=======
    internal static extern int GetModuleFileName(
            HandleRef hModule,
            [Out] StringBuilder buffer, int length);
>>>>>>> 288ea72f

    [DllImport("kernel32.dll")]
    internal static extern IntPtr GetStdHandle(int nStdHandle);

    [DllImport("kernel32.dll")]
    internal static extern uint GetFileType(IntPtr hFile);

    [SuppressMessage("Microsoft.Usage", "CA2205:UseManagedEquivalentsOfWin32Api", Justification = "Using unmanaged equivalent for performance reasons")]
    [DllImport("kernel32.dll", SetLastError = true, CharSet = CharSet.Unicode)]
    internal unsafe static extern int GetCurrentDirectory(int nBufferLength, char* lpBuffer);

    [SuppressMessage("Microsoft.Usage", "CA2205:UseManagedEquivalentsOfWin32Api", Justification = "Using unmanaged equivalent for performance reasons")]
    [DllImport("kernel32.dll", SetLastError = true, CharSet = CharSet.Unicode, EntryPoint = "SetCurrentDirectory")]
    [return: MarshalAs(UnmanagedType.Bool)]
    internal static extern bool SetCurrentDirectoryWindows(string path);

    internal static bool SetCurrentDirectory(string path)
    {
        if (IsWindows)
        {
            return SetCurrentDirectoryWindows(path);
        }

        // Make sure this does not throw
        try
        {
            Directory.SetCurrentDirectory(path);
        }
        catch
        {
        }
        return true;
    }

    [DllImport("kernel32.dll", SetLastError = true, CharSet = CharSet.Unicode)]
    internal static unsafe extern int GetFullPathName(string target, int bufferLength, char* buffer, IntPtr mustBeZero);

    [DllImport("KERNEL32.DLL")]
    private static extern SafeProcessHandle OpenProcess(eDesiredAccess dwDesiredAccess, [MarshalAs(UnmanagedType.Bool)] bool bInheritHandle, int dwProcessId);

    [DllImport("NTDLL.DLL")]
    private static extern int NtQueryInformationProcess(SafeProcessHandle hProcess, PROCESSINFOCLASS pic, ref PROCESS_BASIC_INFORMATION pbi, uint cb, ref int pSize);

    [return: MarshalAs(UnmanagedType.Bool)]
    [DllImport("kernel32.dll", CharSet = CharSet.Auto, SetLastError = true)]
    private static extern bool GlobalMemoryStatusEx([In, Out] MemoryStatus lpBuffer);

    [DllImport("kernel32.dll", CharSet = CharSet.Unicode, BestFitMapping = false)]
    internal static extern unsafe int GetShortPathName(string path, [Out] char* fullpath, [In] int length);

    [DllImport("kernel32.dll", CharSet = CharSet.Unicode, BestFitMapping = false)]
    internal static extern unsafe int GetLongPathName([In] string path, [Out] char* fullpath, [In] int length);

    [DllImport("kernel32.dll", CharSet = CharSet.Auto, SetLastError = true)]
    internal static extern bool CreatePipe(out SafeFileHandle hReadPipe, out SafeFileHandle hWritePipe, SecurityAttributes lpPipeAttributes, int nSize);

    [DllImport("kernel32.dll", CharSet = CharSet.Auto, SetLastError = true)]
    internal static extern bool ReadFile(SafeFileHandle hFile, byte[] lpBuffer, uint nNumberOfBytesToRead, out uint lpNumberOfBytesRead, IntPtr lpOverlapped);

    /// <summary>
    /// CoWaitForMultipleHandles allows us to wait in an STA apartment and still service RPC requests from other threads.
    /// VS needs this in order to allow the in-proc compilers to properly initialize, since they will make calls from the
    /// build thread which the main thread (blocked on BuildSubmission.Execute) must service.
    /// </summary>
    [DllImport("ole32.dll")]
    public static extern int CoWaitForMultipleHandles(COWAIT_FLAGS dwFlags, int dwTimeout, int cHandles, [MarshalAs(UnmanagedType.LPArray)] IntPtr[] pHandles, out int pdwIndex);

    internal const uint GENERIC_READ = 0x80000000;
    internal const uint FILE_SHARE_READ = 0x1;
    internal const uint FILE_ATTRIBUTE_NORMAL = 0x80;
    internal const uint FILE_FLAG_OPEN_REPARSE_POINT = 0x00200000;
    internal const uint OPEN_EXISTING = 3;

    [DllImport("kernel32.dll", CharSet = CharSet.Auto, CallingConvention = CallingConvention.StdCall,
        SetLastError = true)]
    internal static extern SafeFileHandle CreateFile(
        string lpFileName,
        uint dwDesiredAccess,
        uint dwShareMode,
        IntPtr lpSecurityAttributes,
        uint dwCreationDisposition,
        uint dwFlagsAndAttributes,
        IntPtr hTemplateFile
        );

    [DllImport("kernel32.dll", SetLastError = true)]
    internal static extern bool GetFileTime(
        SafeFileHandle hFile,
        out FILETIME lpCreationTime,
        out FILETIME lpLastAccessTime,
        out FILETIME lpLastWriteTime
        );

    [DllImport("kernel32.dll", SetLastError = true)]
    [return: MarshalAs(UnmanagedType.Bool)]
    internal static extern bool CloseHandle(IntPtr hObject);

    [DllImport("kernel32.dll", SetLastError = true)]
    internal static extern bool SetThreadErrorMode(int newMode, out int oldMode);

    #endregion

    #region Extensions

    /// <summary>
    /// Waits while pumping APC messages.  This is important if the waiting thread is an STA thread which is potentially
    /// servicing COM calls from other threads.
    /// </summary>
    [SuppressMessage("Microsoft.Reliability", "CA2001:AvoidCallingProblematicMethods", MessageId = "System.Runtime.InteropServices.SafeHandle.DangerousGetHandle", Scope = "member", Target = "Microsoft.Build.Shared.NativeMethodsShared.#MsgWaitOne(System.Threading.WaitHandle,System.Int32)", Justification = "This is necessary and it has been used for a long time. No need to change it now.")]
    internal static bool MsgWaitOne(this WaitHandle handle)
    {
        return handle.MsgWaitOne(Timeout.Infinite);
    }

    /// <summary>
    /// Waits while pumping APC messages.  This is important if the waiting thread is an STA thread which is potentially
    /// servicing COM calls from other threads.
    /// </summary>
    internal static bool MsgWaitOne(this WaitHandle handle, TimeSpan timeout)
    {
        return MsgWaitOne(handle, (int)timeout.TotalMilliseconds);
    }

    /// <summary>
    /// Waits while pumping APC messages.  This is important if the waiting thread is an STA thread which is potentially
    /// servicing COM calls from other threads.
    /// </summary>
    [SuppressMessage("Microsoft.Reliability", "CA2001:AvoidCallingProblematicMethods", MessageId = "System.Runtime.InteropServices.SafeHandle.DangerousGetHandle", Justification = "Necessary to avoid pumping")]
    internal static bool MsgWaitOne(this WaitHandle handle, int timeout)
    {
        // CoWaitForMultipleHandles allows us to wait in an STA apartment and still service RPC requests from other threads.
        // VS needs this in order to allow the in-proc compilers to properly initialize, since they will make calls from the
        // build thread which the main thread (blocked on BuildSubmission.Execute) must service.
        int waitIndex;
        IntPtr handlePtr = handle.SafeWaitHandle.DangerousGetHandle();
        int returnValue = CoWaitForMultipleHandles(COWAIT_FLAGS.COWAIT_NONE, timeout, 1, new IntPtr[] { handlePtr }, out waitIndex);

        if (!(returnValue == 0 || ((uint)returnValue == RPC_S_CALLPENDING && timeout != Timeout.Infinite)))
        {
           throw new InternalErrorException($"Received {returnValue} from CoWaitForMultipleHandles, but expected 0 (S_OK)");
        }

        return returnValue == 0;
    }

    #endregion

    #region helper methods

    internal static bool DirectoryExists(string fullPath)
    {
        return IsWindows
            ? DirectoryExistsWindows(fullPath)
            : Directory.Exists(fullPath);
    }

    internal static bool DirectoryExistsWindows(string fullPath)
    {
        WIN32_FILE_ATTRIBUTE_DATA data = new WIN32_FILE_ATTRIBUTE_DATA();
        bool success = GetFileAttributesEx(fullPath, 0, ref data);
        return success && (data.fileAttributes & FILE_ATTRIBUTE_DIRECTORY) != 0;
    }

    internal static bool FileExists(string fullPath)
    {
        return IsWindows
            ? FileExistsWindows(fullPath)
            : File.Exists(fullPath);
    }

    internal static bool FileExistsWindows(string fullPath)
    {
        WIN32_FILE_ATTRIBUTE_DATA data = new WIN32_FILE_ATTRIBUTE_DATA();
        bool success = GetFileAttributesEx(fullPath, 0, ref data);
        return success && (data.fileAttributes & FILE_ATTRIBUTE_DIRECTORY) == 0;
    }

    internal static bool FileOrDirectoryExists(string path)
    {
        return IsWindows
            ? FileOrDirectoryExistsWindows(path)
            : File.Exists(path) || Directory.Exists(path);
    }

    internal static bool FileOrDirectoryExistsWindows(string path)
    {
        WIN32_FILE_ATTRIBUTE_DATA data = new WIN32_FILE_ATTRIBUTE_DATA();
        return GetFileAttributesEx(path, 0, ref data);
    }

    #endregion

}<|MERGE_RESOLUTION|>--- conflicted
+++ resolved
@@ -1490,13 +1490,7 @@
     /// <param name="buffer">The character buffer used to return the file name.</param>
     /// <param name="length">The length of the buffer.</param>
     [DllImport(kernel32Dll, SetLastError = true, CharSet = CharSet.Unicode)]
-<<<<<<< HEAD
-    internal static extern int GetModuleFileName(HandleRef hModule,[Out] char[] buffer,int length);
-=======
-    internal static extern int GetModuleFileName(
-            HandleRef hModule,
-            [Out] StringBuilder buffer, int length);
->>>>>>> 288ea72f
+    internal static extern int GetModuleFileName(HandleRef hModule, [Out] char[] buffer, int length);
 
     [DllImport("kernel32.dll")]
     internal static extern IntPtr GetStdHandle(int nStdHandle);
