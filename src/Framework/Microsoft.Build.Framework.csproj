﻿<Project Sdk="Microsoft.NET.Sdk">
  <PropertyGroup>
    <TargetFrameworks>$(LibraryTargetFrameworks)</TargetFrameworks>
    <AllowUnsafeBlocks>true</AllowUnsafeBlocks>
    <GenerateReferenceAssemblySource>true</GenerateReferenceAssemblySource>
    <CreateTlb>true</CreateTlb>
    <IsPackable>true</IsPackable>
    <PackageDescription>This package contains the $(MSBuildProjectName) assembly which is a common assembly used by other MSBuild assemblies.</PackageDescription>
    <IncludeSatelliteOutputInPack>false</IncludeSatelliteOutputInPack>
<<<<<<< HEAD
    <ApplyNgenOptimization Condition="'$(TargetFramework)' == '$(FullFrameworkTFM)'">full</ApplyNgenOptimization>
=======
    <ApplyNgenOptimization Condition="'$(TargetFramework)' == '$(FullFrameworkTFM)'">partial</ApplyNgenOptimization>

    <!--
      Ignore warnings for nullable annotations in code that doesn't use '#nullable'. Microsoft.CodeAnalysis.Collections
      source assumes nullable reference types is enabled, so this warning is reported but cannot be fixed in code from
      an imported package. This suppression should be removed if/when the project is migrated to enable nullable
      reference types.
    -->
    <NoWarn>$(NoWarn),CS8632</NoWarn>
>>>>>>> 16307632
  </PropertyGroup>

  <ItemGroup>
    <PackageReference Include="Microsoft.CodeAnalysis.Collections" PrivateAssets="all" />
  </ItemGroup>

  <ItemGroup>
    <PackageReference Include="System.Security.Permissions" Condition="'$(TargetFrameworkIdentifier)' != '.NETFramework'" />
    <Reference Include="System.Xaml" Condition="'$(TargetFrameworkIdentifier)' == '.NETFramework'" />
  </ItemGroup>

  <ItemGroup>
    <Compile Include="..\Shared\Constants.cs">
      <Link>Shared\Constants.cs</Link>
    </Compile>
    <Compile Include="..\Shared\BinaryReaderExtensions.cs">
      <Link>Shared\BinaryReaderExtensions.cs</Link>
    </Compile>
    <Compile Include="..\Shared\BinaryWriterExtensions.cs">
      <Link>Shared\BinaryWriterExtensions.cs</Link>
    </Compile>
  </ItemGroup>

  <ItemGroup Condition="'$(TargetFrameworkIdentifier)' != '.NETFramework'">
    <Compile Remove="XamlTypes\**" />
    <EmbeddedResource Remove="XamlTypes\**" />
    <None Remove="XamlTypes\**" />
  </ItemGroup>

  <ItemGroup>
    <RCResourceFile Include="native.rc" />
  </ItemGroup>
</Project><|MERGE_RESOLUTION|>--- conflicted
+++ resolved
@@ -7,10 +7,7 @@
     <IsPackable>true</IsPackable>
     <PackageDescription>This package contains the $(MSBuildProjectName) assembly which is a common assembly used by other MSBuild assemblies.</PackageDescription>
     <IncludeSatelliteOutputInPack>false</IncludeSatelliteOutputInPack>
-<<<<<<< HEAD
     <ApplyNgenOptimization Condition="'$(TargetFramework)' == '$(FullFrameworkTFM)'">full</ApplyNgenOptimization>
-=======
-    <ApplyNgenOptimization Condition="'$(TargetFramework)' == '$(FullFrameworkTFM)'">partial</ApplyNgenOptimization>
 
     <!--
       Ignore warnings for nullable annotations in code that doesn't use '#nullable'. Microsoft.CodeAnalysis.Collections
@@ -19,7 +16,6 @@
       reference types.
     -->
     <NoWarn>$(NoWarn),CS8632</NoWarn>
->>>>>>> 16307632
   </PropertyGroup>
 
   <ItemGroup>
