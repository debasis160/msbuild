--- conflicted
+++ resolved
@@ -80,11 +80,7 @@
     /// <summary>
     /// Type of handler for BuildCheckEventRaised events
     /// </summary>
-<<<<<<< HEAD
-    public delegate void BuildCheckEventHandler(object sender, BuildCheckEventArgs e);
-=======
     internal delegate void BuildCheckEventHandler(object sender, BuildCheckEventArgs e);
->>>>>>> 36714943
 
     /// <summary>
     /// This interface defines the events raised by the build engine.
