﻿// Copyright (c) Microsoft. All rights reserved.
// Licensed under the MIT license. See LICENSE file in the project root for full license information.
//-----------------------------------------------------------------------
// </copyright>
// <summary> Exception to be thrown whenever an assumption we have made 
//           in the code turns out to be false.</summary>
//-----------------------------------------------------------------------

using System;
using System.Diagnostics;
#if FEATURE_BINARY_SERIALIZATION
using System.Runtime.Serialization;
#endif

namespace Microsoft.Build.Shared
{
    /// <summary>
    /// This exception is to be thrown whenever an assumption we have made in the code turns out to be false. Thus, if this
    /// exception ever gets thrown, it is because of a bug in our own code, not because of something the user or project author
    /// did wrong.
    /// 
    /// !~!~!~!~!~!~!~!~!~!~!~!~!~!~!~!~!~!~!~!~!~!~!~!~!~!~!~!~!~!~!~!~!~!~!~!~!~!~!~!~!~!~!~!~!~!~!~!~!~!~!~!~!~!~!~!~!~!~!~
    /// WARNING: When this file is shared into multiple assemblies each assembly will view this as a different type.
    ///          Don't throw this exception from one assembly and catch it in another.
    /// !~!~!~!~!~!~!~!~!~!~!~!~!~!~!~!~!~!~!~!~!~!~!~!~!~!~!~!~!~!~!~!~!~!~!~!~!~!~!~!~!~!~!~!~!~!~!~!~!~!~!~!~!~!~!~!~!~!~!~
    ///     
    /// </summary>
#if FEATURE_BINARY_SERIALIZATION
    [Serializable]
#endif
    internal sealed class InternalErrorException : Exception
    {
        /// <summary>
        /// Default constructor.
        /// SHOULD ONLY BE CALLED BY DESERIALIZER. 
        /// SUPPLY A MESSAGE INSTEAD.
        /// </summary>
        internal InternalErrorException() : base()
        {
            // do nothing
        }

        /// <summary>
        /// Creates an instance of this exception using the given message.
        /// </summary>
        internal InternalErrorException
        (
            String message
        ) :
            base("MSB0001: Internal MSBuild Error: " + message)
        {
            ConsiderDebuggerLaunch(message, null);
        }

        /// <summary>
        /// Creates an instance of this exception using the given message and inner exception.
        /// Adds the inner exception's details to the exception message because most bug reporters don't bother
        /// to provide the inner exception details which is typically what we care about.
        /// </summary>
        internal InternalErrorException
        (
            String message,
            Exception innerException
        ) :
            base("MSB0001: Internal MSBuild Error: " + message + (innerException == null ? String.Empty : ("\n=============\n" + innerException.ToString() + "\n\n")), innerException)
        {
            ConsiderDebuggerLaunch(message, innerException);
        }

#if FEATURE_BINARY_SERIALIZATION
        #region Serialization (update when adding new class members)

        /// <summary>
        /// Private constructor used for (de)serialization. The constructor is private as this class is sealed
        /// If we ever add new members to this class, we'll need to update this.
        /// </summary>
        private InternalErrorException(SerializationInfo info, StreamingContext context)
            : base(info, context)
        {
            // Do nothing: no fields
        }

        // Base implementation of GetObjectData() is sufficient; we have no fields
        #endregion
#endif

        #region ConsiderDebuggerLaunch
        /// <summary>
        /// A fatal internal error due to a bug has occurred. Give the dev a chance to debug it, if possible.
        /// 
        /// Will in all cases launch the debugger, if the environment variable "MSBUILDLAUNCHDEBUGGER" is set.
        /// 
        /// In DEBUG build, will always launch the debugger, unless we are in razzle (_NTROOT is set) or in NUnit,
        /// or MSBUILDDONOTLAUNCHDEBUGGER is set (that could be useful in suite runs).
        /// We don't launch in retail or LKG so builds don't jam; they get a callstack, and continue or send a mail, etc.
        /// We don't launch in NUnit as tests often intentionally cause InternalErrorExceptions.
        /// 
        /// Because we only call this method from this class, just before throwing an InternalErrorException, there is 
        /// no danger that this suppression will cause a bug to only manifest itself outside NUnit
        /// (which would be most unfortunate!). Do not make this non-private.
        /// 
        /// Unfortunately NUnit can't handle unhandled exceptions like InternalErrorException on anything other than
        /// the main test thread. However, there's still a callstack displayed before it quits.
        /// 
        /// If it is going to launch the debugger, it first does a Debug.Fail to give information about what needs to
        /// be debugged -- the exception hasn't been thrown yet. This automatically displays the current callstack.
        /// </summary>
        private static void ConsiderDebuggerLaunch(string message, Exception innerException)
        {
            string innerMessage = (innerException == null) ? String.Empty : innerException.ToString();

            if (Environment.GetEnvironmentVariable("MSBUILDLAUNCHDEBUGGER") != null)
            {
                LaunchDebugger(message, innerMessage);
                return;
            }

#if DEBUG
            if (!FileUtilities.RunningTests && Environment.GetEnvironmentVariable("MSBUILDDONOTLAUNCHDEBUGGER") == null
                && Environment.GetEnvironmentVariable("_NTROOT") == null)
            {
                LaunchDebugger(message, innerMessage);
                return;
            }
#endif
        }

<<<<<<< HEAD
        private static void LaunchDebugger(string message, string innerMessage)
        {
#if FEATURE_DEBUG_LAUNCH
            Debug.Fail(message, innerMessage);
            Debugger.Launch();
#else
            Console.WriteLine("MSBuild Failure: " + message);    
            if (!string.IsNullOrEmpty(innerMessage))
            {
                Console.WriteLine(innerMessage);
            }
            Console.WriteLine("Waiting for debugger to attach to process: " + Process.GetCurrentProcess().Id);
            while (!Debugger.IsAttached)
            {
                System.Threading.Thread.Sleep(100);
=======
                if (!BuildEnvironmentHelper.Instance.RunningTests)
                {
                    if (Environment.GetEnvironmentVariable("_NTROOT") == null)
                    {
                        Debug.Fail(message, innerMessage);
                        Debugger.Launch();
                        return;
                    }
                }
>>>>>>> ff5b487b
            }
#endif
        }
        #endregion
    }
}<|MERGE_RESOLUTION|>--- conflicted
+++ resolved
@@ -116,7 +116,7 @@
             }
 
 #if DEBUG
-            if (!FileUtilities.RunningTests && Environment.GetEnvironmentVariable("MSBUILDDONOTLAUNCHDEBUGGER") == null
+            if (!BuildEnvironmentHelper.Instance.RunningTests && Environment.GetEnvironmentVariable("MSBUILDDONOTLAUNCHDEBUGGER") == null
                 && Environment.GetEnvironmentVariable("_NTROOT") == null)
             {
                 LaunchDebugger(message, innerMessage);
@@ -125,7 +125,6 @@
 #endif
         }
 
-<<<<<<< HEAD
         private static void LaunchDebugger(string message, string innerMessage)
         {
 #if FEATURE_DEBUG_LAUNCH
@@ -141,17 +140,6 @@
             while (!Debugger.IsAttached)
             {
                 System.Threading.Thread.Sleep(100);
-=======
-                if (!BuildEnvironmentHelper.Instance.RunningTests)
-                {
-                    if (Environment.GetEnvironmentVariable("_NTROOT") == null)
-                    {
-                        Debug.Fail(message, innerMessage);
-                        Debugger.Launch();
-                        return;
-                    }
-                }
->>>>>>> ff5b487b
             }
 #endif
         }
