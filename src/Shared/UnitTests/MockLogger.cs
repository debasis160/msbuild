// Copyright (c) Microsoft. All rights reserved.
// Licensed under the MIT license. See LICENSE file in the project root for full license information.

using System;
using System.Collections.Generic;
using System.Globalization;
using System.IO;
using System.Linq;
using System.Reflection;
using System.Resources;
using System.Text;

using Microsoft.Build.Framework;
using Shouldly;
using ProjectCollection = Microsoft.Build.Evaluation.ProjectCollection;
using Xunit;
using Xunit.Abstractions;

namespace Microsoft.Build.UnitTests
{
    /*
     * Class:   MockLogger
     *
     * Mock logger class. Keeps track of errors and warnings and also builds
     * up a raw string (fullLog) that contains all messages, warnings, errors.
     * Thread-safe.
     */
    internal sealed class MockLogger : ILogger
    {
        #region Properties

        private readonly object _lockObj = new object();  // Protects _fullLog, _testOutputHelper, lists, counts
        private StringBuilder _fullLog = new StringBuilder();
        private readonly ITestOutputHelper _testOutputHelper;
<<<<<<< HEAD
        private readonly bool _profileEvaluation;
=======
>>>>>>> 3362ab33

        /// <summary>
        /// Should the build finished event be logged in the log file. This is to work around the fact we have different
        /// localized strings between env and xmake for the build finished event.
        /// </summary>
        internal bool LogBuildFinished { get; set; } = true;

        /*
         * Method:  ErrorCount
         *
         * The count of all errors seen so far.
         *
         */
        internal int ErrorCount { get; private set; }

        /*
         * Method:  WarningCount
         *
         * The count of all warnings seen so far.
         *
         */
        internal int WarningCount { get; private set; }

        /// <summary>
        /// Return the list of logged errors
        /// </summary>
        internal List<BuildErrorEventArgs> Errors { get; } = new List<BuildErrorEventArgs>();

        /// <summary>
        /// Returns the list of logged warnings
        /// </summary>
        internal List<BuildWarningEventArgs> Warnings { get; } = new List<BuildWarningEventArgs>();

        /// <summary>
        /// When set to true, allows task crashes to be logged without causing an assert.
        /// </summary>
        internal bool AllowTaskCrashes
        {
            get;
            set;
        }

        /// <summary>
        /// List of ExternalProjectStarted events
        /// </summary>
        internal List<ExternalProjectStartedEventArgs> ExternalProjectStartedEvents { get; } = new List<ExternalProjectStartedEventArgs>();

        /// <summary>
        /// List of ExternalProjectFinished events
        /// </summary>
        internal List<ExternalProjectFinishedEventArgs> ExternalProjectFinishedEvents { get; } = new List<ExternalProjectFinishedEventArgs>();

        /// <summary>
        /// List of ProjectStarted events
        /// </summary>
        internal List<ProjectStartedEventArgs> ProjectStartedEvents { get; } = new List<ProjectStartedEventArgs>();

        /// <summary>
        /// List of ProjectFinished events
        /// </summary>
        internal List<ProjectFinishedEventArgs> ProjectFinishedEvents { get; } = new List<ProjectFinishedEventArgs>();

        /// <summary>
        /// List of TargetStarted events
        /// </summary>
        internal List<TargetStartedEventArgs> TargetStartedEvents { get; } = new List<TargetStartedEventArgs>();

        /// <summary>
        /// List of TargetFinished events
        /// </summary>
        internal List<TargetFinishedEventArgs> TargetFinishedEvents { get; } = new List<TargetFinishedEventArgs>();

        /// <summary>
        /// List of TaskStarted events
        /// </summary>
        internal List<TaskStartedEventArgs> TaskStartedEvents { get; } = new List<TaskStartedEventArgs>();

        /// <summary>
        /// List of TaskFinished events
        /// </summary>
        internal List<TaskFinishedEventArgs> TaskFinishedEvents { get; } = new List<TaskFinishedEventArgs>();

        /// <summary>
        /// List of BuildMessage events
        /// </summary>
        internal List<BuildMessageEventArgs> BuildMessageEvents { get; } = new List<BuildMessageEventArgs>();

        /// <summary>
        /// List of BuildStarted events, thought we expect there to only be one, a valid check is to make sure this list is length 1
        /// </summary>
        internal List<BuildStartedEventArgs> BuildStartedEvents { get; } = new List<BuildStartedEventArgs>();

        /// <summary>
        /// List of BuildFinished events, thought we expect there to only be one, a valid check is to make sure this list is length 1
        /// </summary>
        internal List<BuildFinishedEventArgs> BuildFinishedEvents { get; } = new List<BuildFinishedEventArgs>();

        internal List<BuildEventArgs> AllBuildEvents { get; } = new List<BuildEventArgs>();

        /*
         * Method:  FullLog
         *
         * The raw concatenation of all messages, errors and warnings seen so far.
         *
         */
<<<<<<< HEAD
        internal string FullLog => _fullLog.ToString();
=======
        internal string FullLog
        {
            get
            {
                lock (_lockObj)
                {
                    return _fullLog.ToString();
                }
            }
        }
>>>>>>> 3362ab33

        #endregion

        #region Minimal ILogger implementation

        /*
         * Property:    Verbosity
         *
         * The level of detail to show in the event log.
         *
         */
        public LoggerVerbosity Verbosity
        {
            get => LoggerVerbosity.Normal;
            set {/* do nothing */}
        }

        /*
         * Property:    Parameters
         * 
         * The mock logger does not take parameters.
         * 
         */
        public string Parameters
        {
            get => null;
            set {/* do nothing */}
        }

        /*
         * Method:  Initialize
         *
         * Add a new build event.
         *
         */
        public void Initialize(IEventSource eventSource)
        {
            eventSource.AnyEventRaised += LoggerEventHandler;

            if (_profileEvaluation)
            {
                var eventSource3 = eventSource as IEventSource3;
                eventSource3.ShouldNotBeNull();
                eventSource3.IncludeEvaluationProfiles();
            }
        }

        /// <summary>
        /// Clears the content of the log "file"
        /// </summary>
        public void ClearLog()
        {
            lock (_lockObj)
            {
                _fullLog = new StringBuilder();
            }
        }

        /*
         * Method:  Shutdown
         * 
         * The mock logger does not need to release any resources.
         * 
         */
        public void Shutdown()
        {
            // do nothing
        }
        #endregion

        public MockLogger(ITestOutputHelper testOutputHelper = null, bool profileEvaluation = false)
        {
            _testOutputHelper = testOutputHelper;
            _profileEvaluation = profileEvaluation;
        }

        public List<Action<object, BuildEventArgs>> AdditionalHandlers { get; set; } = new List<Action<object, BuildEventArgs>>();

        /*
         * Method:  LoggerEventHandler
         *
         * Receives build events and logs them the way we like.
         *
         */
        internal void LoggerEventHandler(object sender, BuildEventArgs eventArgs)
        {
            lock (_lockObj)
            {
<<<<<<< HEAD
                handler(sender, eventArgs);
            }

            if (eventArgs is BuildWarningEventArgs w)
            {
                // hack: disregard the MTA warning.
                // need the second condition to pass on ploc builds
                if (w.Code != "MSB4056" && !w.Message.Contains("MSB4056"))
                {
                    string logMessage =
                        $"{w.File}({w.LineNumber},{w.ColumnNumber}): {w.Subcategory} warning {w.Code}: {w.Message}";
=======
                AllBuildEvents.Add(eventArgs);

                foreach (var handler in AdditionalHandlers)
                {
                    handler(sender, eventArgs);
                }
>>>>>>> 3362ab33

                if (eventArgs is BuildWarningEventArgs w)
                {
                    // hack: disregard the MTA warning.
                    // need the second condition to pass on ploc builds
                    if (w.Code != "MSB4056" && !w.Message.Contains("MSB4056"))
                    {
                        string logMessage = string.Format(
                            "{0}({1},{2}): {3} warning {4}: {5}",
                            w.File,
                            w.LineNumber,
                            w.ColumnNumber,
                            w.Subcategory,
                            w.Code,
                            w.Message);

                        _fullLog.AppendLine(logMessage);
                        _testOutputHelper?.WriteLine(logMessage);

                        ++WarningCount;
                        Warnings.Add(w);
                    }
                }
                else if (eventArgs is BuildErrorEventArgs)
                {
                    var e = (BuildErrorEventArgs) eventArgs;

                    string logMessage = string.Format(
                        "{0}({1},{2}): {3} error {4}: {5}",
                        e.File,
                        e.LineNumber,
                        e.ColumnNumber,
                        e.Subcategory,
                        e.Code,
                        e.Message);
                    _fullLog.AppendLine(logMessage);
                    _testOutputHelper?.WriteLine(logMessage);

                    ++ErrorCount;
                    Errors.Add(e);
                }
<<<<<<< HEAD
            }
            else if (eventArgs is BuildErrorEventArgs e)
            {
                string logMessage =
                    $"{e.File}({e.LineNumber},{e.ColumnNumber}): {e.Subcategory} error {e.Code}: {e.Message}";
                _fullLog.AppendLine(logMessage);
                _testOutputHelper?.WriteLine(logMessage);

                ++ErrorCount;
                Errors.Add(e);
            }
            else
            {
                // Log the message unless we are a build finished event and logBuildFinished is set to false.
                bool logMessage = !(eventArgs is BuildFinishedEventArgs) ||
                                  (eventArgs is BuildFinishedEventArgs && LogBuildFinished);
                if (logMessage)
=======
                else
>>>>>>> 3362ab33
                {
                    // Log the message unless we are a build finished event and logBuildFinished is set to false.
                    bool logMessage = !(eventArgs is BuildFinishedEventArgs) || LogBuildFinished;
                    if (logMessage)
                    {
                        _fullLog.AppendLine(eventArgs.Message);
                        _testOutputHelper?.WriteLine(eventArgs.Message);
                    }
                }
<<<<<<< HEAD
            }

            switch (eventArgs)
            {
                case ExternalProjectStartedEventArgs args:
                    this.ExternalProjectStartedEvents.Add(args);
                    break;
                case ExternalProjectFinishedEventArgs finishedEventArgs:
                    this.ExternalProjectFinishedEvents.Add(finishedEventArgs);
                    break;
                case ProjectStartedEventArgs startedEventArgs:
                    this.ProjectStartedEvents.Add(startedEventArgs);
                    break;
                case ProjectFinishedEventArgs finishedEventArgs:
                    this.ProjectFinishedEvents.Add(finishedEventArgs);
                    break;
                case TargetStartedEventArgs targetStartedEventArgs:
                    this.TargetStartedEvents.Add(targetStartedEventArgs);
                    break;
                case TargetFinishedEventArgs targetFinishedEventArgs:
                    this.TargetFinishedEvents.Add(targetFinishedEventArgs);
                    break;
                case TaskStartedEventArgs taskStartedEventArgs:
                    this.TaskStartedEvents.Add(taskStartedEventArgs);
                    break;
                case TaskFinishedEventArgs taskFinishedEventArgs:
                    this.TaskFinishedEvents.Add(taskFinishedEventArgs);
                    break;
                case BuildMessageEventArgs messageEventArgs:
                    this.BuildMessageEvents.Add(messageEventArgs);
                    break;
                case BuildStartedEventArgs buildStartedEventArgs:
                    this.BuildStartedEvents.Add(buildStartedEventArgs);
                    break;
                case BuildFinishedEventArgs buildFinishedEventArgs:
                    this.BuildFinishedEvents.Add(buildFinishedEventArgs);
=======

                if (eventArgs is ExternalProjectStartedEventArgs args)
                {
                    ExternalProjectStartedEvents.Add(args);
                }
                else if (eventArgs is ExternalProjectFinishedEventArgs)
                {
                    ExternalProjectFinishedEvents.Add((ExternalProjectFinishedEventArgs) eventArgs);
                }

                if (eventArgs is ProjectStartedEventArgs startedEventArgs)
                {
                    ProjectStartedEvents.Add(startedEventArgs);
                }
                else if (eventArgs is ProjectFinishedEventArgs)
                {
                    ProjectFinishedEvents.Add((ProjectFinishedEventArgs) eventArgs);
                }
                else if (eventArgs is TargetStartedEventArgs)
                {
                    TargetStartedEvents.Add((TargetStartedEventArgs) eventArgs);
                }
                else if (eventArgs is TargetFinishedEventArgs)
                {
                    TargetFinishedEvents.Add((TargetFinishedEventArgs) eventArgs);
                }
                else if (eventArgs is TaskStartedEventArgs)
                {
                    TaskStartedEvents.Add((TaskStartedEventArgs) eventArgs);
                }
                else if (eventArgs is TaskFinishedEventArgs)
                {
                    TaskFinishedEvents.Add((TaskFinishedEventArgs) eventArgs);
                }
                else if (eventArgs is BuildMessageEventArgs)
                {
                    BuildMessageEvents.Add((BuildMessageEventArgs) eventArgs);
                }
                else if (eventArgs is BuildStartedEventArgs)
                {
                    BuildStartedEvents.Add((BuildStartedEventArgs) eventArgs);
                }
                else if (eventArgs is BuildFinishedEventArgs)
                {
                    BuildFinishedEvents.Add((BuildFinishedEventArgs) eventArgs);
>>>>>>> 3362ab33

                    if (!AllowTaskCrashes)
                    {
                        // We should not have any task crashes. Sometimes a test will validate that their expected error
                        // code appeared, but not realize it then crashed.
                        AssertLogDoesntContain("MSB4018");
                    }

                    // We should not have any Engine crashes.
                    AssertLogDoesntContain("MSB0001");

                    // Console.Write in the context of a unit test is very expensive.  A hundred
                    // calls to Console.Write can easily take two seconds on a fast machine.  Therefore, only
                    // do the Console.Write once at the end of the build.
                    Console.Write(FullLog);
<<<<<<< HEAD
                    break;
=======
                }
>>>>>>> 3362ab33
            }
        }

        // Lazy-init property returning the MSBuild engine resource manager
        private static ResourceManager EngineResourceManager
        {
            get
            {
                return s_engineResourceManager ?? (s_engineResourceManager = new ResourceManager(
                           "Microsoft.Build.Strings",
                           typeof(ProjectCollection).GetTypeInfo().Assembly));
            }
        }

<<<<<<< HEAD
        private static ResourceManager s_engineResourceManager = null;
=======
        private static ResourceManager s_engineResourceManager;
>>>>>>> 3362ab33

        // Gets the resource string given the resource ID
        public static string GetString(string stringId)
        {
            return EngineResourceManager.GetString(stringId, CultureInfo.CurrentUICulture);
        }

        /// <summary>
        /// Assert that the log file contains the given strings, in order.
        /// </summary>
        /// <param name="contains"></param>
        internal void AssertLogContains(params string[] contains)
        {
            AssertLogContains(true, contains);
        }

        /// <summary>
        /// Assert that the log file contains the given string, in order. Includes the option of case invariance
        /// </summary>
        /// <param name="isCaseSensitive">False if we do not care about case sensitivity</param>
        /// <param name="contains"></param>
        internal void AssertLogContains(bool isCaseSensitive, params string[] contains)
        {
            lock (_lockObj)
            {
                var reader = new StringReader(FullLog);
                int index = 0;

                string currentLine = reader.ReadLine();
                if (!isCaseSensitive)
                {
                    currentLine = currentLine.ToUpper();
                }

                while (currentLine != null)
                {
                    string comparer = contains[index];
                    if (!isCaseSensitive)
                    {
                        comparer = comparer.ToUpper();
                    }

                    if (currentLine.Contains(comparer))
                    {
                        index++;
                        if (index == contains.Length) break;
                    }

                    currentLine = reader.ReadLine();
                    if (!isCaseSensitive && currentLine != null)
                    {
                        currentLine = currentLine.ToUpper();
                    }
                }

<<<<<<< HEAD
                currentLine = reader.ReadLine();
                if (!isCaseSensitive)
                {
                    currentLine = currentLine?.ToUpper();
=======
                if (index != contains.Length)
                {
                    if (_testOutputHelper != null)
                    {
                        _testOutputHelper.WriteLine(FullLog);
                    }
                    else
                    {
                        Console.WriteLine(FullLog);
                    }

                    Assert.True(
                        false,
                        $"Log was expected to contain '{contains[index]}', but did not. Full log:\n=======\n{FullLog}\n=======");
>>>>>>> 3362ab33
                }
            }
        }

        /// <summary>
        /// Assert that the log file contains the given string.
        /// </summary>
        /// <param name="contains"></param>
        internal void AssertLogDoesntContain(string contains)
        {
            lock (_lockObj)
            {
                if (FullLog.Contains(contains))
                {
                    if (_testOutputHelper != null)
                    {
                        _testOutputHelper.WriteLine(FullLog);
                    }
                    else
                    {
                        Console.WriteLine(FullLog);
                    }

                    Assert.True(false, $"Log was not expected to contain '{contains}', but did.");
                }
<<<<<<< HEAD
                Assert.True(false, $"Log was not expected to contain '{contains}', but did.");
=======
>>>>>>> 3362ab33
            }
        }

        /// <summary>
        /// Assert that no errors were logged
        /// </summary>
        internal void AssertNoErrors()
        {
            Assert.Equal(0, ErrorCount);
        }

        /// <summary>
        /// Assert that no warnings were logged
        /// </summary>
        internal void AssertNoWarnings()
        {
            Assert.Equal(0, WarningCount);
        }
    }
}<|MERGE_RESOLUTION|>--- conflicted
+++ resolved
@@ -32,10 +32,7 @@
         private readonly object _lockObj = new object();  // Protects _fullLog, _testOutputHelper, lists, counts
         private StringBuilder _fullLog = new StringBuilder();
         private readonly ITestOutputHelper _testOutputHelper;
-<<<<<<< HEAD
         private readonly bool _profileEvaluation;
-=======
->>>>>>> 3362ab33
 
         /// <summary>
         /// Should the build finished event be logged in the log file. This is to work around the fact we have different
@@ -141,9 +138,6 @@
          * The raw concatenation of all messages, errors and warnings seen so far.
          *
          */
-<<<<<<< HEAD
-        internal string FullLog => _fullLog.ToString();
-=======
         internal string FullLog
         {
             get
@@ -154,7 +148,6 @@
                 }
             }
         }
->>>>>>> 3362ab33
 
         #endregion
 
@@ -243,26 +236,12 @@
         {
             lock (_lockObj)
             {
-<<<<<<< HEAD
-                handler(sender, eventArgs);
-            }
-
-            if (eventArgs is BuildWarningEventArgs w)
-            {
-                // hack: disregard the MTA warning.
-                // need the second condition to pass on ploc builds
-                if (w.Code != "MSB4056" && !w.Message.Contains("MSB4056"))
-                {
-                    string logMessage =
-                        $"{w.File}({w.LineNumber},{w.ColumnNumber}): {w.Subcategory} warning {w.Code}: {w.Message}";
-=======
                 AllBuildEvents.Add(eventArgs);
 
                 foreach (var handler in AdditionalHandlers)
                 {
                     handler(sender, eventArgs);
                 }
->>>>>>> 3362ab33
 
                 if (eventArgs is BuildWarningEventArgs w)
                 {
@@ -304,27 +283,7 @@
                     ++ErrorCount;
                     Errors.Add(e);
                 }
-<<<<<<< HEAD
-            }
-            else if (eventArgs is BuildErrorEventArgs e)
-            {
-                string logMessage =
-                    $"{e.File}({e.LineNumber},{e.ColumnNumber}): {e.Subcategory} error {e.Code}: {e.Message}";
-                _fullLog.AppendLine(logMessage);
-                _testOutputHelper?.WriteLine(logMessage);
-
-                ++ErrorCount;
-                Errors.Add(e);
-            }
-            else
-            {
-                // Log the message unless we are a build finished event and logBuildFinished is set to false.
-                bool logMessage = !(eventArgs is BuildFinishedEventArgs) ||
-                                  (eventArgs is BuildFinishedEventArgs && LogBuildFinished);
-                if (logMessage)
-=======
                 else
->>>>>>> 3362ab33
                 {
                     // Log the message unless we are a build finished event and logBuildFinished is set to false.
                     bool logMessage = !(eventArgs is BuildFinishedEventArgs) || LogBuildFinished;
@@ -334,44 +293,6 @@
                         _testOutputHelper?.WriteLine(eventArgs.Message);
                     }
                 }
-<<<<<<< HEAD
-            }
-
-            switch (eventArgs)
-            {
-                case ExternalProjectStartedEventArgs args:
-                    this.ExternalProjectStartedEvents.Add(args);
-                    break;
-                case ExternalProjectFinishedEventArgs finishedEventArgs:
-                    this.ExternalProjectFinishedEvents.Add(finishedEventArgs);
-                    break;
-                case ProjectStartedEventArgs startedEventArgs:
-                    this.ProjectStartedEvents.Add(startedEventArgs);
-                    break;
-                case ProjectFinishedEventArgs finishedEventArgs:
-                    this.ProjectFinishedEvents.Add(finishedEventArgs);
-                    break;
-                case TargetStartedEventArgs targetStartedEventArgs:
-                    this.TargetStartedEvents.Add(targetStartedEventArgs);
-                    break;
-                case TargetFinishedEventArgs targetFinishedEventArgs:
-                    this.TargetFinishedEvents.Add(targetFinishedEventArgs);
-                    break;
-                case TaskStartedEventArgs taskStartedEventArgs:
-                    this.TaskStartedEvents.Add(taskStartedEventArgs);
-                    break;
-                case TaskFinishedEventArgs taskFinishedEventArgs:
-                    this.TaskFinishedEvents.Add(taskFinishedEventArgs);
-                    break;
-                case BuildMessageEventArgs messageEventArgs:
-                    this.BuildMessageEvents.Add(messageEventArgs);
-                    break;
-                case BuildStartedEventArgs buildStartedEventArgs:
-                    this.BuildStartedEvents.Add(buildStartedEventArgs);
-                    break;
-                case BuildFinishedEventArgs buildFinishedEventArgs:
-                    this.BuildFinishedEvents.Add(buildFinishedEventArgs);
-=======
 
                 if (eventArgs is ExternalProjectStartedEventArgs args)
                 {
@@ -417,7 +338,6 @@
                 else if (eventArgs is BuildFinishedEventArgs)
                 {
                     BuildFinishedEvents.Add((BuildFinishedEventArgs) eventArgs);
->>>>>>> 3362ab33
 
                     if (!AllowTaskCrashes)
                     {
@@ -433,11 +353,7 @@
                     // calls to Console.Write can easily take two seconds on a fast machine.  Therefore, only
                     // do the Console.Write once at the end of the build.
                     Console.Write(FullLog);
-<<<<<<< HEAD
-                    break;
-=======
-                }
->>>>>>> 3362ab33
+                }
             }
         }
 
@@ -452,11 +368,7 @@
             }
         }
 
-<<<<<<< HEAD
-        private static ResourceManager s_engineResourceManager = null;
-=======
         private static ResourceManager s_engineResourceManager;
->>>>>>> 3362ab33
 
         // Gets the resource string given the resource ID
         public static string GetString(string stringId)
@@ -512,12 +424,6 @@
                     }
                 }
 
-<<<<<<< HEAD
-                currentLine = reader.ReadLine();
-                if (!isCaseSensitive)
-                {
-                    currentLine = currentLine?.ToUpper();
-=======
                 if (index != contains.Length)
                 {
                     if (_testOutputHelper != null)
@@ -532,7 +438,6 @@
                     Assert.True(
                         false,
                         $"Log was expected to contain '{contains[index]}', but did not. Full log:\n=======\n{FullLog}\n=======");
->>>>>>> 3362ab33
                 }
             }
         }
@@ -558,10 +463,6 @@
 
                     Assert.True(false, $"Log was not expected to contain '{contains}', but did.");
                 }
-<<<<<<< HEAD
-                Assert.True(false, $"Log was not expected to contain '{contains}', but did.");
-=======
->>>>>>> 3362ab33
             }
         }
 
