--- conflicted
+++ resolved
@@ -307,63 +307,7 @@
         /// </summary>
         internal static void WriteEndOfHandshakeSignal(this PipeStream stream)
         {
-<<<<<<< HEAD
-#if FEATURE_SECURITY_PRINCIPAL_WINDOWS
-            // If we are running in elevated privs, we will only accept a handshake from an elevated process as well.
-            WindowsPrincipal principal = new WindowsPrincipal(WindowsIdentity.GetCurrent());
-
-            // Both the client and the host will calculate this separately, and the idea is that if they come out the same
-            // then we can be sufficiently confident that the other side has the same elevation level as us.  This is complementary
-            // to the username check which is also done on connection.
-            if (principal.IsInRole(WindowsBuiltInRole.Administrator))
-            {
-                unchecked
-                {
-                    baseHandshake ^= 0x5c5c5c5c5c5c5c5c + Process.GetCurrentProcess().SessionId;
-                }
-            }
-#endif
-
-            // Mask out the first byte. Modern builds expect the first byte to be zero to indicate that they are modern
-            // and should be treated as such. Older builds used a non-zero initial byte. See here:
-            // https://github.com/microsoft/msbuild/blob/584ca5f11b28971f5651b4b8de5f173ad1cb2786/src/Shared/NodeEndpointOutOfProcBase.cs#L403.
-            return baseHandshake & 0x00FFFFFFFFFFFFFF;
-        }
-
-        /// <summary>
-        /// Magic number sent by the host to the client during the handshake.
-        /// Derived from the binary timestamp to avoid mixing binary versions.
-        /// </summary>
-        internal static long GetHostHandshake(HandshakeOptions nodeType)
-        {
-            string salt = Environment.GetEnvironmentVariable("MSBUILDNODEHANDSHAKESALT");
-            string toolsDirectory = (nodeType & HandshakeOptions.X64) == HandshakeOptions.X64 ? BuildEnvironmentHelper.Instance.MSBuildToolsDirectory64 : BuildEnvironmentHelper.Instance.MSBuildToolsDirectory32;
-            int nodeHandshakeSalt = GetHandshakeHashCode(salt + toolsDirectory);
-
-            Trace("MSBUILDNODEHANDSHAKESALT=\"{0}\", msbuildDirectory=\"{1}\", nodeType={2}, FileVersionHash={3}", salt, toolsDirectory, nodeType, FileVersionHash);
-
-            // FileVersionHash (32 bits) is shifted 8 bits to avoid session ID collision
-            // HandshakeOptions (5 bits) is shifted just after the FileVersionHash
-            // remaining bits of nodeHandshakeSalt (32 bits truncated to 11) are shifted next
-            //      nodeHandshakeSalt    | HandshakeOptions |             fileVersionHash           | SessionID
-            //  0000 0000 0000 0000 000        0 0000        0000 0000 0000 0000 0000 0000 0000 0000  0000 0000
-            unchecked
-            {
-                ulong baseHandshake = ((ulong)(uint)nodeHandshakeSalt << 45) | ((ulong)(uint)nodeType << 40) | ((ulong)(uint)FileVersionHash << 8);
-                return GenerateHostHandshakeFromBase((long)baseHandshake);
-            }
-        }
-
-        /// <summary>
-        /// Magic number sent by the client to the host during the handshake.
-        /// Munged version of the host handshake.
-        /// </summary>
-        internal static long GetClientHandshake(HandshakeOptions hostContext)
-        {
-            return ~GetHostHandshake(hostContext);
-=======
             stream.WriteIntForHandshake(EndOfHandshakeSignal);
->>>>>>> 702474ea
         }
 
         /// <summary>
