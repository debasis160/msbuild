--- conflicted
+++ resolved
@@ -186,19 +186,11 @@
             {
                 case CreationResultStatus.AliasSucceeded:
                     EngineEnvironmentSettings.Host.LogMessage(LocalizableStrings.AliasCreated);
-<<<<<<< HEAD
-                    ListTemplates(templateName, app);
+                    ListTemplates(templateName, app, language);
                     break;
                 case CreationResultStatus.AliasFailed:
                     EngineEnvironmentSettings.Host.LogMessage(string.Format(LocalizableStrings.AliasAlreadyExists, aliasName));
-                    ListTemplates(templateName, app);
-=======
-                    ListTemplates(templateName, language);
-                    break;
-                case CreationResultStatus.AliasFailed:
-                    EngineEnvironmentSettings.Host.LogMessage(string.Format(LocalizableStrings.AliasAlreadyExists, aliasName));
-                    ListTemplates(templateName, language);
->>>>>>> b4ba528b
+                    ListTemplates(templateName, app, language);
                     break;
                 case CreationResultStatus.CreateSucceeded:
                     EngineEnvironmentSettings.Host.LogMessage(string.Format(LocalizableStrings.CreateSuccessful, resultTemplateName));
@@ -206,11 +198,7 @@
                 case CreationResultStatus.CreateFailed:
                 case CreationResultStatus.TemplateNotFound:
                     EngineEnvironmentSettings.Host.LogMessage(string.Format(LocalizableStrings.CreateFailed, resultTemplateName, instantiateResult.Message));
-<<<<<<< HEAD
-                    ListTemplates(templateName, app);
-=======
-                    ListTemplates(templateName, language);
->>>>>>> b4ba528b
+                    ListTemplates(templateName, app, language);
                     break;
                 case CreationResultStatus.InstallSucceeded:
                     EngineEnvironmentSettings.Host.LogMessage(string.Format(LocalizableStrings.InstallSuccessful, resultTemplateName));
@@ -319,11 +307,7 @@
         {
             if (app.InternalParamHasValue("--list"))
             {
-<<<<<<< HEAD
-                ListTemplates(templateName, app);
-=======
-                ListTemplates(templateName, language);
->>>>>>> b4ba528b
+                ListTemplates(templateName, app, language);
                 shouldExit = true;
                 return -1;
             }
@@ -343,11 +327,7 @@
 
             if (string.IsNullOrEmpty(templateName))
             {
-<<<<<<< HEAD
-                ListTemplates(string.Empty, app);
-=======
-                ListTemplates(string.Empty, language);
->>>>>>> b4ba528b
+                ListTemplates(string.Empty, app, language);
                 shouldExit = true;
                 return -1;
             }
@@ -438,19 +418,11 @@
 
             if (!quiet)
             {
-<<<<<<< HEAD
-                ListTemplates(string.Empty, app);
-            }
-        }
-
-        private static void ListTemplates(string templateNames, ExtendedCommandParser app)
-=======
-                ListTemplates(string.Empty, null);
-            }
-        }
-
-        private static void ListTemplates(string templateNames, string language)
->>>>>>> b4ba528b
+                ListTemplates(string.Empty, app, null);
+            }
+        }
+
+        private static void ListTemplates(string templateNames, ExtendedCommandParser app, string language)
         {
             IEnumerable<ITemplateInfo> results = TemplateCreator.List(templateNames, language);
             IEnumerable<IGrouping<string, ITemplateInfo>> grouped = results.GroupBy(x => x.GroupIdentity);
@@ -521,7 +493,7 @@
             const int ExamplesToShow = 2;
             IReadOnlyList<string> preferredNameList = new List<string>() { "mvc" };
             int numShown = 0;
-            IList<ITemplateInfo> templateList = TemplateCreator.List(string.Empty).ToList();
+            IList<ITemplateInfo> templateList = TemplateCreator.List(string.Empty, null).ToList();
 
             if (templateList.Count == 0)
             {
@@ -624,11 +596,7 @@
 
             if (templates.Count > 1)
             {
-<<<<<<< HEAD
-                ListTemplates(templateNames, app);
-=======
-                ListTemplates(templateNames, language);
->>>>>>> b4ba528b
+                ListTemplates(templateNames, app, language);
                 return -1;
             }
             else if (templates.Count == 1)
@@ -639,11 +607,7 @@
             else
             {
                 // TODO: add a message indicating no templates matched the pattern. Requires LOC coordination
-<<<<<<< HEAD
-                ListTemplates(string.Empty, app);
-=======
-                ListTemplates(string.Empty, language);
->>>>>>> b4ba528b
+                ListTemplates(string.Empty, app, language);
                 return -1;
             }
         }
