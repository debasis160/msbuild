﻿<Project Sdk="Microsoft.NET.Sdk">

  <Import Project="..\Shared\FileSystemSources.proj" />
  <Import Project="..\Shared\DebuggingSources.proj" />

  <PropertyGroup>
    <TargetFrameworks>$(LibraryTargetFrameworks)</TargetFrameworks>
    <EnableDefaultItems>false</EnableDefaultItems>
    <AllowUnsafeBlocks>true</AllowUnsafeBlocks>
    <GenerateReferenceAssemblySources>true</GenerateReferenceAssemblySources>
    <AssemblyName>Microsoft.Build.Tasks.Core</AssemblyName>
    <RootNamespace>Microsoft.Build.Tasks</RootNamespace>
    <DefineConstants>$(DefineConstants);MICROSOFT_BUILD_TASKS</DefineConstants>
    <CreateTlb Condition=" '$(ContinuousIntegrationBuild)' == 'true' ">true</CreateTlb>
    <IsPackable>true</IsPackable>
    <PackageDescription>This package contains the $(MSBuildProjectName) assembly which implements the commonly used tasks of MSBuild.</PackageDescription>
    <IncludeSatelliteOutputInPack>false</IncludeSatelliteOutputInPack>
<<<<<<< HEAD
    <UsingToolIbcOptimization>$(ShouldUseIBCOptimization)</UsingToolIbcOptimization>

    <!-- Didn't import ResX docs; just don't warn for it rather
         than having to change each referencing point. -->
    <NoWarn>$(NoWarn);CS1589</NoWarn>
=======
    <ApplyPartialNgenOptimization>true</ApplyPartialNgenOptimization>
>>>>>>> 91af6445
  </PropertyGroup>

  <ItemGroup>
    <EmbeddedResource Include="system.design\system.design.txt">
      <Type>Resx</Type>
      <WithCulture>false</WithCulture>
      <ManifestResourceName>%(Filename)</ManifestResourceName>
      <FullClassName>Microsoft.Build.Tasks.SR</FullClassName>
      <LogicalName>System.Design.resources</LogicalName>
    </EmbeddedResource>
  </ItemGroup>
  <ItemGroup>
    <!-- Source Files -->
    <Compile Include="..\Shared\EnvironmentUtilities.cs">
      <Link>EnvironmentUtilities.cs</Link>
    </Compile>
    <Compile Include="..\Shared\AssemblyFolders\AssemblyFoldersEx.cs">
      <Link>AssemblyDependency\AssemblyFoldersEx.cs</Link>
    </Compile>
    <Compile Include="..\Shared\AssemblyFolders\AssemblyFoldersFromConfig.cs">
      <Link>AssemblyDependency\AssemblyFoldersFromConfig\AssemblyFoldersFromConfig.cs</Link>
    </Compile>
    <Compile Include="..\Shared\AssemblyFolders\Serialization\AssemblyFolderCollection.cs">
      <Link>AssemblyDependency\AssemblyFoldersFromConfig\Serialization\AssemblyFolderCollection.cs</Link>
    </Compile>
    <Compile Include="..\Shared\AssemblyFolders\Serialization\AssemblyFolderItem.cs">
      <Link>AssemblyDependency\AssemblyFoldersFromConfig\Serialization\AssemblyFolderItem.cs</Link>
    </Compile>
    <Compile Include="..\Shared\BuildEnvironmentHelper.cs">
      <Link>BuildEnvironmentHelper.cs</Link>
    </Compile>
    <Compile Include="..\Shared\FxCopExclusions\Microsoft.Build.Shared.Suppressions.cs">
      <ExcludeFromStyleCop>true</ExcludeFromStyleCop>
    </Compile>
    <Compile Include="..\Shared\AssemblyNameComparer.cs">
      <Link>AssemblyNameComparer.cs</Link>
    </Compile>
    <Compile Include="..\Shared\AssemblyNameReverseVersionComparer.cs">
      <Link>AssemblyDependency\AssemblyNameReverseVersionComparer.cs</Link>
    </Compile>
    <Compile Include="..\Shared\CanonicalError.cs">
      <Link>CanonicalError.cs</Link>
      <ExcludeFromStyleCop>True</ExcludeFromStyleCop>
    </Compile>
    <Compile Include="..\Shared\Constants.cs">
      <Link>Constants.cs</Link>
      <ExcludeFromStyleCop>True</ExcludeFromStyleCop>
    </Compile>
    <Compile Include="AssemblyDependency\AssemblyMetadata.cs" />
    <Compile Include="ConvertToAbsolutePath.cs">
      <ExcludeFromStyleCop>true</ExcludeFromStyleCop>
    </Compile>
    <Compile Include="..\Shared\CopyOnWriteDictionary.cs" />
    <Compile Include="..\Shared\ExtensionFoldersRegistryKey.cs">
      <Link>ExtensionFoldersRegistryKey.cs</Link>
    </Compile>
    <Compile Include="..\Shared\FileDelegates.cs">
      <Link>FileDelegates.cs</Link>
      <ExcludeFromStyleCop>true</ExcludeFromStyleCop>
    </Compile>
    <Compile Include="..\Shared\NativeMethodsShared.cs">
      <ExcludeFromStyleCop>true</ExcludeFromStyleCop>
    </Compile>
    <Compile Include="..\Shared\AssemblyUtilities.cs">
      <ExcludeFromStyleCop>true</ExcludeFromStyleCop>
    </Compile>
    <Compile Include="..\Shared\NGen.cs">
      <Link>NGen.cs</Link>
    </Compile>
    <Compile Include="..\Shared\OpportunisticIntern.cs">
      <Link>OpportunisticIntern.cs</Link>
    </Compile>
    <Compile Include="..\Shared\PropertyParser.cs">
      <Link>PropertyParser.cs</Link>
      <ExcludeFromStyleCop>True</ExcludeFromStyleCop>
    </Compile>
    <Compile Include="..\Shared\ReadOnlyEmptyCollection.cs">
      <Link>ReadOnlyEmptyCollection.cs</Link>
    </Compile>
    <Compile Include="..\Shared\RegistryDelegates.cs">
      <Link>RegistryDelegates.cs</Link>
      <ExcludeFromStyleCop>true</ExcludeFromStyleCop>
    </Compile>
    <Compile Include="..\Shared\RegistryHelper.cs">
      <Link>RegistryHelper.cs</Link>
      <ExcludeFromStyleCop>true</ExcludeFromStyleCop>
    </Compile>
    <Compile Include="..\Shared\StringBuilderCache.cs">
      <Link>StringBuilderCache.cs</Link>
      <ExcludeFromStyleCop>true</ExcludeFromStyleCop>
    </Compile>
    <Compile Include="..\Shared\ReuseableStringBuilder.cs">
      <Link>ReuseableStringBuilder.cs</Link>
    </Compile>
    <Compile Include="..\Shared\StrongNameHelpers.cs">
      <Link>StrongNameHelpers.cs</Link>
    </Compile>
    <Compile Include="..\Shared\TaskLoggingHelperExtension.cs">
      <Link>TaskLoggingHelperExtension.cs</Link>
      <ExcludeFromStyleCop>True</ExcludeFromStyleCop>
    </Compile>
    <Compile Include="..\Shared\TempFileUtilities.cs" />
    <Compile Include="..\Shared\MetadataConversionUtilities.cs">
      <Link>MetadataConversionUtilities.cs</Link>
      <ExcludeFromStyleCop>true</ExcludeFromStyleCop>
    </Compile>
    <Compile Include="..\Shared\LanguageParser\StreamMappedString.cs">
      <Link>StreamMappedString.cs</Link>
      <ExcludeFromStyleCop>true</ExcludeFromStyleCop>
    </Compile>
    <Compile Include="..\Shared\ExceptionHandling.cs">
      <Link>ExceptionHandling.cs</Link>
    </Compile>
    <Compile Include="..\Shared\FileUtilities.cs">
      <Link>FileUtilities.cs</Link>
      <ExcludeFromStyleCop>true</ExcludeFromStyleCop>
    </Compile>
    <Compile Include="..\Shared\EscapingUtilities.cs">
      <Link>EscapingUtilities.cs</Link>
      <ExcludeFromStyleCop>true</ExcludeFromStyleCop>
    </Compile>
    <Compile Include="..\Shared\FileMatcher.cs">
      <ExcludeFromStyleCop>true</ExcludeFromStyleCop>
    </Compile>
    <Compile Include="..\Shared\Modifiers.cs">
      <Link>Modifiers.cs</Link>
      <ExcludeFromStyleCop>true</ExcludeFromStyleCop>
    </Compile>
    <Compile Include="..\Shared\ReadOnlyCollection.cs" />
    <Compile Include="..\Shared\ReadOnlyEmptyDictionary.cs" />
    <Compile Include="..\Shared\Tracing.cs" />
    <Compile Include="..\Shared\Traits.cs">
      <Link>SharedTraits.cs</Link>
    </Compile>
    <Compile Include="..\Shared\VersionUtilities.cs">
      <Link>VersionUtilities.cs</Link>
      <ExcludeFromStyleCop>true</ExcludeFromStyleCop>
    </Compile>
    <Compile Include="..\Shared\VisualStudioConstants.cs">
      <Link>VisualStudioConstants.cs</Link>
    </Compile>
    <Compile Include="..\Shared\VisualStudioLocationHelper.cs">
      <Link>VisualStudioLocationHelper.cs</Link>
    </Compile>
    <Compile Include="..\Shared\AssemblyNameExtension.cs">
      <ExcludeFromStyleCop>true</ExcludeFromStyleCop>
    </Compile>
    <Compile Include="..\Shared\EncodingUtilities.cs">
      <ExcludeFromStyleCop>true</ExcludeFromStyleCop>
    </Compile>
    <Compile Include="..\Shared\ErrorUtilities.cs">
      <ExcludeFromStyleCop>true</ExcludeFromStyleCop>
    </Compile>
    <Compile Include="..\Shared\ConversionUtilities.cs">
      <ExcludeFromStyleCop>true</ExcludeFromStyleCop>
    </Compile>
    <Compile Include="..\Shared\FileUtilitiesRegex.cs">
      <ExcludeFromStyleCop>true</ExcludeFromStyleCop>
    </Compile>
    <Compile Include="..\Shared\InternalErrorException.cs">
    </Compile>
    <Compile Include="..\Shared\ResourceUtilities.cs">
      <ExcludeFromStyleCop>true</ExcludeFromStyleCop>
    </Compile>
    <Compile Include="..\Shared\LanguageParser\token.cs">
      <ExcludeFromStyleCop>true</ExcludeFromStyleCop>
    </Compile>
    <Compile Include="..\Shared\LanguageParser\tokenChar.cs">
      <ExcludeFromStyleCop>true</ExcludeFromStyleCop>
    </Compile>
    <Compile Include="..\Shared\LanguageParser\tokenCharReader.cs">
      <ExcludeFromStyleCop>true</ExcludeFromStyleCop>
    </Compile>
    <Compile Include="..\Shared\LanguageParser\tokenEnumerator.cs">
      <ExcludeFromStyleCop>true</ExcludeFromStyleCop>
    </Compile>
    <Compile Include="..\Shared\LanguageParser\CSharptokenCharReader.cs">
      <ExcludeFromStyleCop>true</ExcludeFromStyleCop>
    </Compile>
    <Compile Include="..\Shared\LanguageParser\CSharptokenEnumerator.cs">
      <ExcludeFromStyleCop>true</ExcludeFromStyleCop>
    </Compile>
    <Compile Include="..\Shared\LanguageParser\CSharptokenizer.cs">
      <ExcludeFromStyleCop>true</ExcludeFromStyleCop>
    </Compile>
    <Compile Include="..\Shared\LanguageParser\VisualBasictokenCharReader.cs">
      <ExcludeFromStyleCop>true</ExcludeFromStyleCop>
    </Compile>
    <Compile Include="..\Shared\LanguageParser\VisualBasictokenEnumerator.cs">
      <ExcludeFromStyleCop>true</ExcludeFromStyleCop>
    </Compile>
    <Compile Include="..\Shared\LanguageParser\VisualBasictokenizer.cs">
      <ExcludeFromStyleCop>true</ExcludeFromStyleCop>
    </Compile>
    <Compile Include="AppConfig\*.cs">
      <ExcludeFromStyleCop>true</ExcludeFromStyleCop>
    </Compile>
    <Compile Include="AssemblyDependency\AssemblyFoldersExResolver.cs">
      <ExcludeFromStyleCop>true</ExcludeFromStyleCop>
    </Compile>
    <Compile Include="AssemblyDependency\AssemblyFoldersFromConfig\AssemblyFoldersFromConfigCache.cs" />
    <Compile Include="AssemblyDependency\AssemblyFoldersFromConfig\AssemblyFoldersFromConfigResolver.cs" />
    <Compile Include="AssemblyDependency\AssemblyFoldersResolver.cs">
      <ExcludeFromStyleCop>true</ExcludeFromStyleCop>
    </Compile>
    <Compile Include="AssemblyDependency\AssemblyInformation.cs">
      <ExcludeFromStyleCop>true</ExcludeFromStyleCop>
    </Compile>
    <Compile Include="AssemblyDependency\AssemblyNameReference.cs">
      <ExcludeFromStyleCop>true</ExcludeFromStyleCop>
    </Compile>
    <Compile Include="AssemblyDependency\AssemblyNameReferenceAscendingVersionComparer.cs">
      <ExcludeFromStyleCop>true</ExcludeFromStyleCop>
    </Compile>
    <Compile Include="AssemblyDependency\AssemblyResolution.cs">
      <ExcludeFromStyleCop>true</ExcludeFromStyleCop>
    </Compile>
    <Compile Include="AssemblyDependency\AssemblyResolutionConstants.cs">
      <ExcludeFromStyleCop>true</ExcludeFromStyleCop>
    </Compile>
    <Compile Include="AssemblyDependency\BadImageReferenceException.cs">
      <ExcludeFromStyleCop>true</ExcludeFromStyleCop>
    </Compile>
    <Compile Include="AssemblyDependency\CandidateAssemblyFilesResolver.cs">
      <ExcludeFromStyleCop>true</ExcludeFromStyleCop>
    </Compile>
    <Compile Include="AssemblyDependency\ConflictLossReason.cs">
      <ExcludeFromStyleCop>true</ExcludeFromStyleCop>
    </Compile>
    <Compile Include="AssemblyDependency\CopyLocalState.cs">
      <ExcludeFromStyleCop>true</ExcludeFromStyleCop>
    </Compile>
    <Compile Include="AssemblyDependency\DependencyResolutionException.cs">
      <ExcludeFromStyleCop>true</ExcludeFromStyleCop>
    </Compile>
    <Compile Include="AssemblyDependency\DirectoryResolver.cs">
      <ExcludeFromStyleCop>true</ExcludeFromStyleCop>
    </Compile>
    <Compile Include="AssemblyDependency\DisposableBase.cs">
      <ExcludeFromStyleCop>true</ExcludeFromStyleCop>
    </Compile>
    <Compile Include="AssemblyDependency\FrameworkPathResolver.cs">
      <ExcludeFromStyleCop>true</ExcludeFromStyleCop>
    </Compile>
    <Compile Include="AssemblyDependency\GenerateBindingRedirects.cs" />
    <Compile Include="AssemblyDependency\HintPathResolver.cs">
      <ExcludeFromStyleCop>true</ExcludeFromStyleCop>
    </Compile>
    <Compile Include="AssemblyDependency\InstalledAssemblies.cs">
      <ExcludeFromStyleCop>true</ExcludeFromStyleCop>
    </Compile>
    <Compile Include="AssemblyDependency\InvalidReferenceAssemblyNameException.cs">
      <ExcludeFromStyleCop>true</ExcludeFromStyleCop>
    </Compile>
    <Compile Include="AssemblyDependency\NoMatchReason.cs">
      <ExcludeFromStyleCop>true</ExcludeFromStyleCop>
    </Compile>
    <Compile Include="AssemblyDependency\RawFilenameResolver.cs">
      <ExcludeFromStyleCop>true</ExcludeFromStyleCop>
    </Compile>
    <Compile Include="AssemblyDependency\Reference.cs">
      <ExcludeFromStyleCop>true</ExcludeFromStyleCop>
    </Compile>
    <Compile Include="AssemblyDependency\ReferenceResolutionException.cs">
      <ExcludeFromStyleCop>true</ExcludeFromStyleCop>
    </Compile>
    <Compile Include="AssemblyDependency\ReferenceTable.cs">
      <ExcludeFromStyleCop>true</ExcludeFromStyleCop>
    </Compile>
    <Compile Include="AssemblyDependency\ResolutionSearchLocation.cs">
      <ExcludeFromStyleCop>true</ExcludeFromStyleCop>
    </Compile>
    <Compile Include="AssemblyDependency\Resolver.cs">
      <SubType>Code</SubType>
      <ExcludeFromStyleCop>true</ExcludeFromStyleCop>
    </Compile>
    <Compile Include="AssemblyDependency\ResolveAssemblyReference.cs">
      <ExcludeFromStyleCop>true</ExcludeFromStyleCop>
    </Compile>
    <Compile Include="AssemblyDependency\TaskItemSpecFilenameComparer.cs">
      <ExcludeFromStyleCop>true</ExcludeFromStyleCop>
    </Compile>
    <Compile Include="AssemblyDependency\UnificationReason.cs">
      <ExcludeFromStyleCop>true</ExcludeFromStyleCop>
    </Compile>
    <Compile Include="AssemblyDependency\UnificationVersion.cs">
      <ExcludeFromStyleCop>true</ExcludeFromStyleCop>
    </Compile>
    <Compile Include="AssemblyDependency\UnifiedAssemblyName.cs">
      <ExcludeFromStyleCop>true</ExcludeFromStyleCop>
    </Compile>
    <Compile Include="AssemblyDependency\WarnOrErrorOnTargetArchitectureMismatchBehavior.cs" />
    <Compile Include="AssemblyFolder.cs">
      <ExcludeFromStyleCop>true</ExcludeFromStyleCop>
    </Compile>
    <Compile Include="AssemblyInfo.cs">
      <ExcludeFromStyleCop>true</ExcludeFromStyleCop>
    </Compile>
    <Compile Include="AssemblyRemapping.cs" />
    <Compile Include="AssemblyResources.cs">
      <ExcludeFromStyleCop>true</ExcludeFromStyleCop>
    </Compile>
    <Compile Include="AssignLinkMetadata.cs" />
    <Compile Include="AssignProjectConfiguration.cs">
      <ExcludeFromStyleCop>true</ExcludeFromStyleCop>
    </Compile>
    <Compile Include="AssignTargetPath.cs">
      <ExcludeFromStyleCop>true</ExcludeFromStyleCop>
    </Compile>
    <Compile Include="CallTarget.cs">
      <ExcludeFromStyleCop>true</ExcludeFromStyleCop>
    </Compile>
    <Compile Include="CombinePath.cs">
      <ExcludeFromStyleCop>true</ExcludeFromStyleCop>
    </Compile>
    <Compile Include="CommandLineBuilderExtension.cs">
      <ExcludeFromStyleCop>true</ExcludeFromStyleCop>
    </Compile>
    <Compile Include="ResolveComReference.cs" />
    <Compile Include="BuildCacheDisposeWrapper.cs" />
    <Compile Include="DownloadFile.cs" />
    <Compile Include="FileIO\GetFileHash.cs" />
    <Compile Include="FileIO\HashEncoding.cs" />
    <Compile Include="FileIO\VerifyFileHash.cs" />
    <Compile Include="FileState.cs" />
    <Compile Include="Copy.cs">
      <ExcludeFromStyleCop>true</ExcludeFromStyleCop>
    </Compile>
    <Compile Include="CreateCSharpManifestResourceName.cs">
      <ExcludeFromStyleCop>true</ExcludeFromStyleCop>
    </Compile>
    <Compile Include="CreateVisualBasicManifestResourceName.cs">
      <ExcludeFromStyleCop>true</ExcludeFromStyleCop>
    </Compile>
    <Compile Include="CreateItem.cs">
      <ExcludeFromStyleCop>true</ExcludeFromStyleCop>
    </Compile>
    <Compile Include="CreateManifestResourceName.cs">
      <ExcludeFromStyleCop>true</ExcludeFromStyleCop>
    </Compile>
    <Compile Include="CreateProperty.cs">
      <ExcludeFromStyleCop>true</ExcludeFromStyleCop>
    </Compile>
    <Compile Include="CSharpParserUtilities.cs">
      <ExcludeFromStyleCop>true</ExcludeFromStyleCop>
    </Compile>
    <Compile Include="Delegate.cs">
      <ExcludeFromStyleCop>true</ExcludeFromStyleCop>
    </Compile>
    <Compile Include="Delete.cs">
      <ExcludeFromStyleCop>true</ExcludeFromStyleCop>
    </Compile>
    <Compile Include="Error.cs">
      <ExcludeFromStyleCop>true</ExcludeFromStyleCop>
    </Compile>
    <Compile Include="Exec.cs">
      <ExcludeFromStyleCop>true</ExcludeFromStyleCop>
    </Compile>
    <Compile Include="FindAppConfigFile.cs">
      <ExcludeFromStyleCop>true</ExcludeFromStyleCop>
    </Compile>
    <Compile Include="GetFrameworkPath.cs">
      <ExcludeFromStyleCop>true</ExcludeFromStyleCop>
    </Compile>
    <Compile Include="GetReferenceAssemblyPaths.cs" />
    <Compile Include="Hash.cs" />
    <Compile Include="InstalledSDKResolver.cs" />
    <Compile Include="ErrorFromResources.cs" />
    <Compile Include="ExtractedClassName.cs">
      <ExcludeFromStyleCop>true</ExcludeFromStyleCop>
    </Compile>
    <Compile Include="FileIO\ReadLinesFromFile.cs">
      <ExcludeFromStyleCop>true</ExcludeFromStyleCop>
    </Compile>
    <Compile Include="FileIO\WriteLinesToFile.cs">
      <ExcludeFromStyleCop>true</ExcludeFromStyleCop>
    </Compile>
    <Compile Include="FindInList.cs">
      <ExcludeFromStyleCop>true</ExcludeFromStyleCop>
    </Compile>
    <Compile Include="FormatVersion.cs">
      <ExcludeFromStyleCop>true</ExcludeFromStyleCop>
    </Compile>
    <Compile Include="FxCopExclusions\Microsoft.Build.Tasks.Suppressions.cs">
      <ExcludeFromStyleCop>true</ExcludeFromStyleCop>
    </Compile>
    <Compile Include="GenerateResource.cs">
      <ExcludeFromStyleCop>true</ExcludeFromStyleCop>
    </Compile>
    <Compile Include="GetAssemblyIdentity.cs">
      <ExcludeFromStyleCop>true</ExcludeFromStyleCop>
    </Compile>
    <Compile Include="IAnalyzerHostObject.cs">
      <ExcludeFromStyleCop>true</ExcludeFromStyleCop>
    </Compile>
    <Compile Include="ICscHostObject.cs">
      <ExcludeFromStyleCop>true</ExcludeFromStyleCop>
    </Compile>
    <Compile Include="ICscHostObject2.cs">
      <ExcludeFromStyleCop>true</ExcludeFromStyleCop>
    </Compile>
    <Compile Include="ICscHostObject3.cs">
      <ExcludeFromStyleCop>true</ExcludeFromStyleCop>
    </Compile>
    <Compile Include="ICscHostObject4.cs">
      <ExcludeFromStyleCop>true</ExcludeFromStyleCop>
    </Compile>
    <Compile Include="IVbcHostObject.cs">
      <ExcludeFromStyleCop>true</ExcludeFromStyleCop>
    </Compile>
    <Compile Include="IVbcHostObject2.cs">
      <ExcludeFromStyleCop>true</ExcludeFromStyleCop>
    </Compile>
    <Compile Include="IVbcHostObject3.cs">
      <ExcludeFromStyleCop>true</ExcludeFromStyleCop>
    </Compile>
    <Compile Include="IVbcHostObject4.cs">
      <ExcludeFromStyleCop>true</ExcludeFromStyleCop>
    </Compile>
    <Compile Include="IVbcHostObject5.cs">
      <ExcludeFromStyleCop>true</ExcludeFromStyleCop>
    </Compile>
    <Compile Include="IVbcHostObjectFreeThreaded.cs">
      <ExcludeFromStyleCop>true</ExcludeFromStyleCop>
    </Compile>
    <Compile Include="InvalidParameterValueException.cs">
      <ExcludeFromStyleCop>true</ExcludeFromStyleCop>
    </Compile>
    <Compile Include="ListOperators\FindUnderPath.cs">
      <ExcludeFromStyleCop>true</ExcludeFromStyleCop>
    </Compile>
    <Compile Include="ListOperators\RemoveDuplicates.cs">
      <ExcludeFromStyleCop>true</ExcludeFromStyleCop>
    </Compile>
    <Compile Include="LockCheck.cs" />
    <Compile Include="MakeDir.cs">
      <ExcludeFromStyleCop>true</ExcludeFromStyleCop>
    </Compile>
    <Compile Include="Message.cs">
      <ExcludeFromStyleCop>true</ExcludeFromStyleCop>
    </Compile>
    <Compile Include="Move.cs" />
    <Compile Include="MSBuild.cs">
      <ExcludeFromStyleCop>true</ExcludeFromStyleCop>
    </Compile>
    <Compile Include="NativeMethods.cs">
      <ExcludeFromStyleCop>true</ExcludeFromStyleCop>
    </Compile>
    <Compile Include="ParserState.cs">
      <ExcludeFromStyleCop>true</ExcludeFromStyleCop>
    </Compile>
    <Compile Include="RedistList.cs">
      <ExcludeFromStyleCop>true</ExcludeFromStyleCop>
    </Compile>
    <Compile Include="RemoveDir.cs">
      <ExcludeFromStyleCop>true</ExcludeFromStyleCop>
    </Compile>
    <Compile Include="ResolveCodeAnalysisRuleSet.cs" />
    <Compile Include="ResolveKeySource.cs">
      <ExcludeFromStyleCop>true</ExcludeFromStyleCop>
    </Compile>
    <Compile Include="ResolveProjectBase.cs">
      <ExcludeFromStyleCop>true</ExcludeFromStyleCop>
    </Compile>
    <Compile Include="RoslynCodeTaskFactory\RoslynCodeTaskFactory.cs" />
    <Compile Include="RoslynCodeTaskFactory\RoslynCodeTaskFactoryCodeType.cs" />
    <Compile Include="RoslynCodeTaskFactory\RoslynCodeTaskFactoryCompilers.cs" />
    <Compile Include="RoslynCodeTaskFactory\RoslynCodeTaskFactoryTaskInfo.cs" />
    <Compile Include="TaskExtension.cs">
      <ExcludeFromStyleCop>true</ExcludeFromStyleCop>
    </Compile>
    <Compile Include="Telemetry.cs" />
    <Compile Include="ToolTaskExtension.cs">
      <ExcludeFromStyleCop>true</ExcludeFromStyleCop>
    </Compile>
    <Compile Include="Touch.cs">
      <ExcludeFromStyleCop>true</ExcludeFromStyleCop>
    </Compile>
    <Compile Include="Unzip.cs" />
    <Compile Include="VisualBasicParserUtilities.cs">
      <ExcludeFromStyleCop>true</ExcludeFromStyleCop>
    </Compile>
    <Compile Include="Warning.cs">
      <ExcludeFromStyleCop>true</ExcludeFromStyleCop>
    </Compile>
    <Compile Include="AssignCulture.cs" />
    <Compile Include="Culture.cs" />
    <Compile Include="CultureInfoCache.cs" />
    <Compile Include="WriteCodeFragment.cs" />
    <Compile Include="XmlPeek.cs" />
    <Compile Include="XmlPoke.cs" />
    <Compile Include="CodeTaskFactory.cs" />
    <Compile Include="XamlTaskFactory\XamlTaskFactory.cs" />
    <Compile Include="StateFileBase.cs" />
    <Compile Include="Dependencies.cs" />
    <Compile Include="SystemState.cs" />
    <Compile Include="DependencyFile.cs" />
    <Compile Include="ZipDirectory.cs" />
  </ItemGroup>
  <ItemGroup Condition="$(TargetFrameworkIdentifier) == '.NETFramework'">
    <Compile Include="Al.cs">
      <ExcludeFromStyleCop>true</ExcludeFromStyleCop>
    </Compile>
    <Compile Include="AppDomainIsolatedTaskExtension.cs">
      <ExcludeFromStyleCop>true</ExcludeFromStyleCop>
    </Compile>
    <Compile Include="AspNetCompiler.cs">
      <ExcludeFromStyleCop>true</ExcludeFromStyleCop>
    </Compile>
    <Compile Include="AssemblyDependency\GacResolver.cs">
      <ExcludeFromStyleCop>true</ExcludeFromStyleCop>
    </Compile>
    <Compile Include="AssemblyDependency\GlobalAssemblyCache.cs">
      <ExcludeFromStyleCop>true</ExcludeFromStyleCop>
    </Compile>
    <Compile Include="AssemblyRegistrationCache.cs">
      <ExcludeFromStyleCop>true</ExcludeFromStyleCop>
    </Compile>
    <Compile Include="AxImp.cs" />
    <Compile Include="AxReference.cs">
      <ExcludeFromStyleCop>true</ExcludeFromStyleCop>
    </Compile>
    <Compile Include="AxTlbBaseReference.cs">
      <ExcludeFromStyleCop>true</ExcludeFromStyleCop>
    </Compile>
    <Compile Include="AxTlbBaseTask.cs" />
    <Compile Include="BootstrapperUtil\*.cs">
      <ExcludeFromStyleCop>true</ExcludeFromStyleCop>
    </Compile>
    <Compile Include="ComDependencyWalker.cs">
      <ExcludeFromStyleCop>true</ExcludeFromStyleCop>
    </Compile>
    <Compile Include="ComReference.cs">
      <ExcludeFromStyleCop>true</ExcludeFromStyleCop>
    </Compile>
    <Compile Include="ComReferenceInfo.cs">
      <ExcludeFromStyleCop>true</ExcludeFromStyleCop>
    </Compile>
    <Compile Include="ComReferenceItemAttributes.cs">
      <ExcludeFromStyleCop>true</ExcludeFromStyleCop>
    </Compile>
    <Compile Include="ComReferenceResolutionException.cs">
      <ExcludeFromStyleCop>true</ExcludeFromStyleCop>
    </Compile>
    <Compile Include="ComReferenceTypes.cs">
      <ExcludeFromStyleCop>true</ExcludeFromStyleCop>
    </Compile>
    <Compile Include="ComReferenceWrapperInfo.cs">
      <ExcludeFromStyleCop>true</ExcludeFromStyleCop>
    </Compile>
    <Compile Include="FindInvalidProjectReferences.cs" />
    <Compile Include="FormatUrl.cs" Condition="'$(MonoBuild)' != 'true'">
      <ExcludeFromStyleCop>true</ExcludeFromStyleCop>
    </Compile>
    <Compile Include="GenerateApplicationManifest.cs" Condition="'$(MonoBuild)' != 'true'">
      <ExcludeFromStyleCop>true</ExcludeFromStyleCop>
    </Compile>
    <Compile Include="GenerateBootstrapper.cs">
      <ExcludeFromStyleCop>true</ExcludeFromStyleCop>
    </Compile>
    <Compile Include="GenerateDeploymentManifest.cs" Condition="'$(MonoBuild)' != 'true'">
      <ExcludeFromStyleCop>true</ExcludeFromStyleCop>
    </Compile>
    <Compile Include="GenerateManifestBase.cs" Condition="'$(MonoBuild)' != 'true'">
      <ExcludeFromStyleCop>true</ExcludeFromStyleCop>
    </Compile>
    <Compile Include="GenerateTrustInfo.cs" Condition="'$(MonoBuild)' != 'true'">
      <ExcludeFromStyleCop>true</ExcludeFromStyleCop>
    </Compile>
    <Compile Include="GetFrameworkSDKPath.cs">
      <ExcludeFromStyleCop>true</ExcludeFromStyleCop>
    </Compile>
    <Compile Include="GetInstalledSDKLocations.cs" />
    <Compile Include="GetSDKReferenceFiles.cs" />
    <Compile Include="IComReferenceResolver.cs">
      <ExcludeFromStyleCop>true</ExcludeFromStyleCop>
    </Compile>
    <Compile Include="Interop.cs">
      <ExcludeFromStyleCop>true</ExcludeFromStyleCop>
    </Compile>
    <Compile Include="RCWForCurrentContext.cs" />
    <Compile Include="LC.cs" Condition="'$(MonoBuild)' != 'true'">
      <ExcludeFromStyleCop>true</ExcludeFromStyleCop>
    </Compile>
    <Compile Include="ManifestUtil\*.cs" Condition="'$(MonoBuild)' != 'true'">
      <ExcludeFromStyleCop>true</ExcludeFromStyleCop>
    </Compile>
    <Compile Include="PiaReference.cs">
      <ExcludeFromStyleCop>true</ExcludeFromStyleCop>
    </Compile>
    <Compile Include="RegisterAssembly.cs">
      <ExcludeFromStyleCop>true</ExcludeFromStyleCop>
    </Compile>
    <Compile Include="ResGen.cs" />
    <Compile Include="ResGenDependencies.cs" />
    <Compile Include="ResolveComReferenceCache.cs">
      <ExcludeFromStyleCop>true</ExcludeFromStyleCop>
    </Compile>
    <Compile Include="ResolveManifestFiles.cs" Condition="'$(MonoBuild)' != 'true'">
      <ExcludeFromStyleCop>true</ExcludeFromStyleCop>
    </Compile>
    <Compile Include="ResolveNativeReference.cs" Condition="'$(MonoBuild)' != 'true'">
      <ExcludeFromStyleCop>true</ExcludeFromStyleCop>
    </Compile>
    <Compile Include="ResolveNonMSBuildProjectOutput.cs">
      <ExcludeFromStyleCop>true</ExcludeFromStyleCop>
    </Compile>
    <Compile Include="ResolveSDKReference.cs" />
    <Compile Include="SdkToolsPathUtility.cs" />
    <Compile Include="RequiresFramework35SP1Assembly.cs" Condition="'$(MonoBuild)' != 'true'">
      <ExcludeFromStyleCop>true</ExcludeFromStyleCop>
    </Compile>
    <Compile Include="SGen.cs">
      <ExcludeFromStyleCop>true</ExcludeFromStyleCop>
    </Compile>
    <Compile Include="SignFile.cs" Condition="'$(MonoBuild)' != 'true'">
      <ExcludeFromStyleCop>true</ExcludeFromStyleCop>
    </Compile>
    <Compile Include="system.design\stronglytypedresourcebuilder.cs">
      <ExcludeFromStyleCop>true</ExcludeFromStyleCop>
    </Compile>
    <Compile Include="StrongNameException.cs">
      <ExcludeFromStyleCop>true</ExcludeFromStyleCop>
    </Compile>
    <Compile Include="StrongNameUtils.cs">
      <ExcludeFromStyleCop>true</ExcludeFromStyleCop>
    </Compile>
    <Compile Include="System.Design.cs" />
    <Compile Include="TlbImp.cs" />
    <Compile Include="TlbReference.cs">
      <ExcludeFromStyleCop>true</ExcludeFromStyleCop>
    </Compile>
    <Compile Include="UnregisterAssembly.cs">
      <ExcludeFromStyleCop>true</ExcludeFromStyleCop>
    </Compile>
    <Compile Include="UpdateManifest.cs" Condition="'$(MonoBuild)' != 'true'">
      <ExcludeFromStyleCop>true</ExcludeFromStyleCop>
    </Compile>
    <Compile Include="WinMDExp.cs" />
    <Compile Include="XslTransformation.cs" />
  </ItemGroup>
  <ItemGroup Condition="'$(TargetFrameworkIdentifier)' == '.NETFramework'">
    <Compile Include="XamlTaskFactory\CommandLineGenerator.cs" />
    <Compile Include="XamlTaskFactory\CommandLineToolSwitch.cs" />
    <Compile Include="XamlTaskFactory\RelationsParser.cs">
      <ExcludeFromStyleCop>true</ExcludeFromStyleCop>
    </Compile>
    <Compile Include="XamlTaskFactory\Property.cs" />
    <Compile Include="XamlTaskFactory\TaskGenerator.cs">
      <ExcludeFromStyleCop>true</ExcludeFromStyleCop>
    </Compile>
    <Compile Include="XamlTaskFactory\TaskParser.cs" />
    <Compile Include="XamlTaskFactory\XamlDataDrivenToolTask.cs">
      <ExcludeFromStyleCop>true</ExcludeFromStyleCop>
    </Compile>
  </ItemGroup>
  <ItemGroup Condition="$(TargetFramework.StartsWith('netstandard')) or $(TargetFramework.StartsWith('netcore'))">
    <!-- For now, use ResX types as source only when System.Windows.Forms isn't guaranteed available -->
    <Compile Include="winforms\**\*.cs" />

    <EmbeddedResource Include="winforms\Resources\SR.resx">
      <GenerateSource>true</GenerateSource>
      <Namespace>System</Namespace>
    </EmbeddedResource>
  </ItemGroup>
  <ItemGroup Condition="$(TargetFrameworkIdentifier) == '.NETFramework'">
    <!-- Shim targets only work when the destination targets are installed. -->
    <Content Include="Microsoft.Data.Entity.targets">
      <CopyToOutputDirectory>PreserveNewest</CopyToOutputDirectory>
      <SubType>Designer</SubType>
    </Content>
    <Content Include="Microsoft.Common.CrossTargeting.targets">
      <CopyToOutputDirectory>PreserveNewest</CopyToOutputDirectory>
    </Content>
    <Content Include="Microsoft.ServiceModel.targets">
      <CopyToOutputDirectory>PreserveNewest</CopyToOutputDirectory>
    </Content>
    <Content Include="Microsoft.WinFx.targets">
      <CopyToOutputDirectory>PreserveNewest</CopyToOutputDirectory>
    </Content>
    <Content Include="Microsoft.WorkflowBuildExtensions.targets">
      <CopyToOutputDirectory>PreserveNewest</CopyToOutputDirectory>
    </Content>
    <Content Include="Microsoft.Xaml.targets">
      <CopyToOutputDirectory>PreserveNewest</CopyToOutputDirectory>
    </Content>
    <Content Include="Workflow.targets">
      <CopyToOutputDirectory>PreserveNewest</CopyToOutputDirectory>
    </Content>
    <Content Include="Workflow.VisualBasic.targets">
      <CopyToOutputDirectory>PreserveNewest</CopyToOutputDirectory>
    </Content>
  </ItemGroup>
  <ItemGroup>
    <Content Include="Microsoft.Common.CurrentVersion.targets">
      <CopyToOutputDirectory>PreserveNewest</CopyToOutputDirectory>
    </Content>
    <Content Include="Microsoft.Common.CrossTargeting.targets">
      <CopyToOutputDirectory>PreserveNewest</CopyToOutputDirectory>
      <SubType>Designer</SubType>
    </Content>
    <Content Include="Microsoft.Common.targets">
      <CopyToOutputDirectory>PreserveNewest</CopyToOutputDirectory>
    </Content>
    <Content Include="Microsoft.CSharp.CurrentVersion.targets">
      <CopyToOutputDirectory>PreserveNewest</CopyToOutputDirectory>
    </Content>
    <Content Include="Microsoft.CSharp.CrossTargeting.targets">
      <CopyToOutputDirectory>PreserveNewest</CopyToOutputDirectory>
    </Content>
    <Content Include="Microsoft.CSharp.targets">
      <CopyToOutputDirectory>PreserveNewest</CopyToOutputDirectory>
    </Content>
    <Content Include="Microsoft.NETFramework.CurrentVersion.targets">
      <CopyToOutputDirectory>PreserveNewest</CopyToOutputDirectory>
    </Content>
    <Content Include="Microsoft.NETFramework.targets">
      <CopyToOutputDirectory>PreserveNewest</CopyToOutputDirectory>
    </Content>
    <Content Include="Microsoft.VisualBasic.CurrentVersion.targets">
      <CopyToOutputDirectory>PreserveNewest</CopyToOutputDirectory>
    </Content>
    <Content Include="Microsoft.VisualBasic.CrossTargeting.targets">
      <CopyToOutputDirectory>PreserveNewest</CopyToOutputDirectory>
    </Content>
    <Content Include="Microsoft.VisualBasic.targets">
      <CopyToOutputDirectory>PreserveNewest</CopyToOutputDirectory>
    </Content>
    <Content Include="Microsoft.Common.overridetasks">
      <CopyToOutputDirectory>Always</CopyToOutputDirectory>
      <SubType>Designer</SubType>
    </Content>
    <Content Include="Microsoft.Common.props">
      <CopyToOutputDirectory>PreserveNewest</CopyToOutputDirectory>
    </Content>
    <!-- For .NET Core, Microsoft.Common.props needs to be in version subfolder for bootstrap build, but in MSBuild exe
         path for some tests.  So include it twice. -->
    <Content Include="Microsoft.Common.props" Condition="'$(TargetFrameworkIdentifier)' != '.NETFramework'">
      <CopyToOutputDirectory>PreserveNewest</CopyToOutputDirectory>
      <Link>Current\Microsoft.Common.props</Link>
    </Content>
    <Content Include="Microsoft.Common.tasks">
      <CopyToOutputDirectory>PreserveNewest</CopyToOutputDirectory>
    </Content>
    <Content Include="Microsoft.NETFramework.CurrentVersion.props">
      <CopyToOutputDirectory>PreserveNewest</CopyToOutputDirectory>
    </Content>
    <Content Include="Microsoft.NETFramework.props">
      <CopyToOutputDirectory>PreserveNewest</CopyToOutputDirectory>
    </Content>
    <Content Include="Microsoft.VisualStudioVersion.v11.Common.props">
      <CopyToOutputDirectory>PreserveNewest</CopyToOutputDirectory>
    </Content>
    <Content Include="Microsoft.VisualStudioVersion.v12.Common.props">
      <CopyToOutputDirectory>PreserveNewest</CopyToOutputDirectory>
    </Content>
    <Content Include="Microsoft.VisualStudioVersion.v14.Common.props">
      <CopyToOutputDirectory>PreserveNewest</CopyToOutputDirectory>
    </Content>
    <Content Include="Microsoft.VisualStudioVersion.v15.Common.props">
      <CopyToOutputDirectory>PreserveNewest</CopyToOutputDirectory>
    </Content>
    <Content Include="Microsoft.VisualStudioVersion.v16.Common.props">
      <CopyToOutputDirectory>PreserveNewest</CopyToOutputDirectory>
    </Content>
    <!-- Resource Files -->
    <EmbeddedResource Include="Resources\Strings.resx">
      <LogicalName>$(AssemblyName).Strings.resources</LogicalName>
      <SubType>Designer</SubType>
    </EmbeddedResource>
    <EmbeddedResource Include="..\Shared\Resources\Strings.shared.resx">
      <Link>Resources\Strings.shared.resx</Link>
      <SubType>Designer</SubType>
      <LogicalName>$(AssemblyName).Strings.shared.resources</LogicalName>
    </EmbeddedResource>
    <EmbeddedResource Include="ManifestUtil\Resources\Strings.ManifestUtilities.resx">
      <LogicalName>$(AssemblyName).Strings.ManifestUtilities.resources</LogicalName>
      <SubType>Designer</SubType>
    </EmbeddedResource>
    <!-- Other Source Files -->
    <EmbeddedResource Include="ManifestUtil\manifest.xml">
      <LogicalName>Microsoft.Build.Tasks.Deployment.ManifestUtilities.manifest.xml</LogicalName>
    </EmbeddedResource>
    <EmbeddedResource Include="ManifestUtil\merge.xsl">
      <LogicalName>Microsoft.Build.Tasks.Deployment.ManifestUtilities.merge.xsl</LogicalName>
    </EmbeddedResource>
    <EmbeddedResource Include="ManifestUtil\read2.xsl">
      <LogicalName>Microsoft.Build.Tasks.Deployment.ManifestUtilities.read2.xsl</LogicalName>
    </EmbeddedResource>
    <EmbeddedResource Include="ManifestUtil\trustinfo2.xsl">
      <LogicalName>Microsoft.Build.Tasks.Deployment.ManifestUtilities.trustinfo2.xsl</LogicalName>
    </EmbeddedResource>
    <EmbeddedResource Include="ManifestUtil\write2.xsl">
      <LogicalName>Microsoft.Build.Tasks.Deployment.ManifestUtilities.write2.xsl</LogicalName>
      <SubType>Designer</SubType>
    </EmbeddedResource>
    <EmbeddedResource Include="ManifestUtil\write3.xsl">
      <LogicalName>Microsoft.Build.Tasks.Deployment.ManifestUtilities.write3.xsl</LogicalName>
      <SubType>Designer</SubType>
    </EmbeddedResource>
    <EmbeddedResource Include="BootstrapperUtil\xmltoconfig.xsl">
      <LogicalName>Microsoft.Build.Tasks.Deployment.Bootstrapper.xmltoconfig.xsl</LogicalName>
    </EmbeddedResource>
    <TextStringResource Include="system.design\System.Design.txt">
      <ResFile>System.Design</ResFile>
      <Sealed>true</Sealed>
      <Visibility>internal</Visibility>
      <GenerateResource>true</GenerateResource>
      <FullClassName>Microsoft.Build.Tasks.SR</FullClassName>
      <LogicalName>System.Design.resources</LogicalName>
      <ExcludeFromStyleCop>true</ExcludeFromStyleCop>
    </TextStringResource>
    <!-- Files to copy -->
    <DataFile Include="Microsoft.Common.targets">
      <SubType>Designer</SubType>
    </DataFile>
    <DataFile Include="Microsoft.Common.CurrentVersion.targets">
      <SubType>Designer</SubType>
    </DataFile>
    <DataFile Include="Microsoft.Common.CrossTargeting.targets">
      <SubType>Designer</SubType>
    </DataFile>
    <DataFile Include="Microsoft.NETFramework.targets" />
    <DataFile Include="Microsoft.NETFramework.CurrentVersion.targets" />
    <DataFile Include="Microsoft.NETFramework.props">
      <SubType>Designer</SubType>
    </DataFile>
    <DataFile Include="Microsoft.NETFramework.CurrentVersion.props">
      <SubType>Designer</SubType>
    </DataFile>
    <DataFile Include="Microsoft.CSharp.targets" />
    <DataFile Include="Microsoft.CSharp.CurrentVersion.targets" />
    <DataFile Include="Microsoft.CSharp.CrossTargeting.targets" />
    <DataFile Include="Microsoft.VisualBasic.targets" />
    <DataFile Include="Microsoft.VisualBasic.CurrentVersion.targets" />
    <DataFile Include="Microsoft.VisualBasic.CrossTargeting.targets" />
    <CopyFile Include="@(DataFile)">
      <DestFolder>$(SuiteBinPath)</DestFolder>
    </CopyFile>
    <CopyFile Include="Microsoft.VisualStudioVersion.v$(VsMajorVersion).Common.props">
      <DestFolder>$(AssetCompatPropsDir)</DestFolder>
    </CopyFile>
    <DataFile Include="Microsoft.Data.Entity.targets" />
    <DataFile Include="Microsoft.ServiceModel.targets" />
    <DataFile Include="Microsoft.WinFx.targets" />
    <DataFile Include="Microsoft.WorkflowBuildExtensions.targets" />
    <DataFile Include="Microsoft.Xaml.targets" />
    <DataFile Include="Workflow.targets" />
    <DataFile Include="Workflow.VisualBasic.targets" />
    <!-- CPS Xaml Rules-->
    <CopyFile Include="XamlRules\Content.xaml">
      <DestFolder>$(XamlRulesOutputDir)</DestFolder>
    </CopyFile>
    <CopyFile Include="XamlRules\CSharp.BrowseObject.xaml">
      <DestFolder>$(XamlRulesOutputDir)</DestFolder>
    </CopyFile>
    <CopyFile Include="XamlRules\CSharp.ProjectItemsSchema.xaml">
      <DestFolder>$(XamlRulesOutputDir)</DestFolder>
    </CopyFile>
    <CopyFile Include="XamlRules\CSharp.xaml">
      <DestFolder>$(XamlRulesOutputDir)</DestFolder>
    </CopyFile>
    <CopyFile Include="XamlRules\Debugger_General.xaml">
      <DestFolder>$(XamlRulesOutputDir)</DestFolder>
    </CopyFile>
    <CopyFile Include="XamlRules\Folder.xaml">
      <DestFolder>$(XamlRulesOutputDir)</DestFolder>
    </CopyFile>
    <CopyFile Include="XamlRules\SpecialFolder.xaml">
      <DestFolder>$(XamlRulesOutputDir)</DestFolder>
    </CopyFile>
    <CopyFile Include="XamlRules\General.BrowseObject.xaml">
      <DestFolder>$(XamlRulesOutputDir)</DestFolder>
    </CopyFile>
    <CopyFile Include="XamlRules\General.xaml">
      <DestFolder>$(XamlRulesOutputDir)</DestFolder>
    </CopyFile>
    <CopyFile Include="XamlRules\General_File.xaml">
      <DestFolder>$(XamlRulesOutputDir)</DestFolder>
    </CopyFile>
    <CopyFile Include="XamlRules\None.xaml">
      <DestFolder>$(XamlRulesOutputDir)</DestFolder>
    </CopyFile>
    <CopyFile Include="XamlRules\ProjectItemsSchema.xaml">
      <DestFolder>$(XamlRulesOutputDir)</DestFolder>
    </CopyFile>
    <CopyFile Include="XamlRules\Scc.xaml">
      <DestFolder>$(XamlRulesOutputDir)</DestFolder>
    </CopyFile>
    <CopyFile Include="XamlRules\SubProject.xaml">
      <DestFolder>$(XamlRulesOutputDir)</DestFolder>
    </CopyFile>
    <CopyFile Include="XamlRules\AssemblyReference.xaml">
      <DestFolder>$(XamlRulesOutputDir)</DestFolder>
    </CopyFile>
    <CopyFile Include="XamlRules\ResolvedAssemblyReference.xaml">
      <DestFolder>$(XamlRulesOutputDir)</DestFolder>
    </CopyFile>
    <CopyFile Include="XamlRules\comreference.xaml">
      <DestFolder>$(XamlRulesOutputDir)</DestFolder>
    </CopyFile>
    <CopyFile Include="XamlRules\ResolvedCOMReference.xaml">
      <DestFolder>$(XamlRulesOutputDir)</DestFolder>
    </CopyFile>
    <CopyFile Include="XamlRules\projectreference.xaml">
      <DestFolder>$(XamlRulesOutputDir)</DestFolder>
    </CopyFile>
    <CopyFile Include="XamlRules\ResolvedProjectReference.xaml">
      <DestFolder>$(XamlRulesOutputDir)</DestFolder>
    </CopyFile>
    <CopyFile Include="XamlRules\EmbeddedResource.xaml">
      <DestFolder>$(XamlRulesOutputDir)</DestFolder>
    </CopyFile>
    <CopyFile Include="XamlRules\VisualBasic.BrowseObject.xaml">
      <DestFolder>$(XamlRulesOutputDir)</DestFolder>
    </CopyFile>
    <CopyFile Include="XamlRules\VisualBasic.ProjectItemsSchema.xaml">
      <DestFolder>$(XamlRulesOutputDir)</DestFolder>
    </CopyFile>
    <CopyFile Include="XamlRules\VisualBasic.xaml">
      <DestFolder>$(XamlRulesOutputDir)</DestFolder>
    </CopyFile>
  </ItemGroup>


  <!-- ==========================================================================================-->
  <!-- Assemblies Files we depend on -->
  <!-- For perf, do not add more references (that will be loaded in common scenarios) without good reason -->
  <!-- ==========================================================================================-->
  <ItemGroup Condition="'$(TargetFrameworkIdentifier)' == '.NETFramework'">
    <Reference Include="System" />
    <Reference Include="System.Core" />
    <Reference Include="System.IO.Compression" />
    <Reference Include="System.Net.Http" />
    <Reference Include="System.Reflection" />
    <Reference Include="System.Runtime.Serialization" />
    <!-- Needed by GenerateResource's ResXResourceReader: UNDONE: When CLR has moved this type to improve layering, remove this reference -->
    <Reference Include="System.Windows.Forms" />
    <Reference Include="System.Security" />
    <Reference Include="System.Xml" />
    <Reference Include="System.Xml.Linq" />
    <!-- Needed by Xaml Task Factory -->
    <Reference Include="System.Xaml" />
  </ItemGroup>
  <ItemGroup>
    <ProjectReference Include="..\Framework\Microsoft.Build.Framework.csproj" />
    <ProjectReference Include="..\Utilities\Microsoft.Build.Utilities.csproj" />
  </ItemGroup>
  <ItemGroup>
    <PackageReference Include="System.Collections.Immutable" />
  </ItemGroup>

  <!-- Tasks need to mimic redistributing the compilers, so add references to both full framework and .net core -->
  <ItemGroup>
    <!-- Reference this package to get binaries at runtime even when Arcade is not adding compiler references -->
    <PackageReference Include="Microsoft.Net.Compilers.Toolset" ExcludeAssets="all" Condition="'$(UsingToolMicrosoftNetCompilers)' == 'false'" />
  </ItemGroup>

  <ItemGroup Condition="'$(TargetFrameworkIdentifier)' == '.NETFramework'">
    <PackageReference Include="Microsoft.VisualStudio.Setup.Configuration.Interop" />
    <PackageReference Include="System.Threading.Tasks.Dataflow" />

    <Content Include="$(NuGetPackageRoot)microsoft.net.compilers.toolset\$(MicrosoftNetCompilersToolsetVersion)\tasks\net472\**\*" CopyToOutputDirectory="PreserveNewest" LinkBase="Roslyn" />
  </ItemGroup>

  <ItemGroup Condition="'$(TargetFrameworkIdentifier)' != '.NETFramework'">
    <PackageReference Include="System.CodeDom" />
    <PackageReference Include="System.Drawing.Common" />
    <PackageReference Include="System.Linq.Parallel" />
    <PackageReference Include="System.Net.Http" />
    <PackageReference Include="System.Reflection.Metadata" />
    <PackageReference Include="System.Reflection.TypeExtensions" />
    <PackageReference Include="System.Resources.Writer" />
    <PackageReference Include="System.Threading.Tasks.Dataflow" />

    <!-- Need Win32 API on .NET Core to ping registry to determine long path support -->
    <PackageReference Include="Microsoft.Win32.Registry" />

    <Content Include="$(NuGetPackageRoot)microsoft.net.compilers.toolset\$(MicrosoftNetCompilersToolsetVersion)\tasks\netcoreapp2.1\**\*" CopyToOutputDirectory="PreserveNewest" LinkBase="Roslyn" />
  </ItemGroup>

  <ItemGroup Condition="'$(MonoBuild)' == 'true'">
    <PackageReference Include="System.Reflection.Metadata" />
  </ItemGroup>
  <ItemGroup>
    <!--
      Content items in this project are used to copy files to the output directory but we don't
      want them included in the package.  We can't use IncludeContentInPack because we do need
      to include third party notices.
    -->
    <Content Update="@(Content)" Pack="false" />
  </ItemGroup>
</Project><|MERGE_RESOLUTION|>--- conflicted
+++ resolved
@@ -15,15 +15,11 @@
     <IsPackable>true</IsPackable>
     <PackageDescription>This package contains the $(MSBuildProjectName) assembly which implements the commonly used tasks of MSBuild.</PackageDescription>
     <IncludeSatelliteOutputInPack>false</IncludeSatelliteOutputInPack>
-<<<<<<< HEAD
-    <UsingToolIbcOptimization>$(ShouldUseIBCOptimization)</UsingToolIbcOptimization>
+    <ApplyPartialNgenOptimization>true</ApplyPartialNgenOptimization>
 
     <!-- Didn't import ResX docs; just don't warn for it rather
          than having to change each referencing point. -->
     <NoWarn>$(NoWarn);CS1589</NoWarn>
-=======
-    <ApplyPartialNgenOptimization>true</ApplyPartialNgenOptimization>
->>>>>>> 91af6445
   </PropertyGroup>
 
   <ItemGroup>
