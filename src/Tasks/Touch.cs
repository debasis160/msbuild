﻿// Licensed to the .NET Foundation under one or more agreements.
// The .NET Foundation licenses this file to you under the MIT license.

using System;
using System.Collections.Generic;
using System.Globalization;
using System.IO;

using Microsoft.Build.Framework;
using Microsoft.Build.Shared;

#nullable disable

namespace Microsoft.Build.Tasks
{
    /// <summary>
    /// This class defines the touch task.
    /// </summary>
    public class Touch : TaskExtension, IIncrementalTask
    {
        private MessageImportance messageImportance;

        /// <summary>
        /// Forces a touch even if the file to be touched is read-only.
        /// </summary>
        public bool ForceTouch { get; set; }

        /// <summary>
        /// Creates the file if it doesn't exist.
        /// </summary>
        public bool AlwaysCreate { get; set; }

        /// <summary>
        /// Specifies a specific time other than current.
        /// </summary>
        public string Time { get; set; }

        /// <summary>
        /// File(s) to touch.
        /// </summary>
        [Required]
        public ITaskItem[] Files { get; set; }

        /// <summary>
        /// Output of this task - which files were touched.
        /// </summary>
        [Output]
        public ITaskItem[] TouchedFiles { get; set; }

        /// <summary>
        /// Importance: high, normal, low (default normal)
        /// </summary>
        public string Importance { get; set; }

        /// <summary>
        /// Question the incremental nature of this task.
        /// </summary>
        /// <remarks>When Question is true, skip touching the disk to avoid causing incremental issue.
        /// Unless the file doesn't exists, in which case, error out.</remarks>
        public bool FailIfNotIncremental { get; set; }

        /// <summary>
        /// Implementation of the execute method.
        /// </summary>
        /// <returns></returns>
        internal bool ExecuteImpl(
            FileExists fileExists,
            FileCreate fileCreate,
            GetAttributes fileGetAttributes,
            SetAttributes fileSetAttributes,
            SetLastAccessTime fileSetLastAccessTime,
            SetLastWriteTime fileSetLastWriteTime)
        {
            // See what time we are touching all files to
            DateTime touchDateTime;
            try
            {
                touchDateTime = GetTouchDateTime();
            }
            catch (FormatException e)
            {
                Log.LogErrorWithCodeFromResources("Touch.TimeSyntaxIncorrect", e.Message);
                return false;
            }

            // Go through all files and touch 'em
            bool retVal = true;
            var touchedItems = new List<ITaskItem>();
            var touchedFilesSet = new HashSet<string>(StringComparer.OrdinalIgnoreCase);

            foreach (ITaskItem file in Files)
            {
                string path = FileUtilities.FixFilePath(file.ItemSpec);
                // For speed, eliminate duplicates caused by poor targets authoring
                if (touchedFilesSet.Contains(path))
                {
                    continue;
                }

                // Touch the file.  If the file was touched successfully then add it to our array of 
                // touched items. 
                if
                (
                    TouchFile(
                        path,
                        touchDateTime,
                        fileExists,
                        fileCreate,
                        fileGetAttributes,
                        fileSetAttributes,
                        fileSetLastAccessTime,
                        fileSetLastWriteTime))
                {
                    touchedItems.Add(file);
                }
                else
                {
                    retVal = false;
                }

                // Add even on failure to avoid reattempting
                touchedFilesSet.Add(path);
            }

            // Now, set the property that indicates which items we touched.  Note that we
            // touch all the items 
            TouchedFiles = touchedItems.ToArray();
            return retVal;
        }

        /// <summary>
        /// Run the task
        /// </summary>
        /// <returns></returns>
        public override bool Execute()
        {
            if (string.IsNullOrEmpty(Importance))
            {
                messageImportance = MessageImportance.Normal;
            }
            else
            {
<<<<<<< HEAD
                try
                {
                    // Parse the raw importance string into a strongly typed enumeration.  
                    messageImportance = (MessageImportance)Enum.Parse(typeof(MessageImportance), Importance, ignoreCase: true);
                }
                catch (ArgumentException)
=======
                if (!Enum.TryParse(Importance, ignoreCase: true, out messageImportance))
>>>>>>> bc998739
                {
                    Log.LogErrorWithCodeFromResources("Message.InvalidImportance", Importance);
                    return false;
                }
            }

            return ExecuteImpl(
                File.Exists,
                File.Create,
                File.GetAttributes,
                File.SetAttributes,
                File.SetLastAccessTime,
                File.SetLastWriteTime);
        }

        /// <summary>
        /// Helper method creates a file.
        /// </summary>
        /// <param name="file"></param>
        /// <param name="fileCreate"></param>
        /// <returns>"true" if the file was created.</returns>
        private bool CreateFile(
            string file,
            FileCreate fileCreate)
        {
            try
            {
                using (FileStream fs = fileCreate(file))
                {
                }
            }
            catch (Exception e) when (ExceptionHandling.IsIoRelatedException(e))
            {
                Log.LogErrorWithCodeFromResources("Touch.CannotCreateFile", file, e.Message);
                return false;
            }

            return true;
        }

        /// <summary>
        /// Helper method touches a file.
        /// </summary>
        /// <returns>"True" if the file was touched.</returns>
        private bool TouchFile(
            string file,
            DateTime dt,
            FileExists fileExists,
            FileCreate fileCreate,
            GetAttributes fileGetAttributes,
            SetAttributes fileSetAttributes,
            SetLastAccessTime fileSetLastAccessTime,
            SetLastWriteTime fileSetLastWriteTime)
        {
            if (!fileExists(file))
            {
                // If the file does not exist then we check if we need to create it.
                if (AlwaysCreate)
                {
                    if (FailIfNotIncremental)
                    {
                        Log.LogErrorFromResources("Touch.CreatingFile", file, "AlwaysCreate");
                        return false;
                    }
                    else
                    {
                        Log.LogMessageFromResources(messageImportance, "Touch.CreatingFile", file, "AlwaysCreate");
                    }

                    if (!CreateFile(file, fileCreate))
                    {
                        return false;
                    }
                }
                else
                {
                    Log.LogErrorWithCodeFromResources("Touch.FileDoesNotExist", file);
                    return false;
                }
            }

<<<<<<< HEAD
            Log.LogMessageFromResources(messageImportance, "Touch.Touching", file);

            if (FailIfNotIncremental)
            {
                return true;
=======
            // Ignore touching the disk when FailIfNotIncremental.
            if (FailIfNotIncremental)
            {
                Log.LogErrorFromResources("Touch.Touching", file);
                return false;
            }
            else
            {
                Log.LogMessageFromResources(messageImportance, "Touch.Touching", file);
>>>>>>> bc998739
            }

            // If the file is read only then we must either issue an error, or, if the user so 
            // specified, make the file temporarily not read only.
            bool needToRestoreAttributes = false;
            FileAttributes faOriginal = fileGetAttributes(file);
            if ((faOriginal & FileAttributes.ReadOnly) == FileAttributes.ReadOnly)
            {
                if (ForceTouch)
                {
                    try
                    {
                        FileAttributes faNew = (faOriginal & ~FileAttributes.ReadOnly);
                        fileSetAttributes(file, faNew);
                        needToRestoreAttributes = true;
                    }
                    catch (Exception e) when (ExceptionHandling.IsIoRelatedException(e))
                    {
                        Log.LogErrorWithCodeFromResources("Touch.CannotMakeFileWritable", file, e.Message);
                        return false;
                    }
                }
            }

            // Do the actual touch operation
            bool retVal = true;
            try
            {
                fileSetLastAccessTime(file, dt);
                fileSetLastWriteTime(file, dt);
            }
            catch (Exception e) when (ExceptionHandling.IsIoRelatedException(e))
            {
                Log.LogErrorWithCodeFromResources("Touch.CannotTouch", file, e.Message);
                return false;
            }
            finally
            {
                if (needToRestoreAttributes)
                {
                    // Attempt to restore the attributes.  If we fail here, then there is 
                    // not much we can do.
                    try
                    {
                        fileSetAttributes(file, faOriginal);
                    }
                    catch (Exception e) when (ExceptionHandling.IsIoRelatedException(e))
                    {
                        Log.LogErrorWithCodeFromResources("Touch.CannotRestoreAttributes", file, e.Message);
                        retVal = false;
                    }
                }
            }

            return retVal;
        }

        //-----------------------------------------------------------------------------------
        // Helper methods
        //-----------------------------------------------------------------------------------
        private DateTime GetTouchDateTime()
        {
            // If we have a specified time to which files need to be built then attempt
            // to parse it from the Time property.  Otherwise, we get the current time.
            if (string.IsNullOrEmpty(Time))
            {
                return DateTime.Now;
            }

            return DateTime.Parse(Time, DateTimeFormatInfo.InvariantInfo);
        }
    }
}<|MERGE_RESOLUTION|>--- conflicted
+++ resolved
@@ -140,16 +140,7 @@
             }
             else
             {
-<<<<<<< HEAD
-                try
-                {
-                    // Parse the raw importance string into a strongly typed enumeration.  
-                    messageImportance = (MessageImportance)Enum.Parse(typeof(MessageImportance), Importance, ignoreCase: true);
-                }
-                catch (ArgumentException)
-=======
                 if (!Enum.TryParse(Importance, ignoreCase: true, out messageImportance))
->>>>>>> bc998739
                 {
                     Log.LogErrorWithCodeFromResources("Message.InvalidImportance", Importance);
                     return false;
@@ -231,13 +222,6 @@
                 }
             }
 
-<<<<<<< HEAD
-            Log.LogMessageFromResources(messageImportance, "Touch.Touching", file);
-
-            if (FailIfNotIncremental)
-            {
-                return true;
-=======
             // Ignore touching the disk when FailIfNotIncremental.
             if (FailIfNotIncremental)
             {
@@ -247,7 +231,6 @@
             else
             {
                 Log.LogMessageFromResources(messageImportance, "Touch.Touching", file);
->>>>>>> bc998739
             }
 
             // If the file is read only then we must either issue an error, or, if the user so 
