﻿<?xml version="1.0" encoding="utf-8"?>
<root>
  <!--
  
   See bottom of this file for information about message buckets.

   Please keep this file sorted.
  
  -->
  <xsd:schema id="root" xmlns="" xmlns:xsd="http://www.w3.org/2001/XMLSchema" xmlns:msdata="urn:schemas-microsoft-com:xml-msdata">
    <xsd:element name="root" msdata:IsDataSet="true">
      <xsd:complexType>
        <xsd:choice maxOccurs="unbounded">
          <xsd:element name="metadata">
            <xsd:complexType>
              <xsd:sequence>
                <xsd:element name="value" type="xsd:string" minOccurs="0" />
              </xsd:sequence>
              <xsd:attribute name="name" type="xsd:string" />
              <xsd:attribute name="type" type="xsd:string" />
              <xsd:attribute name="mimetype" type="xsd:string" />
            </xsd:complexType>
          </xsd:element>
          <xsd:element name="assembly">
            <xsd:complexType>
              <xsd:attribute name="alias" type="xsd:string" />
              <xsd:attribute name="name" type="xsd:string" />
            </xsd:complexType>
          </xsd:element>
          <xsd:element name="data">
            <xsd:complexType>
              <xsd:sequence>
                <xsd:element name="value" type="xsd:string" minOccurs="0" msdata:Ordinal="1" />
                <xsd:element name="comment" type="xsd:string" minOccurs="0" msdata:Ordinal="2" />
              </xsd:sequence>
              <xsd:attribute name="name" type="xsd:string" msdata:Ordinal="1" />
              <xsd:attribute name="UESanitized" type="xsd:boolean" msdata:Ordinal="3" />
              <xsd:attribute name="Visibility" type="Visibility_Type" msdata:Ordinal="4" />
              <xsd:attribute name="type" type="xsd:string" msdata:Ordinal="5" />
              <xsd:attribute name="mimetype" type="xsd:string" msdata:Ordinal="6" />
            </xsd:complexType>
          </xsd:element>
          <xsd:element name="resheader">
            <xsd:complexType>
              <xsd:sequence>
                <xsd:element name="value" type="xsd:string" minOccurs="0" msdata:Ordinal="1" />
              </xsd:sequence>
              <xsd:attribute name="name" type="xsd:string" use="required" />
            </xsd:complexType>
          </xsd:element>
        </xsd:choice>
      </xsd:complexType>
    </xsd:element>
    <xsd:simpleType name="Visibility_Type">
      <xsd:restriction base="xsd:string">
        <xsd:enumeration value="Public" />
        <xsd:enumeration value="Obsolete" />
        <xsd:enumeration value="Private_OM" />
      </xsd:restriction>
    </xsd:simpleType>
  </xsd:schema>
  <resheader name="resmimetype">
    <value>text/microsoft-resx</value>
  </resheader>
  <resheader name="version">
    <value>2.0</value>
  </resheader>
  <resheader name="reader">
    <value>System.Resources.ResXResourceReader, System.Windows.Forms, Version=2.0.0.0, Culture=neutral, PublicKeyToken=b77a5c561934e089</value>
  </resheader>
  <resheader name="writer">
    <value>System.Resources.ResXResourceWriter, System.Windows.Forms, Version=2.0.0.0, Culture=neutral, PublicKeyToken=b77a5c561934e089</value>
  </resheader>
  <!--
        The Al message bucket is: MSB3011 - MSB3020

        If this bucket overflows, pls. contact 'vsppbdev'.
  -->
  <!-- MSB3011 has already been used, and removed; do not reuse it for another message -->
  <!--
        The AppConfig group of messages does not have a message code bucket.

        If a message in this group needs a code, pls. contact 'vsppbdev'.
  -->
  <data name="AppConfig.BindingRedirectMissingOldVersion">
    <value>BindingRedirect is missing required field 'oldVersion'.</value>
  </data>
  <data name="AppConfig.BindingRedirectMissingNewVersion">
    <value>BindingRedirect is missing required field 'newVersion'.</value>
  </data>
  <data name="AppConfig.InvalidAssemblyIdentityFields">
    <value>Some attributes of the assemblyIdentity element are incorrect.</value>
  </data>
  <data name="AppConfig.InvalidOldVersionAttribute">
    <value>There was a problem parsing the oldVersion attribute. {0}</value>
  </data>
  <data name="AppConfig.InvalidNewVersionAttribute">
    <value>There was a problem parsing the newVersion attribute. {0}</value>
  </data>
  <!--
        The AssignProjectConfiguration message bucket is: MSB3601 - MSB3610

        If this bucket overflows, pls. contact 'vsppbdev'.
  -->
  <data name="AssignProjectConfiguration.IllegalMappingString">
    <value>The platform mapping "{0}" in the platform mapping list "{1}" is malformed.  Please only pass in a semicolon-delimited list of constant string values separated by "=", e.g., "foo=bar;foo2=bar2".</value>
  </data>
  <data name="AssignProjectConfiguration.ProjectConfigurationUnresolved">
    <value>Project reference "{0}" has not been resolved.</value>
    <comment>
      UE and LOCALIZATION:
      This is not an error - we pass unresolved references to UnresolvedProjectReferences for further
      processing in the .targets file.
    </comment>
  </data>
  <data name="AssignProjectConfiguration.ProjectConfigurationResolutionSuccess">
    <value>Project reference "{0}" has been assigned the "{1}" configuration.</value>
  </data>
  <!--
        The AspNetCompiler message bucket is: MSB3461 - MSB3470.

        If this bucket overflows, pls. contact 'vsppbdev'.
  -->
  <data name="AspNetCompiler.CannotCombineMetabaseAndVirtualPathOrPhysicalPath">
    <value>MSB3461: The MetabasePath parameter cannot be combined with VirtualPath or PhysicalPath.</value>
    <comment>{StrBegin="MSB3461: "}</comment>
  </data>
  <data name="AspNetCompiler.MissingMetabasePathAndVirtualPath">
    <value>MSB3462: Either MetabasePath or VirtualPath must be specified.</value>
    <comment>{StrBegin="MSB3462: "}</comment>
  </data>
  <data name="AspNetCompiler.MissingTargetPathForUpdatableApplication">
    <value>MSB3463: The TargetPath parameter must be specified if the application is updatable.</value>
    <comment>{StrBegin="MSB3463: "}</comment>
  </data>
  <data name="AspNetCompiler.MissingTargetPathForOverwrittenApplication">
    <value>MSB3464: The TargetPath parameter must be specified if the target directory needs to be overwritten.</value>
    <comment>{StrBegin="MSB3464: "}</comment>
  </data>
  <!--
        The AssignCulture message bucket is: MSB3001 - MSB3010.

        If this bucket overflows, pls. contact 'vsppbdev'.
  -->
  <data name="AssignCulture.CannotExtractCulture">
    <value>MSB3001: Cannot extract culture information from file name "{0}". {1}</value>
    <comment>{StrBegin="MSB3001: "}</comment>
  </data>
  <data name="AssignCulture.Comment">
    <value>Culture of "{0}" was assigned to file "{1}".</value>
  </data>
  <!--
        The AxImp message bucket is: MSB3656 - MSB3660.

        If this bucket overflows, pls. contact 'vsppbdev'.
  -->  
  <data name="AxImp.NoInputFileSpecified">
    <value>MSB3656: No input file has been passed to the task, exiting.</value>
    <comment>{StrBegin="MSB3656: "}</comment>
  </data>  
  <!--
        The AxTlbBaseTask message bucket is: MSB3646 - MSB3655.

        If this bucket overflows, pls. contact 'vsppbdev'.
  -->
  <data name="AxTlbBaseTask.CannotSpecifyBothKeyFileAndKeyContainer">
    <value>MSB3646: Cannot specify values for both KeyFile and KeyContainer.</value>
    <comment>{StrBegin="MSB3646: "}</comment>
  </data>
  <data name="AxTlbBaseTask.CannotSpecifyDelaySignWithoutEitherKeyFileOrKeyContainer">
    <value>MSB3647: DelaySign parameter is true, but no KeyFile or KeyContainer was specified.</value>
    <comment>{StrBegin="MSB3647: "}</comment>
  </data>
  <data name="AxTlbBaseTask.InvalidKeyFileSpecified">
    <value>MSB3649: The KeyFile path '{0}' is invalid. KeyFile must point to an existing file.</value>
    <comment>{StrBegin="MSB3649: "}</comment>
  </data>
  <data name="AxTlbBaseTask.SdkOrToolPathNotSpecifiedOrInvalid">
    <value>MSB3650: Neither SDKToolsPath '{0}' nor ToolPath '{1}' is a valid directory.  One of these must be set.</value>
    <comment>{StrBegin="MSB3650: "}</comment>
  </data>  
  <data name="AxTlbBaseTask.StrongNameUtils.NoKeyPairInContainer">
    <value>MSB3651: The key container '{0}' does not contain a public/private key pair.</value>
    <comment>{StrBegin="MSB3651: "}</comment>
  </data>
  <data name="AxTlbBaseTask.StrongNameUtils.NoKeyPairInFile">
    <value>MSB3652: The key file '{0}' does not contain a public/private key pair.</value>
    <comment>{StrBegin="MSB3652: "}</comment>
  </data>
  <data name="AxTlbBaseTask.ToolNameMustBeSet">
    <value>MSB3653: AxTlbBaseTask is not an executable task. If deriving from it, please ensure the ToolName property was set.</value>
    <comment>{StrBegin="MSB3653: "}</comment>
  </data>
  <data name="AxTlbBaseTask.StrongNameUtils.NoPublicKeySpecified">
    <value>MSB3654: Delay signing requires that at least a public key be specified.  Please either supply a public key using the KeyFile or KeyContainer properties, or disable delay signing.</value>
    <comment>{StrBegin="MSB3654: "}</comment>
  </data>
  <!--
        Compiler error messages added.
       The Compiler message bucket is: MSB3881- MSB3890.
  -->
  <data name="Compiler.FatalArguments">
    <value>MSB3881: Fatal Error: more than {0} command line arguments.</value>
    <comment>{StrBegin="MSB3881: "}</comment>
  </data>
  <data name="Compiler.FatalNoResponse">
    <value>MSB3882: Fatal Error: No response from server.</value>
    <comment>{StrBegin="MSB3882: "}</comment>
  </data>
  <data name="Compiler.UnexpectedException">
    <value>MSB3883: Unexpected exception: </value>
    <comment>{StrBegin="MSB3883: "}</comment>
  </data>
  <data name="Compiler.UnableToFindRuleSet">
    <value>MSB3884: Could not find rule set file "{0}".</value>
  <comment>{StrBegin="MSB3884: "}</comment>
  </data>

  <!--
        The Copy message bucket is: MSB3021 - MSB3030

        If this bucket overflows, pls. contact 'vsppbdev'.
  -->
  <data name="Copy.CreatesDirectory">
    <value>Creating directory "{0}".</value>
  </data>
  <data name="Copy.DestinationIsDirectory">
    <value>MSB3024: Could not copy the file "{0}" to the destination file "{1}", because the destination is a folder instead of a file. To copy the source file into a folder, consider using the DestinationFolder parameter instead of DestinationFiles.</value>
    <comment>{StrBegin="MSB3024: "}</comment>
  </data>
  <data name="Copy.DidNotCopyBecauseOfFileMatch">
    <value>Did not copy from file "{0}" to file "{1}" because the "{2}" parameter was set to "{3}" in the project and the files' sizes and timestamps match.</value>
  </data>
  <data name="Copy.Error">
    <value>MSB3021: Unable to copy file "{0}" to "{1}". {2}</value>
    <comment>{StrBegin="MSB3021: "}</comment>
  </data>
  <data name="Copy.ExactlyOneTypeOfDestination">
    <value>MSB3022: Both "{0}" and "{1}" were specified as input parameters in the project file. Please choose one or the other.</value>
    <comment>{StrBegin="MSB3022: "}</comment>
  </data>
  <data name="Copy.FileComment">
    <value>Copying file from "{0}" to "{1}".</value>
    <comment>LOCALIZATION: {0} and {1} are paths.</comment>      
  </data>
  <data name="Copy.HardLinkComment">
    <value>Creating hard link to copy "{0}" to "{1}".</value>
    <comment>LOCALIZATION: {0} and {1} are paths.</comment>      
  </data>
  <data name="Copy.RetryingAsFileCopy">
    <value>Could not use a link to copy "{0}" to "{1}". Copying the file instead. {2}</value>
    <comment>LOCALIZATION: {0} and {1} are paths. {2} is an optional localized message.</comment>
  </data>
  <data name="Copy.NeedsDestination">
    <value>MSB3023: No destination specified for Copy. Please supply either "{0}" or "{1}".</value>
    <comment>{StrBegin="MSB3023: "}</comment>
  </data>
  <data name="Copy.RemovingReadOnlyAttribute">
    <value>Removing read-only attribute from "{0}".</value>
  </data>
  <data name="Copy.SourceIsDirectory">
    <value>MSB3025: The source file "{0}" is actually a directory.  The "Copy" task does not support copying directories.</value>
    <comment>{StrBegin="MSB3025: "}</comment>
  </data>
  <data name="Copy.SymbolicLinkComment">
    <value>Creating symbolic link to copy "{0}" to "{1}".</value>
    <comment>LOCALIZATION: {0} and {1} are paths.</comment>      
  </data>
  <data name="Copy.Retrying">
    <value>MSB3026: Could not copy "{0}" to "{1}". Beginning retry {2} in {3}ms. {4} {5}</value>
    <comment>{StrBegin="MSB3026: "} LOCALIZATION: {0} and {1} are paths. {2} and {3} are numbers. {4} is an optional localized message. {5} is either empty or a string from Copy.FileLocked ("The file is locked by: "{0}"")</comment>
  </data>
  <data name="Copy.ExceededRetries">
    <value>MSB3027: Could not copy "{0}" to "{1}". Exceeded retry count of {2}. Failed. {3}</value>
    <comment>{StrBegin="MSB3027: "} LOCALIZATION: {0} and {1} are paths. {2} is a number. {3} is either empty or a string from Copy.FileLocked ("The file is locked by: "{0}"")</comment>
  </data>
  <data name="Copy.InvalidRetryCount">
    <value>MSB3028: {0} is an invalid retry count. Value must not be negative.</value>
    <comment>{StrBegin="MSB3028: "} LOCALIZATION: {0} is a number.</comment>
  </data>
  <data name="Copy.InvalidRetryDelay">
    <value>MSB3029: {0} is an invalid retry delay. Value must not be negative.</value>
    <comment>{StrBegin="MSB3029: "} LOCALIZATION: {0} is a number.</comment>
  </data>
  <data name="Copy.SourceFileNotFound">
    <value>MSB3030: Could not copy the file "{0}" because it was not found.</value>
    <comment>{StrBegin="MSB3030: "} LOCALIZATION: {0} is a number.</comment>
  </data>
  <data name="Copy.FileLocked">
    <value>The file is locked by: "{0}"</value>
  </data>

  <!--
        The CreateItem message bucket is: MSB3031 - MSB3040

        If this bucket overflows, pls. contact 'vsppbdev'.
  -->
  <data name="CreateItem.AdditionalMetadataError" UESanitized="false">
    <value>MSB3031: Could not set additional metadata. "{0}" is a reserved metadata name and cannot be modified.</value>
    <comment>{StrBegin="MSB3031: "} UE: Tasks and OM users are not allowed to remove or change the value of the built-in meta-data on items e.g. the meta-data "FullPath", "RelativeDir", etc. are reserved.</comment>
  </data>
  
  <!--
        The CreateManifestResourceName message bucket is: MSB3041 - MSB3050

        If this bucket overflows, pls. contact 'vsppbdev'.
  -->
  <data name="CreateManifestResourceName.AssignedName">
    <value>Resource file '{0}' gets manifest resource name '{1}'.</value>
  </data>
  <data name="CreateManifestResourceName.DefinitionFoundWithinConditionalDirective">
    <value>MSB3042: A namespace or class definition was found within a conditional compilation directive in the file "{0}".  This may lead to an incorrect choice for the manifest resource name for resource "{1}".</value>
    <comment>{StrBegin="MSB3042: "}</comment>
  </data>
  <data name="CreateManifestResourceName.DependsUpon">
    <value>Resource file '{0}' depends on '{1}'.</value>
  </data>
  <data name="CreateManifestResourceName.DependsUponNothing">
    <value>Resource file '{0}' doesn't depend on any other file.</value>
  </data>
  <data name="CreateManifestResourceName.Error">
    <value>MSB3041: Unable to create a manifest resource name for "{0}". {1}</value>
    <comment>{StrBegin="MSB3041: "}</comment>
  </data>
  <data name="CreateManifestResourceName.NoRootNamespace">
    <value>Root namespace is empty.</value>
  </data>
  <data name="CreateManifestResourceName.RootNamespace">
    <value>Root namespace is '{0}'.</value>
  </data>
  <!--
        The CreateTemporaryVCProject message bucket is: MSB3611 - MSB3620

        If this bucket overflows, pls. contact 'vsppbdev'.
  -->
  <!--
        The Csc message bucket is: MSB3051 - MSB3060

        If this bucket overflows, pls. contact 'vsppbdev'.
  -->
  <data name="Csc.AssemblyAliasContainsIllegalCharacters">
    <value>MSB3053: The assembly alias "{1}" on reference "{0}" contains illegal characters.</value>
    <comment>{StrBegin="MSB3053: "}</comment>
  </data>
  <data name="Csc.InvalidParameter">
    <value>MSB3051: The parameter to the compiler is invalid.  {0}</value>
    <comment>{StrBegin="MSB3051: "}</comment>
  </data>
  <data name="Csc.InvalidParameterWarning">
    <value>MSB3052: The parameter to the compiler is invalid, '{0}{1}' will be ignored.</value>
    <comment>{StrBegin="MSB3052: "}</comment>
  </data>
  <!--
        The Delete message bucket is: MSB3061 - MSB3070

        If this bucket overflows, pls. contact 'vsppbdev'.
  -->
  <data name="Delete.DeletingFile">
    <value>Deleting file "{0}".</value>
  </data>
  <data name="Delete.Error">
    <value>MSB3061: Unable to delete file "{0}". {1}</value>
    <comment>{StrBegin="MSB3061: "}</comment>
  </data>
  <data name="Delete.SkippingNonexistentFile">
    <value>File "{0}" doesn't exist. Skipping.</value>
  </data>
  <!--
        The Exec message bucket is: MSB3071 - MSB3080

        If this bucket overflows, pls. contact 'vsppbdev'.
  -->
  <data name="Exec.AllDriveLettersMappedError">
    <value>MSB3071: All drive letters from A: through Z: are currently in use. Since the working directory "{0}" is a UNC path, the "Exec" task needs a free drive letter to map the UNC path to. Disconnect from one or more shared resources to free up drive letters, or specify a local working directory before attempting this command again.</value>
    <comment>{StrBegin="MSB3071: "}LOCALIZATION: "Exec", "A:", and "Z:" should not be localized.</comment>
  </data>
  <data name="Exec.CommandFailed">
    <value>MSB3073: The command "{0}" exited with code {1}.</value>
    <comment>{StrBegin="MSB3073: "}</comment>
  </data>
  <data name="Exec.CommandFailedAccessDenied">
    <value>MSB3075: The command "{0}" exited with code {1}. Please verify that you have sufficient rights to run this command.</value>
    <comment>{StrBegin="MSB3075: "}</comment>
  </data>
  <data name="Exec.CommandFailedNoErrorCode">
    <value>The command "{0}" exited with code {1}.</value>
  </data>
  <data name="Exec.InvalidRegex">
    <value>MSB3076: The regular expression "{0}" that was supplied is invalid. {1}</value>
    <comment>{StrBegin="MSB3076: "}</comment>
  </data>
  <data name="Exec.MissingCommandError">
    <value>MSB3072: The "Exec" task needs a command to execute.</value>
    <comment>{StrBegin="MSB3072: "}LOCALIZATION: "Exec" should not be localized.</comment>
  </data>
  <data name="Exec.InvalidWorkingDirectory">
    <value>The working directory "{0}" does not exist.</value>
    <comment>No error code because an error will be prefixed.</comment>
  </data>
  <!--
        The FindInList message bucket is: none currently

        If this bucket overflows, pls. contact 'vsppbdev'.
  -->
  <data name="FindInList.Found">
    <value>Found "{0}".</value>
  </data>
  <data name="FindInList.InvalidPath">
    <value>"{0}" is not a valid file name. {1}</value>
  </data>


  <!--
        The FindUnderPath message bucket is: MSB3541 - MSB3550

        If this bucket overflows, pls. contact 'vsppbdev'.
  -->
  <data name="FindUnderPath.ComparisonPath">
    <value>Comparison path is "{0}".</value>
  </data>
  <data name="FindUnderPath.InvalidParameter">
    <value>MSB3541: {0} has invalid value "{1}". {2}</value>
    <comment>{StrBegin="MSB3541: "}</comment>
  </data>
  <!--
        The General message bucket is: 
        MSB3081 - MSB3109
        MSB3666 - MSB3675   Task: General

        If this bucket overflows, pls. contact 'vsppbdev'.
  -->
  <data name="General.CouldNotDeleteStateFile">
    <value>MSB3102: Could not delete state file "{0}". {1}</value>
    <comment>{StrBegin="MSB3102: "}</comment>
  </data>
  <data name="General.CouldNotLocateAssembly">
    <value>Could not locate the assembly "{0}". Check to make sure the assembly exists on disk.</value>
  </data>
  <data name="General.CouldNotReadStateFile">
    <value>MSB3088: Could not read state file "{0}". {1}</value>
    <comment>{StrBegin="MSB3088: "}</comment>
  </data>
  <data name="General.CouldNotReadStateFileMessage">
    <value>Could not read state file "{0}". {1}</value>
  </data>
  <data name="General.CouldNotSetHostObjectParameter">
    <value>MSB3081: A problem occurred while trying to set the "{0}" parameter for the IDE's in-process compiler. {1}</value>
    <comment>{StrBegin="MSB3081: "}</comment>
  </data>
  <data name="General.CouldNotWriteStateFile">
    <value>MSB3101: Could not write state file "{0}". {1}</value>
    <comment>{StrBegin="MSB3101: "}</comment>
  </data>
  <data name="General.DuplicateItemsNotSupported">
    <value>MSB3105: The item "{0}" was specified more than once in the "{1}" parameter.  Duplicate items are not supported by the "{1}" parameter.</value>
    <comment>{StrBegin="MSB3105: "}</comment>
  </data>
  <data name="General.DuplicateItemsNotSupportedWithMetadata">
    <value>MSB3083: The item "{0}" was specified more than once in the "{1}" parameter and both items had the same value "{2}" for the "{3}" metadata.  Duplicate items are not supported by the "{1}" parameter unless they have different values for the "{3}" metadata.</value>
    <comment>{StrBegin="MSB3083: "}</comment>
  </data>
  <data name="General.ErrorExecutingTask">
    <value>MSB3108: Error executing the {0} task. {1}</value>
    <comment>{StrBegin="MSB3108: "}</comment>
  </data>
  <data name="General.ExpectedFileGotDirectory">
    <value>Expected a file but got directory "{0}".</value>
  </data>
  <data name="General.ExpectedFileMissing">
    <value>Expected file "{0}" does not exist.</value>
  </data>
  <data name="General.FrameworksFileNotFound">
    <value>MSB3082: Task failed because "{0}" was not found, or the .NET Framework {1} is not installed.  Please install the .NET Framework {1}.</value>
    <comment>{StrBegin="MSB3082: "}</comment>
  </data>
  <data name="General.IncorrectHostObject">
    <value>MSB3087: An incompatible host object was passed into the "{0}" task.  The host object for this task must implement the "{1}" interface.</value>
    <comment>{StrBegin="MSB3087: "}</comment>
  </data>
  <data name="General.IncompatibleStateFileType">
    <value>The format of this state file is not valid.</value>
  </data>
  <data name="General.InvalidAttributeMetadata">
    <value>Item "{0}" has attribute "{1}" with value "{2}" that could not be converted to "{3}".</value>
  </data>
  <data name="General.InvalidArgument">
    <value>MSB3095: Invalid argument. {0}</value>
    <comment>{StrBegin="MSB3095: "}</comment>
  </data>
  <data name="General.InvalidAssembly">
    <value>MSB3097: File "{0}" is not a valid assembly.</value>
    <comment>{StrBegin="MSB3097: "}</comment>
  </data>
  <data name="General.InvalidValue">
    <value>MSB3098: "{1}" task received an invalid value for the "{0}" parameter.</value>
    <comment>{StrBegin="MSB3098: "}</comment>
  </data>
  <data name="General.InvalidAssemblyName" UESanitized="false" Visibility="Public">
    <value>MSB3099: Invalid assembly name "{0}". {1}</value>
    <comment>{StrBegin="MSB3099: "}UE: This message is shown when RegisterAssembly or UnregisterAssembly is passed an assembly with an invalid filename. "{0}" is the name of the file, and "{1}" is a message explaining the problem. LOCALIZATION: "{1}" is a localized message.</comment>
  </data>
  <data name="General.InvalidPropertyError" UESanitized="false" Visibility="Public">
    <value>MSB3100: Syntax for "{0}" parameter is not valid ({1}). Correct syntax is {0}="&lt;name&gt;=&lt;value&gt;".</value>
    <comment>{StrBegin="MSB3100: "}This error is shown if the user does any of the following:
    Properties="foo"              (missing property value)
    Properties="=4"               (missing property name)
    The user must pass in an actual property name and value, as in Properties="Configuration=Debug".</comment>
  </data>
  <data name="General.GlobalProperties">
    <value>Global Properties:</value>
  </data>
  <data name="General.UndefineProperties">
    <value>Removing Properties:</value>
  </data>
  <data name="General.OverridingProperties">
    <value>Overriding Global Properties for project "{0}" with:</value>
  </data>
  <data name="General.AdditionalProperties">
    <value>Additional Properties for project "{0}":</value>
  </data>
  <data name="General.ProjectUndefineProperties">
    <value>Removing Properties for project "{0}":</value>
  </data>
  <data name="General.InvalidResxFile">
    <value>MSB3103: Invalid Resx file. {0}</value>
    <comment>{StrBegin="MSB3103: "}</comment>
  </data>
  <data name="General.MalformedAssemblyName">
    <value>MSB3106: Assembly strong name "{0}" is either a path which could not be found or it is a full assembly name which is badly formed. If it is a full assembly name it may contain characters that need to be escaped with backslash(\). Those characters are Equals(=), Comma(,), Quote("), Apostrophe('), Backslash(\).</value>
    <comment>{StrBegin="MSB3106: "}</comment>
  </data>
  <data name="General.MissingOrUnknownProjectReferenceAttribute">
    <value>MSB3107: The specified project reference metadata for the reference "{0}" is missing or has an invalid value: {1}</value>
    <comment>{StrBegin="MSB3107: "}</comment>
  </data>
  <data name="General.ParameterUnsupportedOnHostCompiler">
    <value>The IDE's in-process compiler does not support the specified values for the "{0}" parameter.  Therefore, this task will fallback to using the command-line compiler.</value>
  </data>
  <data name="General.PlatformSDKFileNotFound">
    <value>MSB3091: Task failed because "{0}" was not found, or the correct Microsoft Windows SDK is not installed. The task is looking for "{0}" in the "bin" subdirectory beneath the location specified in the {1} value of the registry key {2}. You may be able to solve the problem by doing one of the following:  1) Install the Microsoft Windows SDK.  2) Install Visual Studio 2010.  3) Manually set the above registry key to the correct location.  4) Pass the correct location into the "ToolPath" parameter of the task.</value>
    <comment>{StrBegin="MSB3091: "}</comment>
  </data>
  <data name="General.PlatformSDKFileNotFoundSdkToolsPath">
    <value>MSB3084: Task attempted to find "{0}" in two locations. 1) Under the "{1}" processor specific directory which is generated based on SdkToolsPath 2) The x86 specific directory under "{2}" which is specified by the SDKToolsPath property. You may be able to solve the problem by doing one of the following:  1) Set the "SDKToolsPath" property to the location of the Microsoft Windows SDK.</value>
    <comment>{StrBegin="MSB3084: "}</comment>
  </data>
  <data name="General.SdkToolsPathNotSpecifiedOrToolDoesNotExist">
    <value>Task attempted to find "{0}" using the SdkToolsPath value "{1}". Make sure the SdkToolsPath is set to the correct value and the tool exists in the correct processor specific location below it.</value>
  </data>
  <data name="General.SdkToolsPathToolDoesNotExist">
    <value>MSB3086: Task could not find "{0}" using the SdkToolsPath "{1}" or the registry key "{2}". Make sure the SdkToolsPath is set and the tool exists in the correct processor specific location under the SdkToolsPath and that the Microsoft Windows SDK is installed</value>
    <comment>{StrBegin="MSB3086: "}</comment>
  </data>
  <data name="General.SdkToolsPathError">
    <value>MSB3666: The SDK tool "{0}" could not be found. {1}</value>
    <comment>{StrBegin="MSB3666: "} The {1} will be the exception message</comment>
  </data>
  <data name="General.ReferenceDoesNotExist">
    <value>MSB3104: The referenced assembly "{0}" was not found. If this assembly is produced by another one of your projects, please make sure to build that project before building this one.</value>
    <comment>{StrBegin="MSB3104: "}</comment>
  </data>
  <data name="General.ToolCommandFailed">
    <value>MSB3093: The command exited with code {0}.</value>
    <comment>{StrBegin="MSB3093: "}</comment>
  </data>
  <data name="General.TwoVectorsMustHaveSameLength">
    <value>MSB3094: "{2}" refers to {0} item(s), and "{3}" refers to {1} item(s). They must have the same number of items.</value>
    <comment>{StrBegin="MSB3094: "}</comment>
  </data>
  <!--
        The GenerateBindingRedirects message bucket is: MSB3831 - MSB3840

        If this bucket overflows, pls. contact 'corefxdev'.
  -->
  <data name="GenerateBindingRedirects.MissingConfigurationNode">
    <value>MSB3831: The application configuration file must have root configuration element.</value>
    <comment>{StrBegin="MSB3831: "}</comment>
  </data>
  <data name="GenerateBindingRedirects.MalformedVersionNumber">
    <value>MSB3832: The version number "{0}" is invalid.</value>
    <comment>{StrBegin="MSB3832: "}</comment>
  </data>
  <data name="GenerateBindingRedirects.MalformedAssemblyName">
    <value>MSB3833: The assembly name "{0}" contained in the suggested binding redirect is invalid.</value>
    <comment>{StrBegin="MSB3833: "}</comment>
  </data>
  <data name="GenerateBindingRedirects.NoSuggestedRedirects">
    <value>No suggested binding redirects from ResolveAssemblyReferences.</value>
  </data>
  <data name="GenerateBindingRedirects.MissingNode">
    <value>MSB3835: The "{0}" node is missing from the "{1}" node. Skipping.</value>
    <comment>{StrBegin="MSB3835: "}</comment>
  </data>
  <data name="GenerateBindingRedirects.OverlappingBindingRedirect">
    <value>MSB3836: The explicit binding redirect on "{0}" conflicts with an autogenerated binding redirect. Consider removing it from the application configuration file or disabling autogenerated binding redirects. The build will replace it with: "{1}".</value>
    <comment>{StrBegin="MSB3836: "}</comment>
  </data>
  <data name="GenerateBindingRedirects.ProcessingSuggestedRedirect">
    <value>Processing suggested binding redirect on "{0}" with MaxVersion "{1}".</value>
  </data>
  <!--
        The GenerateBootstrapper message bucket is: MSB3141 - MSB3170

        If this bucket overflows, pls. contact 'vsppbdev'.
  -->
  <data name="GenerateBootstrapper.CircularDependency">
    <value>MSB3161: A circular dependency was detected between the following built packages: {0}.</value>
    <comment>{StrBegin="MSB3161: "}</comment>
  </data>
  <data name="GenerateBootstrapper.CopyError">
    <value>MSB3142: An error occurred trying to copy '{0}' to '{1}': {2}</value>
    <comment>{StrBegin="MSB3142: "}</comment>
  </data>
  <data name="GenerateBootstrapper.CopyPackageError">
    <value>MSB3143: An error occurred trying to copy '{0}' for item '{1}': {2}</value>
    <comment>{StrBegin="MSB3143: "}</comment>
  </data>
  <data name="GenerateBootstrapper.DependencyNotFound">
    <value>MSB3162: The '{0}' item selected requires '{1}'. Select the missing prerequisite in the Prerequisites Dialog Box or create a bootstrapper package for the missing prerequisite.</value>
    <comment>{StrBegin="MSB3162: "}</comment>
  </data>
  <data name="GenerateBootstrapper.DifferingPublicKeys">
    <value>MSB3165: The value of the '{0}' attribute in '{1}' does not match that of file '{2}'.</value>
    <comment>{StrBegin="MSB3165: "}</comment>
  </data>
  <data name="GenerateBootstrapper.DuplicateItems">
    <value>MSB3168: Duplicate item '{0}' will be ignored.</value>
    <comment>{StrBegin="MSB3168: "}</comment>
  </data>
  <data name="GenerateBootstrapper.General">
    <value>MSB3169: An error occurred generating a bootstrapper: {0}</value>
    <comment>{StrBegin="MSB3169: "}</comment>
  </data>
  <data name="GenerateBootstrapper.IncludedProductIncluded">
    <value>MSB3151: Item '{0}' already includes '{1}'.</value>
    <comment>{StrBegin="MSB3151: "}</comment>
  </data>
  <data name="GenerateBootstrapper.InvalidComponentsLocation">
    <value>MSB3163: Build input parameter 'ComponentsLocation={0}' is not valid. The value must be one of 'HomeSite', 'Relative', or 'Absolute'. Defaulting to 'HomeSite'.</value>
    <comment>{StrBegin="MSB3163: "}</comment>
  </data>
  <data name="GenerateBootstrapper.InvalidInput">
    <value>MSB3144: Not enough data was provided to generate a bootstrapper. Please provide a value for at least one of the parameters: 'ApplicationFile' or 'BootstrapperItems'.</value>
    <comment>{StrBegin="MSB3144: "}</comment>
  </data>
  <data name="GenerateBootstrapper.InvalidUrl">
    <value>MSB3145: Build input parameter '{0}={1}' is not a web url or UNC share.</value>
    <comment>{StrBegin="MSB3145: "}</comment>
  </data>
  <data name="GenerateBootstrapper.MissingDependency">
    <value>MSB3146: Item '{0}' is required by '{1}', but was not included.</value>
    <comment>{StrBegin="MSB3146: "}</comment>
  </data>
  <data name="GenerateBootstrapper.MissingDependencyMultiple">
    <value>MSB3696: One of the following items '{0}' is required by '{1}', but none were included.</value>
    <comment>{StrBegin="MSB3696: "}</comment>
  </data>
  <data name="GenerateBootstrapper.MissingSetupBin">
    <value>MSB3147: Could not find required file '{0}' in '{1}'.</value>
    <comment>{StrBegin="MSB3147: "}</comment>
  </data>
  <data name="GenerateBootstrapper.MissingVerificationInformation">
    <value>MSB3141: No 'PublicKey' or 'Hash' attribute specified for file '{0}' in item '{1}'.</value>
    <comment>{StrBegin="MSB3141: "}</comment>
  </data>
  <data name="GenerateBootstrapper.MultipleDependeciesNotFound">
    <value>MSB3170: Item '{0}' could not find any of dependent items '{1}'.</value>
    <comment>{StrBegin="MSB3170: "}</comment>
  </data>
  <data name="GenerateBootstrapper.NoOutputPath">
    <value>MSB3148: No output path specified in build settings.</value>
    <comment>{StrBegin="MSB3148: "}</comment>
  </data>
  <data name="GenerateBootstrapper.NoResources">
    <value>MSB3149: No resources available for building a bootstrapper.</value>
    <comment>{StrBegin="MSB3149: "}</comment>
  </data>
  <data name="GenerateBootstrapper.NoStringsForCulture">
    <value>MSB3150: No string resources available for building a bootstrapper with culture '{0}'.</value>
    <comment>{StrBegin="MSB3150: "}</comment>
  </data>
  <data name="GenerateBootstrapper.PackageFileNotFound">
    <value>MSB3152: To enable 'Download prerequisites from the same location as my application' in the Prerequisites dialog box, you must download file '{0}' for item '{1}' to your local machine. For more information, see http://go.microsoft.com/fwlink/?LinkId=616018.</value>
    <comment>{StrBegin="MSB3152: "}</comment>
  </data>
  <data name="GenerateBootstrapper.PackageResourceFileNotFound">
    <value>MSB3166: Could not find required file '{0}' for item '{1}'.</value>
    <comment>{StrBegin="MSB3166: "}</comment>
  </data>
  <data name="GenerateBootstrapper.PackageHomeSiteMissing">
    <value>MSB3164: No 'HomeSite' attribute has been provided for '{0}', so the package will be published to the same location as the bootstrapper.</value>
    <comment>{StrBegin="MSB3164: "}</comment>
  </data>
  <data name="GenerateBootstrapper.PackageValidation">
    <value>MSB3153: Xml validation did not pass for item '{0}' located at '{1}'.</value>
    <comment>{StrBegin="MSB3153: "}</comment>
  </data>
  <data name="GenerateBootstrapper.ProductCultureNotFound">
    <value>MSB3154: Could not find string resources for item '{0}'.</value>
    <comment>{StrBegin="MSB3154: "}</comment>
  </data>
  <data name="GenerateBootstrapper.ProductNotFound">
    <value>MSB3155: Item '{0}' could not be located in '{1}'.</value>
    <comment>{StrBegin="MSB3155: "}</comment>
  </data>
  <data name="GenerateBootstrapper.ProductValidation">
    <value>MSB3156: Xml validation did not pass for item '{0}' located at '{1}'.</value>
    <comment>{StrBegin="MSB3156: "}</comment>
  </data>
  <data name="GenerateBootstrapper.UsingProductCulture">
    <value>MSB3157: Could not match culture '{0}' for item '{1}'. Using culture '{2}' instead.</value>
    <comment>{StrBegin="MSB3157: "}</comment>
  </data>
  <data name="GenerateBootstrapper.UsingResourcesCulture">
    <value>MSB3158: Could not find resources for culture '{0}'. Using culture '{1}' instead.</value>
    <comment>{StrBegin="MSB3158: "}</comment>
  </data>
  <data name="GenerateBootstrapper.ValidationError">
    <value>MSB3159: Xml Validation error in file '{0}': {1}</value>
    <comment>{StrBegin="MSB3159: "}</comment>
  </data>
  <data name="GenerateBootstrapper.ValidationWarning">
    <value>MSB3160: Xml Validation warning in file '{0}': {1}</value>
    <comment>{StrBegin="MSB3160: "}</comment>
  </data>
  <!--
        The GenerateManifest message bucket is:
            MSB3171 - MSB3190
            MSB3110 - MSB3130

        If this bucket overflows, pls. contact 'vsppbdev'.
  -->
  <data name="GenerateManifest.AllowPartiallyTrustedCallers">
    <value>MSB3177: Reference '{0}' does not allow partially trusted callers.</value>
    <comment>{StrBegin="MSB3177: "}</comment>
  </data>
  <data name="GenerateManifest.AssemblyAsFile">
    <value>MSB3178: Assembly '{0}' is incorrectly specified as a file.</value>
    <comment>{StrBegin="MSB3178: "}</comment>
  </data>
  <data name="GenerateManifest.ComImport">
    <value>MSB3179: Problem isolating COM reference '{0}': {1}</value>
    <comment>{StrBegin="MSB3179: "}</comment>
  </data>
  <data name="GenerateManifest.ConfigBindingRedirectsWithPartialTrust">
    <value>MSB3111: Use of app.config binding redirects requires full trust.</value>
    <comment>{StrBegin="MSB3111: "}</comment>
  </data>
  <data name="GenerateManifest.DuplicateAssemblyIdentity">
    <value>MSB3112: Two or more assemblies have the same identity '{0}'.</value>
    <comment>{StrBegin="MSB3112: "}</comment>
  </data>
  <data name="GenerateManifest.DuplicateComDefinition">
    <value>MSB3180: COM component '{1}' is defined in both '{3}' and '{4}', {0}="{2}".</value>
    <comment>{StrBegin="MSB3180: "}</comment>
  </data>
  <data name="GenerateManifest.DuplicateTargetPath">
    <value>MSB3181: Two or more files have the same target path '{0}'.</value>
    <comment>{StrBegin="MSB3181: "}</comment>
  </data>
  <data name="GenerateManifest.FileAssociationDefaultIconNotInstalled">
    <value>MSB3127: The default icon {0} could not be found in the current file references or is not part of the required download group. The default icon file name is case sensitive so the file name referenced in the application manifest must exactly match the icon's file name.</value>
    <comment>{StrBegin="MSB3127: "}</comment>
  </data>
  <data name="GenerateManifest.FileAssociationExtensionMissingLeadDot">
    <value>MSB3119: File association extensions must start with a period character (.).</value>
    <comment>{StrBegin="MSB3119: "}</comment>
  </data>
  <data name="GenerateManifest.FileAssociationExtensionTooLong">
    <value>MSB3120: File association extension '{0}' exceeds the maximum allowed length of {1}.</value>
    <comment>{StrBegin="MSB3120: "}</comment>
  </data>
  <data name="GenerateManifest.FileAssociationMissingAttribute">
    <value>MSB3121: The file association element in the application manifest is missing one or more of the following required attributes: extension, description, progid, or default icon.</value>
    <comment>{StrBegin="MSB3121: "}</comment>
  </data>
  <data name="GenerateManifest.FileAssociationsApplicationNotFullTrust">
    <value>MSB3122: Use of file associations requires full trust.</value>
    <comment>{StrBegin="MSB3122: "}</comment>
  </data>
  <data name="GenerateManifest.FileAssociationsCountExceedsMaximum">
    <value>MSB3123: The number of file associations exceeds the limit of {0}.</value>
    <comment>{StrBegin="MSB3123: "}</comment>
  </data>
  <data name="GenerateManifest.FileAssociationsDuplicateExtensions">
    <value>MSB3124: A file association has already been created for extension '{0}'.</value>
    <comment>{StrBegin="MSB3124: "}</comment>
  </data>
  <data name="GenerateManifest.FileAssociationsNoEntryPoint">
    <value>MSB3125: The application is using file associations but has no EntryPoint build parameter.</value>
    <comment>{StrBegin="MSB3125: "}</comment>
  </data>
  <data name="GenerateManifest.FileAssociationsNotInstalled">
    <value>MSB3126: The application is using file associations but is not marked for installation. File associations cannot be used for applications that are not installed such as applications hosted in a web browser.</value>
    <comment>{StrBegin="MSB3126: "}</comment>
  </data>
  <data name="GenerateManifest.General">
    <value>MSB3171: Problem generating manifest. {0}</value>
    <comment>{StrBegin="MSB3171: "}</comment>
  </data>
  <data name="GenerateManifest.GreaterMinimumRequiredVersion">
    <value>MSB3176: Specified minimum required version is greater than the current publish version. Please specify a version less than or equal to the current publish version.</value>
    <comment>{StrBegin="MSB3176: "}</comment>
  </data>
  <data name="GenerateManifest.HostInBrowserInvalidFrameworkVersion">
    <value>MSB3117: Application is set to host in browser but the TargetFrameworkVersion is set to v2.0.</value>
  </data>
  <data name="GenerateManifest.HostInBrowserNotOnlineOnly">
    <value>MSB3116: Application is marked to host in browser but is also marked for online and offline use. Please change your application to online only.</value>
  </data>
  <data name="GenerateManifest.IdentityFileNameMismatch">
    <value>MSB3110: Assembly '{0}' has mismatched identity '{1}', expected file name: '{2}'.</value>
    <comment>{StrBegin="MSB3110: "}</comment>
  </data>
  <data name="GenerateManifest.InvalidEntryPoint">
    <value>MSB3115: File '{0}' is not a valid entry point.</value>
    <comment>{StrBegin="MSB3115: "}</comment>
  </data>
  <data name="GenerateManifest.InvalidInputManifest">
    <value>MSB3184: Input manifest is invalid.</value>
    <comment>{StrBegin="MSB3184: "}</comment>
  </data>
  <data name="GenerateManifest.ExcludedPermissionsNotSupported">
    <value>MSB3133: The ExcludePermissions property is deprecated. The permission set requested by the application has been set to the permissions defined in Internet or Local Intranet zone. To continue using a custom Permission Set, define your custom permission set in the Security Page of the Project Designer.</value>
    <comment>{StrBegin="MSB3133: "}</comment>
  </data>
  <data name="GenerateManifest.KnownTargetZoneCannotHaveAdditionalPermissionType">
    <value>MSB3134: The permission set requested by the application exceeded the permissions allowed by the Internet or Intranet zones. Select Full Trust or to continue using partial trust, define your custom permission set in the Security Page of the Project Designer.</value>
    <comment>{StrBegin="MSB3134: "}</comment>
  </data>
  <data name="GenerateManifest.NoPermissionSetForTargetZone">
    <value>MSB3135: The PermissionSet for the target zone has not been defined for the following version of the .NET Framework: {0}.</value>
    <comment>{StrBegin="MSB3135: "}</comment>
  </data>
  <data name="GenerateManifest.InvalidItemValue">
    <value>MSB3175: Invalid value for '{0}' of item '{1}'.</value>
    <comment>{StrBegin="MSB3175: "}</comment>
  </data>
  <data name="GenerateManifest.InvalidValue">
    <value>MSB3174: Invalid value for '{0}'.</value>
    <comment>{StrBegin="MSB3174: "}</comment>
  </data>
  <data name="GenerateManifest.InvalidDeploymentProvider">
    <value>MSB3189: The update location for this application is a local path.</value>
    <comment>{StrBegin="MSB3189: "}</comment>
  </data>
  <data name="GenerateManifest.NoEntryPoint">
    <value>MSB3185: EntryPoint not specified for manifest.</value>
    <comment>{StrBegin="MSB3185: "}</comment>
  </data>
  <data name="GenerateManifest.NoIdentity">
    <value>MSB3186: Unable to infer an assembly identity for generated manifest from task input parameters.</value>
    <comment>{StrBegin="MSB3186: "}</comment>
  </data>
  <data name="GenerateManifest.PlatformMismatch">
    <value>MSB3187: Referenced assembly '{0}' targets a different processor than the application.</value>
    <comment>{StrBegin="MSB3187: "}</comment>
  </data>
  <data name="GenerateManifest.PrerequisiteNotSigned">
    <value>MSB3188: Assembly '{0}' must be strong signed in order to be marked as a prerequisite.</value>
    <comment>{StrBegin="MSB3188: "}</comment>
  </data>
  <data name="GenerateManifest.ReadInputManifestFailed">
    <value>MSB3172: Unable to read manifest '{0}'. {1}</value>
    <comment>{StrBegin="MSB3172: "}</comment>
  </data>
  <data name="GenerateManifest.ResolveFailedInReadOnlyMode">
    <value>MSB3114: Could not find file '{0}' referenced by assembly '{1}'.</value>
    <comment>{StrBegin="MSB3114: "}</comment>
  </data>
  <data name="GenerateManifest.ResolveFailedInReadWriteMode">
    <value>MSB3113: Could not find file '{0}'.</value>
    <comment>{StrBegin="MSB3113: "}</comment>
  </data>
  <data name="GenerateManifest.ManifestsSignedHashExcluded">
    <value>MSB3128: The ClickOnce manifests cannot be signed because they contain one or more references that are not hashed.</value>
    <comment>{StrBegin="MSB3128: "}</comment>
  </data>
  <data name="GenerateManifest.TargetPathTooLong">
    <value>MSB3182: File name '{0}' exceeds {1} characters.</value>
    <comment>{StrBegin="MSB3182: "}</comment>
  </data>
  <data name="GenerateManifest.UnmanagedCodePermission">
    <value>MSB3183: Reference '{0}' is an interop assembly requiring full trust.</value>
    <comment>{StrBegin="MSB3183: "}</comment>
  </data>
  <data name="GenerateManifest.WriteOutputManifestFailed">
    <value>MSB3173: Unable to write manifest '{0}'. {1}</value>
    <comment>{StrBegin="MSB3173: "}</comment>
  </data>
  <data name="GenerateManifest.InvalidRequestedExecutionLevel">
    <value>MSB3190: ClickOnce does not support the request execution level '{0}'.</value>
    <comment>{StrBegin="MSB3190: "}</comment>
  </data>
  <!--
        The GenerateResource message bucket is: MSB3551 - MSB3580, MSB3811 - MSB3830

        If this bucket overflows, pls. contact 'vsppbdev'.
  -->
  <data name="GenerateResource.ResourceNotFound">
    <value>MSB3552: Resource file "{0}" cannot be found.</value>
    <comment>{StrBegin="MSB3552: "}</comment>
  </data>
  <data name="GenerateResource.InvalidFilename">
    <value>MSB3553: Resource file "{0}" has an invalid name. {1}</value>
    <comment>{StrBegin="MSB3553: "}Appears if the input file name is so invalid we can't change the file extension on it.</comment>
  </data>
  <data name="GenerateResource.CannotWriteOutput">
    <value>MSB3554: Cannot write to the output file "{0}". {1}</value>
    <comment>{StrBegin="MSB3554: "}</comment>
  </data>
  <data name="GenerateResource.CorruptOutput">
    <value>MSB3555: Output file "{0}" is possibly corrupt.</value>
    <comment>{StrBegin="MSB3555: "}</comment>
  </data>
  <data name="GenerateResource.OnlyStringsSupported">
    <value>MSB3556: Only strings can be written to a .txt file, resource "{0}" is type {1}.</value>
    <comment>{StrBegin="MSB3556: "}</comment>
  </data>
  <data name="GenerateResource.ErrorFromCodeDom">
    <value>MSB3557: Error(s) generating strongly typed resources for file "{0}".</value>
    <comment>{StrBegin="MSB3557: "}</comment>
  </data>
  <data name="GenerateResource.UnknownFileExtension">
    <value>MSB3558: Unsupported file extension "{0}" on file "{1}".</value>
    <comment>{StrBegin="MSB3558: "}</comment>
  </data>
  <data name="GenerateResource.STRCodeDomProviderFailed">
    <value>MSB3559: The code DOM provider for the "{0}" language failed. {1}</value>
    <comment>{StrBegin="MSB3559: "}</comment>
  </data>
  <data name="GenerateResource.DeleteCorruptOutputFailed">
    <value>MSB3560: Could not delete the possibly corrupt output file "{0}". {1}</value>
    <comment>{StrBegin="MSB3560: "}</comment>
  </data>
  <data name="GenerateResource.ObsoleteStringsTag">
    <value>MSB3562: The "[strings]" tag is no longer necessary in text resources; please remove it.</value>
    <comment>{StrBegin="MSB3562: "}</comment>
  </data>
  <data name="GenerateResource.UnexpectedInfBracket">
    <value>MSB3563: Unsupported square bracket keyword, "{0}".</value>
    <comment>{StrBegin="MSB3563: "}</comment>
  </data>
  <data name="GenerateResource.NoEqualsInLine">
    <value>MSB3564: Resource line without an equals sign, "{0}".</value>
    <comment>{StrBegin="MSB3564: "}</comment>
  </data>
  <data name="GenerateResource.NoNameInLine">
    <value>MSB3565: Resource line without a name.</value>
    <comment>{StrBegin="MSB3565: "}</comment>
  </data>
  <data name="GenerateResource.InvalidEscape">
    <value>MSB3566: Unsupported or invalid escape character in resource "{0}", char '{1}'.</value>
    <comment>{StrBegin="MSB3566: "}</comment>
  </data>
  <data name="GenerateResource.CodeDomError">
    <value>MSB3567: Could not generate property on class "{0}".</value>
    <comment>{StrBegin="MSB3567: "}</comment>
  </data>
  <data name="GenerateResource.CouldNotLoadType">
    <value>Could not load type {0} which is used in the .RESX file.  Ensure that the necessary references have been added to your project.</value>
  </data>
  <data name="GenerateResource.DuplicateResourceName">
    <value>MSB3568: Duplicate resource name "{0}" is not allowed, ignored.</value>
    <comment>{StrBegin="MSB3568: "}</comment>
  </data>
  <data name="GenerateResource.InvalidHexEscapeValue">
    <value>MSB3569: Invalid hex value after '\u' in resource "{0}", value '{1}'.</value>
    <comment>{StrBegin="MSB3569: "}</comment>
  </data>
  <data name="GenerateResource.CannotWriteSTRFile">
    <value>MSB3570: Cannot write to the Strongly Typed Resource class file "{0}". {1}</value>
    <comment>{StrBegin="MSB3570: "}</comment>
  </data>
  <data name="GenerateResource.STRClassNamespaceOrFilenameWithoutLanguage">
    <value>MSB3572: StronglyTypedClassName, StronglyTypedNamespace, and/or StronglyTypedFileName parameters were passed in, but no StronglyTypedLanguage. If you want to create a strongly typed resource class, please specify a language. Otherwise remove all class, file name, and namespace parameters.</value>
    <comment>{StrBegin="MSB3572: "}</comment>
  </data>
  <data name="GenerateResource.STRLanguageButNotExactlyOneSourceFile">
    <value>MSB3573: The language for a strongly typed resource class was specified, but more than one source file was passed in. Please pass in only one source file at a time if you want to generate strongly typed resource classes.</value>
    <comment>{StrBegin="MSB3573: "}</comment>
  </data>
  <data name="GenerateResource.MessageTunnel">
    <value>{0}</value>
  </data>
  <data name="GenerateResource.ProcessingFile">
    <value>Processing resource file "{0}" into "{1}".</value>
  </data>
  <data name="GenerateResource.ExtractingResWFiles">
    <value>Extracting .ResW files from assembly "{0}" into "{1}".</value>
  </data>
  <data name="GenerateResource.SkippingExtractingFromNonSupportedFramework">
    <value>Skipping extracting .ResW files from assembly "{0}" because it declares non-supported framework "{1}".</value>
  </data>
  <data name="GenerateResource.ReadResourceMessage">
    <value>Processing {0} resources from file "{1}".</value>
  </data>
  <data name="GenerateResource.CreatingSTR">
    <value>Creating strongly typed resources class "{0}".</value>
  </data>
  <data name="GenerateResource.NoSources">
    <value>No resources specified in "Sources". Skipping resource generation.</value>
    <comment>
            LOCALIZATION: Please don't localize "Sources" this is an item meta-data name.
    </comment>
  </data>
  <data name="GenerateResource.NothingOutOfDate">
    <value>No resources are out of date with respect to their source files. Skipping resource generation.</value>
  </data>
  <data name="GenerateResource.AdditionalInputNewerThanTLog">
    <value>Additional input "{0}" has been updated since the last build.  Forcing regeneration of all resources.</value>
  </data>
  <data name="GenerateResource.SeparateAppDomainBecauseNeverLockTypeAssembliesTrue">
    <value>Creating a separate AppDomain because "NeverLockTypeAssemblies" evaluated to 'true'.</value>
  </data>
  <data name="GenerateResource.SeparateAppDomainBecauseOfErrorDeserializingLineNumber">
    <value>Creating a separate AppDomain because while parsing "{0}" the serialized type "{1}" on line {2} could not be loaded. {3}</value>
  </data>
  <data name="GenerateResource.SeparateAppDomainBecauseOfException">
    <value>Creating a separate AppDomain because of error parsing "{0}". {1}</value>
  </data>
  <data name="GenerateResource.SeparateAppDomainBecauseOfExceptionLineNumber">
    <value>Creating a separate AppDomain because of error parsing "{0}" on line {1}. {2}</value>
  </data>
  <data name="GenerateResource.SeparateAppDomainBecauseOfMimeType">
    <value>Creating a separate AppDomain because of resource "{0}" representing a serialized type "{1}" in "{2}" on line {3}.</value>
  </data>
  <data name="GenerateResource.SeparateAppDomainBecauseOfType">
    <value>Creating a separate AppDomain because of resource "{0}" of type "{1}" in "{2}" on line {3}.</value>
  </data>
  <data name="GenerateResource.BadImageFormat">
    <value>MSB3574: Did not recognize "{0}" as a managed assembly.</value>
    <comment>{StrBegin="MSB3574: "}</comment>
  </data>
  <data name="GenerateResource.CannotWriteAssembly">
    <value>MSB3575: GenerateResource cannot write assemblies, only read from them. Cannot create assembly "{0}".</value>
    <comment>{StrBegin="MSB3575: "}</comment>
  </data>
  <data name="GenerateResource.CreatingCultureInfoFailed">
    <value>MSB3576: Creating the CultureInfo failed for assembly "{2}". Note the set of cultures supported is Operating System-dependent, and the Operating System has removed some cultures from time to time (ie, some Serbian cultures are split up in Windows 7).  The culture may be a user-defined custom culture that we can't currently load on this machine.  Exception info: {0}: {1}</value>
    <comment>{StrBegin="MSB3576: "}</comment>
  </data>
  <data name="GenerateResource.DuplicateOutputFilenames">
    <value>MSB3577: Two output file names resolved to the same output path: "{0}"</value>
    <comment>{StrBegin="MSB3577: "}</comment>
  </data>
  <data name="GenerateResource.NeutralityOfCultureNotPreserved">
    <value>MSB3578: This assembly contains neutral resources corresponding to the culture "{0}". These resources will not be considered neutral in the output format as we are unable to preserve this information. The resources will continue to correspond to "{0}" in the output format.</value>
    <comment>{StrBegin="MSB3578: "}</comment>
  </data>
  <data name="GenerateResource.NoResourcesFileInAssembly">
    <value>MSB3579: Couldn't find the linked resources file "{0}" listed in the assembly manifest.</value>
    <comment>{StrBegin="MSB3579: "}</comment>
  </data>
  <data name="GenerateResource.SatelliteOrMalformedAssembly">
    <value>MSB3580: The assembly in file "{0}" has an assembly culture, indicating it is a satellite assembly for culture "{1}".  But satellite assembly simple names must end in ".resources", while this one's simple name is "{2}".  This is either a main assembly with the culture incorrectly set, or a satellite assembly with an incorrect simple name.</value>
    <comment>{StrBegin="MSB3580: "}</comment>
  </data>
  <data name="GenerateResource.SatelliteAssemblyContainsCode">
    <value>MSB3811: The assembly "{0}" says it is a satellite assembly, but it contains code. Main assemblies shouldn't specify the assembly culture in their manifest, and satellites should not contain code.  This is almost certainly an error in your build process.</value>
    <comment>{StrBegin="MSB3811: "}</comment>
  </data>
  <data name="GenerateResource.SatelliteAssemblyContainsNoResourcesFile">
    <value>MSB3812: This assembly claims to be a satellite assembly, but doesn't contain any properly named .resources files as manifest resources. The name of the files should end in {0}.resources.  There is probably a build-related problem with this assembly.</value>
    <comment>{StrBegin="MSB3812: "}</comment>
  </data>
  <data name="GenerateResource.UnrecognizedUltimateResourceFallbackLocation">
    <value>MSB3813: Invalid or unrecognized UltimateResourceFallbackLocation value in the NeutralResourcesLanguageAttribute for assembly "{1}". Location: "{0}"</value>
    <comment>{StrBegin="MSB3813: "}</comment>
  </data>
  <data name="GenerateResource.ImproperlyBuiltMainAssembly">
    <value>MSB3814: Main assembly "{1}" was built improperly. The manifest resource "{0}" ends in .en-US.resources, when it should end in .resources. Either rename it to something like foo.resources (and consider using the NeutralResourcesLanguageAttribute on the main assembly), or move it to a US English satellite assembly.</value>
    <comment>{StrBegin="MSB3814: "}</comment>
  </data>
  <data name="GenerateResource.ImproperlyBuiltSatelliteAssembly">
    <value>MSB3815: Satellite assembly "{2}" was built improperly. The manifest resource "{0}" will not be found by the ResourceManager.  It must end in "{1}".</value>
    <comment>{StrBegin="MSB3815: "}</comment>
  </data>
  <data name="GenerateResource.CannotLoadAssemblyLoadFromFailed">
    <value>MSB3816: Loading assembly "{0}" failed. {1}</value>
    <comment>{StrBegin="MSB3816: "}</comment>
  </data>
  <data name="GenerateResource.MainAssemblyMissingNeutralResourcesLanguage">
    <value>MSB3817: The assembly "{0}" does not have a NeutralResourcesLanguageAttribute on it. To be used in an app package, portable libraries must define a NeutralResourcesLanguageAttribute on their main assembly (ie, the one containing code, not a satellite assembly).</value>
    <comment>{StrBegin="MSB3817: "}</comment>
  </data>
  <data name="GenerateResource.ExecuteAsToolAndExtractResWNotSupported">
    <value>MSB3818: The GenerateResource task doesn't currently support simultaneously running as an external tool and extracting ResW files from assemblies.</value>
    <comment>{StrBegin="MSB3818: "}</comment>
  </data>
  <data name="GenerateResource.MissingFile">
    <value>MSB3819: Cannot find assembly "{0}", which may contain managed resources that need to be included in this app package.  Please ensure that this assembly exists.</value>
    <comment>{StrBegin="MSB3819: "}</comment>
  </data>
  <data name="GenerateResource.PathTooLong">
    <value>MSB3820: The path needed to store build-related temporary files is too long.  Try your project in a shorter directory, or rename some of your resources.  The full path was "{0}".</value>
    <comment>{StrBegin="MSB3820: "}</comment>
  </data>



  <!--
        The GetAssemblyIdentity message bucket is: MSB3441 - MSB3450

        If this bucket overflows, pls. contact 'vsppbdev'.
  -->
  <data name="GetAssemblyIdentity.CouldNotGetAssemblyName" UESanitized="false" Visibility="Public">
    <value>MSB3441: Cannot get assembly name for "{0}". {1}</value>
    <comment>{StrBegin="MSB3441: "}</comment>
  </data>
  <!--
        The GetFrameworkSdkPath group of messages does not have a message code bucket.

        If a message in this group needs a code, pls. contact 'vsppbdev'.
  -->
  <data name="GetFrameworkSdkPath.CouldNotFindSDK">
    <value>Could not locate the expected version of the Microsoft Windows SDK. Looked for a location specified in the "{0}" value of the registry key "{1}". If your build process does not need the SDK then this can be ignored. Otherwise you can solve the problem by doing one of the following:  1) Install the Microsoft Windows SDK.  2) Install Visual Studio 2010.  3) Manually set the above registry key to the correct location.</value>
  </data>
  <data name="GetFrameworkSdkPath.FoundSDK">
    <value>Found the Microsoft Windows SDK installed at "{0}".</value>
  </data>
  <!--
        The GetRedistListPath message bucket is: MSB3131 - MSB3140

        If a message in this group needs a code, pls. contact 'vsppbdev'.
  -->
  <!--
        The MakeDir message bucket is: MSB3191 - MSB3200

        If this bucket overflows, pls. contact 'vsppbdev'.
  -->
  <data name="MakeDir.Comment">
    <value>Creating directory "{0}".</value>
  </data>
  <data name="MakeDir.Error">
    <value>MSB3191: Unable to create directory "{0}". {1}</value>
    <comment>{StrBegin="MSB3191: "}</comment>
  </data>
  <!--
        The Message task message bucket is: MSB3511 - MSB3520

        If this bucket overflows, pls. contact 'vsppbdev'.
  -->
  <data name="Message.InvalidImportance" UESanitized="false" Visibility="Public">
    <value>MSB3511: "{0}" is an invalid value for the "Importance" parameter. Valid values are: High, Normal and Low.</value>
    <comment>{StrBegin="MSB3511: "}UE: This message is shown when a user specifies a value for the importance attribute of Message which is not valid.
            The importance enumeration is: High, Normal and Low.  Specifying any other importance will result in this message being shown
            LOCALIZATION: "Importance" should not be localized.
            High should not be localized.
            Normal should not be localized.
            Low should not be localized.</comment>
  </data>
  <!--
        The Move task message bucket is: MSB3676 - MSB3685

        If this bucket overflows, pls. contact 'vsppbdev'.
  -->
  <data name="Move.CreatesDirectory">
    <value>Creating directory "{0}".</value>
  </data>
  <data name="Move.DestinationIsDirectory">
    <value>MSB3676: Could not move the file "{0}" to the destination file "{1}", because the destination is a folder instead of a file. To move the source file into a folder, consider using the DestinationFolder parameter instead of DestinationFiles.</value>
    <comment>{StrBegin="MSB3676: "}</comment>
  </data>
  <data name="Move.Error">
    <value>MSB3677: Unable to move file "{0}" to "{1}". {2}</value>
    <comment>{StrBegin="MSB3677: "}</comment>
  </data>
  <data name="Move.ExactlyOneTypeOfDestination">
    <value>MSB3678: Both "{0}" and "{1}" were specified as input parameters in the project file. Only one must be provided.</value>
    <comment>{StrBegin="MSB3678: "}</comment>
  </data>
  <data name="Move.FileComment">
    <value>Moving file from "{0}" to "{1}".</value>
  </data>
  <data name="Move.NeedsDestination">
    <value>MSB3679: No destination specified for Move. Please supply either "{0}" or "{1}".</value>
    <comment>{StrBegin="MSB3679: "}</comment>
  </data>
  <data name="Move.SourceDoesNotExist">
    <value>MSB3680: The source file "{0}" does not exist.</value>
    <comment>{StrBegin="MSB3680: "}</comment>
  </data>
  <data name="Move.SourceIsDirectory">
    <value>MSB3681: The source file "{0}" is a directory. The "Move" task does not support moving directories.</value>
    <comment>{StrBegin="MSB3681: "}</comment>
  </data>
  <!--
        The MSBuild message bucket is: MSB3201 - MSB3210

        If this bucket overflows, pls. contact 'vsppbdev'.
  -->
  <data name="MSBuild.CannotRebaseOutputItemPath" UESanitized="false" Visibility="Public">
    <value>MSB3203: The output path "{0}" cannot be rebased. {1}</value>
    <comment>{StrBegin="MSB3203: "}UE: This message is shown when the user asks the "MSBuild" task to rebase the paths of its output items relative to the project from where the "MSBuild" task is called (as opposed to the project(s) on which the "MSBuild" task is called), and one of the output item paths is invalid. LOCALIZATION: "{1}" is a localized message from a CLR/FX exception explaining the problem.</comment>
  </data>
  <data name="MSBuild.ProjectFileNotFound" UESanitized="false" Visibility="Public">
    <value>MSB3202: The project file "{0}" was not found.</value>
    <comment>{StrBegin="MSB3202: "}UE: This message is shown when the user passes a non-existent project file to the MSBuild task, in the "Projects" parameter.
             and they have not specified the SkipNonexistentProjects parameter, or it is set to false.</comment>
  </data>
  <data name="MSBuild.ProjectFileNotFoundMessage" UESanitized="false" Visibility="Public">
    <value>Skipping project "{0}" because it was not found.</value>
    <comment>UE: This message is shown when the user passes a non-existent project file to the MSBuild task, in the "Projects" parameter, and they have specified the SkipNonexistentProjects parameter.</comment>
  </data>
  <data name="MSBuild.ProjectUpgradeNeededToVcxProj">
    <value>MSB3204: The project file "{0}" is in the ".vcproj" file format, which MSBuild no longer supports. Please convert the project by opening it in the Visual Studio IDE or running the conversion tool, or use MSBuild 3.5 or earlier to build it.</value>
    <comment>{StrBegin="MSB3204: "} LOC: ".vcproj" should not be localized</comment>
  </data>
  <data name="MSBuild.InvalidSkipNonexistentProjectValue">
    <value>MSB3205: SkipNonexistentProject can only accept values of "True", "False" and "Build".</value>
    <comment>{StrBegin="MSB3205: "} LOC: "SkipNonexistentProject", "True", "False" and "Build" should not be localized</comment>
  </data>
  <data name="MSBuild.SkippingRemainingProjects">
    <value>The MSBuild task is skipping the remaining projects because the StopOnFirstFailure parameter was set to true.</value>
    <comment>LOCALIZATION:  Do not localize the words "MSBuild" or "StopOnFirstFailure".</comment>
  </data>
  <data name="MSBuild.SkippingRemainingTargets">
    <value>The MSBuild task is skipping the remaining targets because the StopOnFirstFailure parameter was set to true.</value>
    <comment>LOCALIZATION:  Do not localize the words "MSBuild" or "StopOnFirstFailure".</comment>
  </data>
  <data name="MSBuild.NotBuildingInParallel">
    <value>Overriding the BuildingInParallel property by setting it to false. This is due to the system being run in single process mode with StopOnFirstFailure set to true.</value>
    <comment>LOCALIZATION:  Do not localize the words "MSBuild", "BuildingInParallel", or "StopOnFirstFailure".</comment>
  </data>
  <data name="MSBuild.NoStopOnFirstFailure">
    <value>StopOnFirstFailure will have no effect when the following conditions are all present: 1) The system is running in multiple process mode 2) The BuildInParallel property is true. 3) The RunEachTargetSeparately property is false.</value>
    <comment>LOCALIZATION:  Do not localize the words "RunEachTargetSeparately", "BuildingInParallel", or "StopOnFirstFailure".</comment>
  </data>
  <!--
        The ReadLinesFromFile message bucket is: MSB3501 - MSB3510.

        If this bucket overflows, pls. contact 'vsppbdev'.
  -->
  <data name="ReadLinesFromFile.ErrorOrWarning">
    <value>MSB3501: Could not read lines from file "{0}". {1}</value>
    <comment>{StrBegin="MSB3501: "}</comment>
  </data>
  <!--
        The RegisterAssembly message bucket is: MSB3211 - MSB3230

        If this bucket overflows, pls. contact 'vsppbdev'.
  -->
  <data name="RegisterAssembly.AssemblyNotRegisteredForComInterop">
    <value>MSB3211: The assembly '{0}' is not registered for COM Interop. Please register it with regasm.exe /tlb.</value>
    <comment>{StrBegin="MSB3211: "}</comment>
  </data>
  <data name="RegisterAssembly.CantExportTypeLib">
    <value>MSB3212: The assembly "{0}" could not be converted to a type library. {1}</value>
    <comment>{StrBegin="MSB3212: "}</comment>
  </data>
  <data name="RegisterAssembly.CantRegisterAssembly">
    <value>MSB3217: Cannot register assembly "{0}". {1}</value>
    <comment>{StrBegin="MSB3217: "}</comment>
  </data>
  <data name="RegisterAssembly.CantRegisterTypeLib">
    <value>MSB3213: Cannot register type library "{0}". {1}</value>
    <comment>{StrBegin="MSB3213: "}</comment>
  </data>
  <data name="RegisterAssembly.NoValidTypes">
    <value>MSB3214: "{0}" does not contain any types that can be registered for COM Interop.</value>
    <comment>{StrBegin="MSB3214: "}</comment>
  </data>
  <data name="RegisterAssembly.RegisterAsmFileDoesNotExist">
    <value>MSB3215: Cannot register assembly "{0}" - file doesn't exist.</value>
    <comment>{StrBegin="MSB3215: "}</comment>
  </data>
  <data name="RegisterAssembly.RegisteringAssembly">
    <value>Registering assembly "{0}" for COM Interop.</value>
  </data>
  <data name="RegisterAssembly.RegisteringTypeLib">
    <value>Exporting and registering type library "{0}".</value>
  </data>
  <data name="RegisterAssembly.TypeLibUpToDate">
    <value>Type library "{0}" is up to date, skipping regeneration.</value>
  </data>
  <data name="RegisterAssembly.UnauthorizedAccess">
    <value>MSB3216: Cannot register assembly "{0}" - access denied. Please make sure you're running the application as administrator. {1}</value>
    <comment>{StrBegin="MSB3216: "}</comment>
  </data>
  <!--
        The RemoveDir message bucket is: MSB3231 - MSB3240

        If this bucket overflows, pls. contact 'vsppbdev'.
  -->
  <data name="RemoveDir.Error">
    <value>MSB3231: Unable to remove directory "{0}". {1}</value>
    <comment>{StrBegin="MSB3231: "}</comment>
  </data>
  <data name="RemoveDir.Removing">
    <value>Removing directory "{0}".</value>
  </data>
  <data name="RemoveDir.SkippingNonexistentDirectory">
    <value>Directory "{0}" doesn't exist. Skipping.</value>
  </data>
  <!--
        The ResGen message bucket is: MSB3451 - MSB3460

        If this bucket overflows, pls. contact 'vsppbdev'.
  -->
  <data name="ResGen.NoInputFiles">
    <value>No resources specified in "InputFiles". Skipping resource generation.</value>
  </data>
  <data name="ResGen.SdkOrToolPathNotSpecifiedOrInvalid">
    <value>MSB3451: Neither SDKToolsPath '{0}' nor ToolPath '{1}' is a valid directory.  One of these must be set.</value>
    <comment>{StrBegin="MSB3451: "}</comment>
  </data>
  <data name="ResGen.STRClassNamespaceOrFilenameWithoutLanguage">
    <value>MSB3452: StronglyTypedClassName, StronglyTypedNamespace, and/or StronglyTypedFileName parameters were passed in, but no StronglyTypedLanguage. If you want to create a strongly typed resource class, please specify a language. Otherwise remove all class, file name, and namespace parameters.</value>
    <comment>{StrBegin="MSB3452: "}</comment>
  </data>
  <data name="ResGen.STRLanguageButNotExactlyOneSourceFile">
    <value>MSB3453: The language for a strongly typed resource class was specified, but more than one source file was passed in. Please pass in only one source file at a time if you want to generate strongly typed resource classes.</value>
    <comment>{StrBegin="MSB3453: "}</comment>
  </data>
  <data name="ResGen.TrackerNotFound">
    <value>MSB3454: Tracker.exe is required to correctly incrementally generate resources in some circumstances, such as when building on a 64-bit OS using 32-bit MSBuild. This build requires Tracker.exe, but it could not be found.  The task is looking for Tracker.exe beneath the {0} value of the registry key {1}.  To solve the problem, either: 1) Install the Microsoft Windows SDK v7.0A or later. 2) Install Microsoft Visual Studio 2010. 3) Manually set the above registry key to the correct location. Alternatively, you can turn off incremental resource generation by setting the "TrackFileAccess" property to "false".</value>
    <comment>{StrBegin="MSB3454: "}</comment>
  </data>
  <data name="ResGen.CommandTooLong">
    <value>MSB3455: ResGen.exe may not run because the command line is {0} characters long, which exceeds the maximum length of the command. To fix this problem, please either (1) remove unnecessary assembly references, or (2) make the paths to those references shorter.</value>
    <comment>{StrBegin="MSB3455: "}</comment>
  </data>
  <!--
        The ResolveAssemblyReference message bucket is: MSB3241 - MSB3280

        If this bucket overflows, pls. contact 'vsppbdev'.
  -->
  <data name="ResolveAssemblyReference.AssemblyFoldersExSearchLocations">
    <value>AssemblyFoldersEx location: "{0}"</value>
  </data>
  <data name="ResolveAssemblyReference.SearchedAssemblyFoldersEx">
    <value>Considered AssemblyFoldersEx locations.</value>
  </data>
    <data name="ResolveAssemblyReference.ConflictFound">
    <value>There was a conflict between "{0}" and "{1}".</value>
  </data>
  <data name="ResolveAssemblyReference.ConflictHigherVersionChosen">
    <value>"{0}" was chosen because it had a higher version.</value>
  </data>
  <data name="ResolveAssemblyReference.ConflictPrimaryChosen">
    <value>"{0}" was chosen because it was primary and "{1}" was not.</value>
  </data>
  <data name="ResolveAssemblyReference.ConflictRedirectSuggestion">
    <value>Consider app.config remapping of assembly "{0}" from Version "{1}" [{2}] to Version "{3}" [{4}] to solve conflict and get rid of warning.</value>
    <comment>
            UE and LOCALIZATION:
        {1} and {3} are version numbers like 1.0.0.0
                {2} and {4} are file names correspending to {1} and {3} respectively
                {0} is an assembly name with no version number like 'D, Culture=neutral, PublicKeyToken=aaaaaaaaaaaaaaaa'
    </comment>
  </data>
  <data name="ResolveAssemblyReference.ConsideredAndRejectedBecauseFusionNamesDidntMatch">
    <value>Considered "{0}",
			but its name "{1}"
			didn't match the expected name "{2}".</value>
  </data>
  <data name="ResolveAssemblyReference.ConsideredAndRejectedBecauseNoFile">
    <value>Considered "{0}", but it didn't exist.</value>
  </data>
  <data name="ResolveAssemblyReference.ConsideredAndRejectedBecauseNotAFileNameOnDisk">
    <value>Considered treating "{0}" as a file name, but it didn't exist.</value>
  </data>
  <data name="ResolveAssemblyReference.ConsideredAndRejectedBecauseNotInGac">
    <value>Considered "{0}", which was not found in the GAC.</value>
  </data>
  <data name="ResolveAssemblyReference.ConsideredAndRejectedBecauseTargetDidntHaveFusionName">
    <value>Considered "{0}", which existed but didn't have a valid identity. This may not be an assembly.</value>
  </data>
  <data name="ResolveAssemblyReference.TargetedProcessorArchitectureDoesNotMatch">
    <value>Considered "{0}", which existed but had a processor architecture "{1}" which does not match the targeted processor architecture "{2}".</value>
  </data>
  <data name="ResolveAssemblyReference.Dependency">
    <value>Dependency "{0}".</value>
  </data>
  <data name="ResolveAssemblyReference.EightSpaceIndent">
    <value>        {0}</value>
  </data>
  <data name="ResolveAssemblyReference.TenSpaceIndent">
    <value>          {0}</value>
  </data>
  <data name="ResolveAssemblyReference.TwelveSpaceIndent">
    <value>            {0}</value>
  </data>
  <data name="ResolveAssemblyReference.FoundRelatedFile">
    <value>Found related file "{0}".</value>
  </data>
  <data name="ResolveAssemblyReference.FoundSatelliteFile">
    <value>Found satellite file "{0}".</value>
  </data>
  <data name="ResolveAssemblyReference.FoundScatterFile">
    <value>Found embedded scatter file "{0}".</value>
  </data>
  <data name="ResolveAssemblyReference.FourSpaceIndent">
    <value>    {0}</value>
  </data>
  <data name="ResolveAssemblyReference.IgnoringBecauseNonEmptySubtype">
    <value>Ignoring "{0}" because it has a non-empty subtype "{1}".</value>
  </data>
  <data name="ResolveAssemblyReference.BadTargetFrameworkFormat">
    <value>Ignoring invalid Target Framework value "{0}".</value>
  </data>
  <data name="ResolveAssemblyReference.ConflictBetweenAppConfigAndAutoUnify">
    <value>MSB3242: Conflict between mutually exclusive parameters. AutoUnify was 'true' and AppConfigFile was set.</value>
    <comment>{StrBegin="MSB3242: "}</comment>
  </data>
  <data name="ResolveAssemblyReference.ConflictUnsolvable">
    <value>MSB3243: No way to resolve conflict between "{0}" and "{1}". Choosing "{0}" arbitrarily.</value>
    <comment>{StrBegin="MSB3243: "}</comment>
  </data>
  <data name="ResolveAssemblyReference.FailedToFindDependentFiles">
    <value>MSB3244: Could not find dependent files. {0}</value>
    <comment>{StrBegin="MSB3244: "}</comment>
  </data>
  <data name="ResolveAssemblyReference.FailedToResolveReference">
    <value>MSB3245: Could not resolve this reference. {0} If this reference is required by your code, you may get compilation errors.</value>
    <comment>{StrBegin="MSB3245: "}</comment>
  </data>
  <data name="ResolveAssemblyReference.FailedWithException">
    <value>MSB3246: Resolved file has a bad image, no metadata, or is otherwise inaccessible. {0}</value>
    <comment>{StrBegin="MSB3246: "}</comment>
  </data>
  <data name="ResolveAssemblyReference.SuggestedRedirects">
    <value>MSB3247: Found conflicts between different versions of the same dependent assembly. In Visual Studio, double-click this warning (or select it and press Enter) to fix the conflicts; otherwise, add the following binding redirects to the "runtime" node in the application configuration file: {0}</value>
    <comment>{StrBegin="MSB3247: "}</comment>
  </data>
  <data name="ResolveAssemblyReference.InvalidParameter">
    <value>MSB3248: Parameter "{0}" has invalid value "{1}". {2}</value>
    <comment>{StrBegin="MSB3248: "}</comment>
  </data>
  <data name="ResolveAssemblyReference.InvalidAppConfig">
    <value>MSB3249: Application Configuration file "{0}" is invalid. {1}</value>
    <comment>{StrBegin="MSB3249: "}</comment>
  </data>
  <data name="ResolveAssemblyReference.InvalidInstalledAssemblyTablesFile">
    <value>MSB3250: The file "{0}" will be ignored because it cannot be read. This file was either passed in to InstalledAssemblyTables or was found by searching the {1} folder in the TargetFrameworkDirectories. {2}</value>
    <comment>{StrBegin="MSB3250: "}</comment>
  </data>
  <data name="ResolveAssemblyReference.FailedToResolveReferenceBecauseHigherTargetFramework">
    <value>MSB3251: Could not resolve assembly {0}. The target framework required by this assembly ({1}) is higher than the project target framework. If this reference is required by your code, you may get compilation errors.</value>
  </data>
  <data name="ResolveAssemblyReference.FailedToResolveReferenceBecausePrimaryAssemblyInExclusionList">
    <value>MSB3252: The currently targeted framework "{1}" does not include the referenced assembly "{0}". To fix this, either (1) change the targeted framework for this project or (2) remove the referenced assembly from the project.</value>
    <comment>{StrBegin="MSB3252: "}</comment>
  </data>
  <data name="ResolveAssemblyReference.FailBecauseDependentAssemblyInExclusionList">
    <value>MSB3253: The currently targeted framework "{2}" does not include "{1}" which the referenced assembly "{0}" depends on. This caused the referenced assembly to not resolve. To fix this, either (1) change the targeted framework for this project, or (2) remove the referenced assembly from the project.</value>
    <comment>{StrBegin="MSB3253: "}</comment>
  </data>
  <data name="ResolveAssemblyReference.InvalidInstalledAssemblySubsetTablesFile">
    <value>MSB3254: The file "{0}" will be ignored because it cannot be read. This file was either passed in to InstalledAssemblySubsetTables or was found by searching the {1} folder in the TargetFrameworkDirectories. {2}</value>
    <comment>{StrBegin="MSB3254: "}</comment>
  </data>
  <data name="ResolveAssemblyReference.NoSubsetsFound">
    <value>MSB3255: Could not find any Target Framework Subset files in the Target Framework Directories or at the locations specified in the InstalledAssemblySubsetTables.</value>
    <comment>{StrBegin="MSB3255: "}</comment>
  </data>
    <data name="ResolveAssemblyReference.NoRedistAssembliesToGenerateExclusionList">
    <value>MSB3256: No assemblies were read in from the redist lists. A TargetFramework profile exclusion list could not be generated. </value>
    <comment>{StrBegin="MSB3256: "}</comment>
  </data>
  <data name="ResolveAssemblyReference.PrimaryReferenceOutsideOfFramework">
    <value>MSB3257: The primary reference "{0}" could not be resolved because it has a higher version "{1}" than exists in the current target framework. The version found in the current target framework is "{2}".</value>
    <comment>{StrBegin="MSB3257: "}</comment>
  </data>
  <data name="ResolveAssemblyReference.DependencyReferenceOutsideOfFramework">
    <value>MSB3258: The primary reference "{0}" could not be resolved because it has an indirect dependency on the .NET Framework assembly "{1}" which has a higher version "{2}" than the version "{3}" in the current target framework.</value>
    <comment>{StrBegin="MSB3258: "}</comment>
  </data>
  <data name="ResolveAssemblyReference.CannotSetProfileAndSubSet">
    <value>MSB3259: Invalid parameter combination. Can only set either subset or profile parameters. Cannot set one or more subset parameters ("TargetFrameworkSubsets", "InstalledAssemblySubsetTables") and one or more profile parameters ("ProfileName", "FullFrameworkFolders", "FullFrameworkAssemblyTables") at the same time. </value>
    <comment>{StrBegin="MSB3259: "}</comment>
  </data>
  <data name="ResolveAssemblyReference.NoProfilesFound">
    <value>MSB3260: Could not find any target framework profile redist files in the FullFrameworkFolders locations.</value>
    <comment>{StrBegin="MSB3260: "}</comment>
  </data>
  <data name="ResolveAssemblyReference.FrameworkDirectoryOnProfiles">
    <value>MSB3261: The FrameworkDirectory metadata must be set on all items passed to the FullFrameworkAssemblyTables parameter. The item "{0}" did not have the metadata set.</value>
    <comment>{StrBegin="MSB3261: "}</comment>
  </data>
  <data name="ResolveAssemblyReference.MustSetProfileNameAndFolderLocations">
    <value>MSB3262: When targeting a profile the ProfileName parameter and one of FullFrameworkFolders or FullFrameworkAssemblyTables must be set.</value>
    <comment>{StrBegin="MSB3262: "}</comment>
  </data>
  <data name="ResolveAssemblyReference.InvalidProfileRedistLocation">
    <value>MSB3263: The file "{0}" will be ignored because it cannot be read. This file was either passed in to FullFrameworkAssemblyTables or was found by searching the "{1}" folder in the FullFrameworkFolders. {2}</value>
    <comment>{StrBegin="MSB3263: "}</comment>
  </data>
  <data name="ResolveAssemblyReference.PrimaryReferenceInAnotherFramework">
    <value>MSB3267: The primary reference "{0}", which is a framework assembly, could not be resolved in the currently targeted framework. "{1}". To resolve this problem, either remove the reference "{0}" or retarget your application to a framework version which contains "{0}".</value>
    <comment>{StrBegin="MSB3267: "}</comment>
  </data>
  <data name="ResolveAssemblyReference.DependencyReferenceInAnotherFramework">
    <value>MSB3268: The primary reference "{0}" could not be resolved because it has an indirect dependency on the framework assembly "{1}" which could not be resolved in the currently targeted framework. "{2}". To resolve this problem, either remove the reference "{0}" or retarget your application to a framework version which contains "{1}".</value>
    <comment>{StrBegin="MSB3268: "}</comment>
  </data>
  <data name="ResolveAssemblyReference.ProblemDeterminingFrameworkMembership">
    <value>MSB3269: Could not determine if resolved references are part of the targeted framework because of an error. "{0}"</value>
    <comment>{StrBegin="MSB3269: "}</comment>
  </data>
  <data name="ResolveAssemblyReference.MismatchBetweenTargetedAndReferencedArch">
    <value>MSB3270: There was a mismatch between the processor architecture of the project being built "{0}" and the processor architecture of the reference "{1}", "{2}". This mismatch may cause runtime failures. Please consider changing the targeted processor architecture of your project through the Configuration Manager so as to align the processor architectures between your project and references, or take a dependency on references with a processor architecture that matches the targeted processor architecture of your project.</value>
    <comment>{StrBegin="MSB3270: "}</comment>
  </data>
    <data name="ResolveAssemblyReference.MismatchBetweenTargetedAndReferencedArchOfImplementation">
    <value>MSB3271: There was a mismatch between the processor architecture of the project being built "{0}" and the processor architecture, "{1}", of the implementation file "{2}" for "{3}". This mismatch may cause runtime failures. Please consider changing the targeted processor architecture of your project through the Configuration Manager so as to align the processor architectures between your project and implementation file, or choose a winmd file with an implementation file that has a processor architecture which matches the targeted processor architecture of your project.</value>
    <comment>{StrBegin="MSB3271: "}</comment>
  </data>
    <data name="ResolveAssemblyReference.ProblemReadingImplementationDll">
    <value>MSB3272: There was a problem reading the implementation file "{0}". "{1}"</value>
    <comment>{StrBegin="MSB3272: "}</comment>
  </data>
  <data name="ResolveAssemblyReference.ImplementationDllHasInvalidPEHeader">
    <value>Invalid PE header found. The implementation file will not used.</value>
    <comment>This message can be used as the {1} in MSB3272</comment>
  </data>
    <data name="ResolveAssemblyReference.UnknownProcessorArchitecture">
    <value>MSB3273: Unknown processor architecture. The implementation file "{0}" for "{1}" had an ImageFileMachine value of "0x{2}". If you wish to use this implementation file make sure the "ResolveAssemblyWarnOrErrorOnTargetArchitectureMismatch" property in your project is set to "Warning" or "None".</value>
    <comment>{StrBegin="MSB3273: "}</comment>
  </data>
  <data name="ResolveAssemblyReference.PrimaryReferenceOutsideOfFrameworkUsingAttribute">
    <value>MSB3274: The primary reference "{0}" could not be resolved because it was built against the "{1}" framework. This is a higher version than the currently targeted framework "{2}".</value>
    <comment>{StrBegin="MSB3274: "}</comment>
  </data>
  <data name="ResolveAssemblyReference.DependencyReferenceOutsideOfFrameworkUsingAttribute">
    <value>MSB3275: The primary reference "{0}" could not be resolved because it has an indirect dependency on the assembly "{1}" which was built against the "{2}" framework. This is a higher version than the currently targeted framework "{3}".</value>
    <comment>{StrBegin="MSB3275: "}</comment>
  </data>
  <data name="ResolveAssemblyReference.TurnOnAutoGenerateBindingRedirects">
    <value>MSB3276: Found conflicts between different versions of the same dependent assembly. Please set the "AutoGenerateBindingRedirects" property to true in the project file. For more information, see http://go.microsoft.com/fwlink/?LinkId=294190.</value>
    <comment>{StrBegin="MSB3276: "}</comment>
  </data>
  <data name="ResolveAssemblyReference.FoundConflicts">
    <value>MSB3277: Found conflicts between different versions of "{0}" that could not be resolved.  These reference conflicts are listed in the build log when log verbosity is set to detailed.</value>
    <comment>{StrBegin="MSB3277: "}</comment>
  </data>
  <data name="ResolveAssemblyReference.LogAttributeFormat">
    <value>{0} = '{1}'</value>
  </data>
  <data name="ResolveAssemblyReference.LogTaskPropertyFormat">
    <value>{0}:</value>
  </data>
  <data name="ResolveAssemblyReference.NotCopyLocalBecauseConflictVictim">
    <value>This reference is not "CopyLocal" because it conflicted with another reference with the same name and lost the conflict.</value>
    <comment>
        LOCALIZATION: Please don't localize "CopyLocal" this is an item meta-data name.
   </comment>
  </data>
  <data name="ResolveAssemblyReference.ImageRuntimeVersion">
    <value>The ImageRuntimeVersion for this reference is "{0}".</value>
    <comment>
      LOCALIZATION: Please don't localize "ImageRuntimeVersion" this is an item meta-data name.
    </comment>
  </data>
  <data name="ResolveAssemblyReference.IsAWinMdFile">
    <value>This reference is a WinMDFile.</value>
    <comment>
      LOCALIZATION: Please don't localize "WinMDFile" this is an item meta-data name.
    </comment>
  </data>
  <data name="ResolveAssemblyReference.NoBecauseParentReferencesFoundInGac">
    <value>This reference is not "CopyLocal" because the CopyLocalDependenciesWhenParentReferenceInGac property is set to false and all the parent references for this reference are found in the GAC.</value>
    <comment>
        LOCALIZATION: Please don't localize "CopyLocal" this is an item meta-data name. "CopyLocalDependenciesWhenParentReferenceInGac" is a property name.
   </comment>
  </data>
  <data name="ResolveAssemblyReference.NotCopyLocalBecauseEmbedded">
    <value>This reference is not "CopyLocal" because its types will be embedded into the target assembly.</value>
    <comment>
        LOCALIZATION: Please don't localize "CopyLocal" this is an item meta-data name.
   </comment>
  </data>
  <data name="ResolveAssemblyReference.NotCopyLocalBecauseFrameworksFiles">
    <value>This reference is not "CopyLocal" because it's in a Frameworks directory.</value>
    <comment>
            LOCALIZATION: Please don't localize "CopyLocal" this is an item meta-data name.
   </comment>
  </data>
  <data name="ResolveAssemblyReference.NotCopyLocalBecauseIncomingItemAttributeOverrode">
    <value>This reference is not "CopyLocal" because at least one source item had "Private" set to "false" and no source items had "Private" set to "true".</value>
    <comment>
            LOCALIZATION: Please don't localize "CopyLocal", "Private", "false", "true".
        </comment>
  </data>
  <data name="ResolveAssemblyReference.NotCopyLocalBecausePrerequisite">
    <value>This reference is not "CopyLocal" because it's a prerequisite file.</value>
    <comment>
            LOCALIZATION: Please don't localize "CopyLocal" this is an item meta-data name.
        </comment>
  </data>
  <data name="ResolveAssemblyReference.NotCopyLocalBecauseReferenceFoundInGAC">
    <value>This reference is not "CopyLocal" because it's registered in the GAC.</value>
    <comment>
            LOCALIZATION: Please don't localize "CopyLocal" this is an item meta-data name.
        </comment>
  </data>
  <data name="ResolveAssemblyReference.PrimaryReference">
    <value>Primary reference "{0}".</value>
  </data>
  <data name="ResolveAssemblyReference.RequiredBy">
    <value>Required by "{0}".</value>
  </data>
  <data name="ResolveAssemblyReference.ReferenceDependsOn">
    <value>References which depend on "{0}" [{1}].</value>
    <comment> This will look like references which depend on "A, Version=2.0.0.0 PublicKey=4a4fded9gisujf" [a.dll].</comment>
  </data>
  <data name="ResolveAssemblyReference.UnResolvedPrimaryItemSpec">
    <value>Unresolved primary reference with an item include of "{0}".</value>
    <comment> This messages is for a reference which could not be resolved, however we have its item spec and will display that. {0} will be somethign like  System or A, Version=xxx</comment>
  </data>
  <data name="ResolveAssemblyReference.PrimarySourceItemsForReference">
    <value>Project file item includes which caused reference "{0}".</value>
    <comment> This will look like, Project file item includes which caused reference "a.dll".</comment>
  </data>
   <data name="ResolveAssemblyReference.Resolved">
    <value>Resolved file path is "{0}".</value>
  </data>
  <data name="ResolveAssemblyReference.ResolvedFrom">
    <value>Reference found at search path location "{0}".</value>
  </data>
  <data name="ResolveAssemblyReference.SearchPath">
    <value>For SearchPath "{0}".</value>
  </data>
  <data name="ResolveAssemblyReference.UnificationByAppConfig">
    <value>Using this version instead of original version "{0}" in "{2}" because of a binding redirect entry in the file "{1}".</value>
  </data>
  <data name="ResolveAssemblyReference.UnificationByAutoUnify">
    <value>Using this version instead of original version "{0}" in "{1}" because AutoUnify is 'true'.</value>
  </data>
  <data name="ResolveAssemblyReference.RemappedReference">
    <value>Due to a remapping entry in the currently targeted framework redist list, reference "{0}" was remapped to "{1}".</value>
  </data>
  <data name="ResolveAssemblyReference.UnificationByFrameworkRetarget">
    <value>Using this version instead of original version "{0}" in "{1}" because there is a more recent version of this framework file.</value>
  </data>
  <data name="ResolveAssemblyReference.UnifiedDependency">
    <value>Unified Dependency "{0}".</value>
  </data>
  <data name="ResolveAssemblyReference.UnifiedPrimaryReference">
    <value>Unified primary reference "{0}".</value>
  </data>
  <data name="ResolveAssemblyReference.ProblemFindingSatelliteAssemblies">
    <value>Could not find satellite assemblies for reference "{0}". {1}</value>
  </data>
  <data name="ResolveAssemblyReference.UsingExclusionList">
    <value>A TargetFramework profile exclusion list will be generated. The exclusion list is a list of assemblies not in the profile.</value>
  </data>
  <data name="ResolveAssemblyReference.NoExclusionListBecauseofFullClientName">
    <value>A TargetFramework profile exclusion list will not be generated. A full client name "{0}" was found in the TargetFrameworkSubsetNames list.</value>
  </data>
  <data name="ResolveAssemblyReference.NoExclusionListBecauseIgnoreSubsetsAndNoAdditionalOnesProvided">
    <value>No TargetFramework subset exclusion list will be generated. IgnoreDefaultInstalledAssemblySubsetTables is true and no additional profile files were passed in to InstalledAssemblySubsetTables.</value>
  </data>
  <data name="ResolveAssemblyReference.ProfileExclusionListWillBeGenerated">
    <value>A TargetFramework profile exclusion list will be generated.</value>
  </data>
  <data name="ResolveAssemblyReference.NoExclusionListBecauseNoSubsetsPassedIn">
    <value>No TargetFramework profile exclusion list will be generated. No TargetFrameworkSubsets were provided and no additional profile files were passed in to InstalledAssemblySubsetTables.</value>
  </data>
  <data name="ResolveAssemblyReference.TargetFrameworkSubsetLogHeader">
    <value>TargetFramework Profile List Information:</value>
  </data>
  <data name="ResolveAssemblyReference.TargetFrameworkWhiteListLogHeader">
    <value>TargetFramework Profile List Paths:</value>
  </data>
  <data name="ResolveAssemblyReference.TargetFrameworkRedistLogHeader">
    <value>Redist List File Paths:</value>
  </data>
  <data name="ResolveAssemblyReference.TargetFrameworkExclusionListLogHeader">
    <value>Computed TargetFramework profile exclusion list assembly full names:</value>
  </data>
  <data name="ResolveAssemblyReference.FormattedAssemblyInfo">
    <value>Path: "{0}"</value>
  </data>
  <data name="ResolveAssemblyReference.NoSubSetRedistListName">
    <value>The redist list file "{0}" has a null or empty Redist name in the FileList element. Make sure the Redist Name is not null or empty.</value>
    <comment></comment>
  </data>
  <data name="ResolveAssemblyReference.AssemblyFoldersConfigFileMalformed">
    <value>The AssemblyFolder config file ('{0}') specified in Microsoft.Common.CurrentVersion.targets was invalid. The error was: {1}</value>
    <comment></comment>
  </data>
  <!--
        The ResolveComReference message bucket is: MSB3281 - MSB3320

        If this bucket overflows, pls. contact 'vsppbdev'.
  -->
  <data name="ResolveComReference.TreatingTlbOfActiveXAsNonEmbedded">
    <value>COM Reference '{0}' is the interop assembly for ActiveX control '{1}' but was marked to be linked by the compiler with the /link flag. This COM reference will be treated as a reference and will not be linked.</value>
  </data>
  <data name="ResolveComReference.AddingMissingTlbReference">
    <value>Adding a matching tlbimp reference for the aximp reference "{0}".</value>
  </data>
  <data name="ResolveComReference.UsingCacheFile">
    <value>Using cache file at "{0}".</value>
  </data>
  <data name="ResolveComReference.NotUsingCacheFile">
    <value>Creating new cache file at "{0}".</value>
  </data>
  <data name="ResolveComReference.BadAssemblyImage">
    <value>MSB3281: The assembly "{0}" is not a valid assembly file.</value>
    <comment>{StrBegin="MSB3281: "}</comment>
  </data>
  <data name="ResolveComReference.CannotAccessTypeLibName">
    <value>MSB3282: Cannot access type library name for library "{0}". {1}</value>
    <comment>{StrBegin="MSB3282: "}</comment>
  </data>
  <data name="ResolveComReference.CannotFindWrapperForTypeLib">
    <value>MSB3283: Cannot find wrapper assembly for type library "{0}". Verify that (1) the COM component is registered correctly and (2) your target platform is the same as the bitness of the COM component. For example, if the COM component is 32-bit, your target platform must not be 64-bit.</value>
    <comment>{StrBegin="MSB3283: "}</comment>
  </data>
  <data name="ResolveComReference.CannotGetPathForTypeLib">
    <value>MSB3284: Cannot get the file path for type library "{0}" version {1}.{2}. {3}</value>
    <comment>{StrBegin="MSB3284: "}</comment>
  </data>
  <data name="ResolveComReference.CannotGetTypeLibAttrForTypeLib">
    <value>MSB3285: Cannot get type library attributes for a dependent type library!</value>
    <comment>{StrBegin="MSB3285: "}</comment>
  </data>
  <data name="ResolveComReference.CannotLoadTypeLib">
    <value>MSB3286: Cannot load type library "{0}" version {1}.{2}. {3}</value>
    <comment>{StrBegin="MSB3286: "}</comment>
  </data>
  <data name="ResolveComReference.CannotLoadTypeLibItemSpec">
    <value>MSB3287: Cannot load type library for reference "{0}". {1}</value>
    <comment>{StrBegin="MSB3287: "}</comment>
  </data>
  <data name="ResolveComReference.CannotRetrieveTypeInformation">
    <value>MSB3302: Cannot retrieve information about a dependent type.</value>
    <comment>{StrBegin="MSB3302: "}</comment>
  </data>
  <data name="ResolveComReference.CannotSpecifyBothKeyFileAndKeyContainer">
    <value>MSB3300: Cannot specify values for both KeyFile and KeyContainer.</value>
    <comment>{StrBegin="MSB3300: "}</comment>
  </data>
  <data name="ResolveComReference.CannotSpecifyDelaySignWithoutEitherKeyFileOrKeyContainer">
    <value>MSB3301: DelaySign parameter is true, but no KeyFile or KeyContainer was specified.</value>
    <comment>{StrBegin="MSB3301: "}</comment>
  </data>
  <data name="ResolveComReference.ConflictingReferences">
    <value>MSB3288: COM reference "{0}" conflicts with reference "{1}" - the project references different type libraries with the same type library names. Ignoring reference "{0}".</value>
    <comment>{StrBegin="MSB3288: "}</comment>
  </data>
  <data name="ResolveComReference.ErrorCreatingWrapperAssembly">
    <value>MSB3290: Failed to create the wrapper assembly for type library "{0}". {1}</value>
    <comment>{StrBegin="MSB3290: "}</comment>
  </data>
  <data name="ResolveComReference.FailedToFindDependentNetAssembly">
    <value>MSB3291: Could not resolve dependent .NET assembly "{0}". Please make sure this assembly is included in the references section of the project file.</value>
    <comment>{StrBegin="MSB3291: "}</comment>
  </data>
  <data name="ResolveComReference.FailedToRemapAdoTypeLib">
    <value>MSB3292: Failed to remap ADO reference version {0}.{1} to version 2.7 - "{2}".</value>
    <comment>{StrBegin="MSB3292: "}</comment>
  </data>
  <data name="ResolveComReference.FailedToResolveComReference">
    <value>MSB3303: Could not resolve COM reference "{0}" version {1}.{2}. {3}</value>
    <comment>{StrBegin="MSB3303: "}</comment>
  </data>
  <data name="ResolveComReference.FailedToResolveDependentComReference">
    <value>MSB3293: Could not resolve dependent COM reference "{0}" version {1}.{2}.</value>
    <comment>{StrBegin="MSB3293: "}</comment>
  </data>
  <data name="ResolveComReference.FailedToResolveDependentComReferenceByAssemblyName">
    <value>MSB3294: Could not resolve dependent COM reference "{0}".</value>
    <comment>{StrBegin="MSB3294: "}</comment>
  </data>
  <data name="ResolveComReference.FailedToScanDependencies">
    <value>MSB3304: Could not determine the dependencies of the COM reference "{0}". {1}</value>
    <comment>{StrBegin="MSB3304: "}</comment>
  </data>
  <data name="ResolveComReference.ResolutionWarning">
    <value>MSB3305: Processing COM reference "{0}" from path "{1}". {2}</value>
    <comment>{StrBegin="MSB3305: "}</comment>
  </data>
  <data name="ResolveComReference.ResolutionMessage">
    <value>Processing COM reference "{0}" from path "{1}". {2}</value>
  </data>
  <data name="ResolveComReference.LoadingDelaySignedAssemblyWithStrongNameVerificationEnabled">
    <value>MSB3295: Failed to load an assembly. Please make sure you have disabled strong name verification for your public key if you want to generate delay signed wrappers. {0}</value>
    <comment>{StrBegin="MSB3295: "}</comment>
  </data>
  <data name="ResolveComReference.MissingOrUnknownComReferenceAttribute">
    <value>MSB3296: The specified COM reference meta-data for the reference "{1}" is missing or has an invalid value: "{0}".</value>
    <comment>{StrBegin="MSB3296: "}</comment>
  </data>
  <data name="ResolveComReference.NoComReferencesSpecified">
    <value>MSB3297: No COM references have been passed into the task, exiting.</value>
    <comment>{StrBegin="MSB3297: "}</comment>
  </data>
  <data name="ResolveComReference.RemappingAdoTypeLib">
    <value>Remapping ADO reference version {0}.{1} to version 2.7.</value>
  </data>
  <data name="ResolveComReference.ResolvedDependentComReference">
    <value>Resolved COM reference dependency "{0}" version {1}.{2}: "{3}"</value>
  </data>
  <data name="ResolveComReference.ResolvedDependentComReferenceByAssemblyName">
    <value>Resolved COM reference dependency "{0}": "{1}"</value>
  </data>
  <data name="ResolveComReference.ResolvedReference">
    <value>Resolved COM reference for item "{0}": "{1}".</value>
  </data>
  <data name="ResolveComReference.Resolving">
    <value>Resolving COM reference for item "{0}" with a wrapper "{1}".</value>
  </data>
  <data name="ResolveComReference.ResolvingDependency">
    <value>Resolving COM reference dependency "{0}" version {1}.{2}.</value>
  </data>
  <data name="ResolveComReference.ScanningDependencies">
    <value>Determining dependencies of the COM reference "{0}".</value>
  </data>
  <data name="ResolveComReference.StrongNameUtils.NoKeyPairInContainer">
    <value>MSB3298: The key container '{0}' does not contain a public/private key pair.</value>
    <comment>{StrBegin="MSB3298: "}</comment>
  </data>
  <data name="ResolveComReference.StrongNameUtils.NoKeyPairInFile">
    <value>MSB3299: The key file '{0}' does not contain a public/private key pair.</value>
    <comment>{StrBegin="MSB3299: "}</comment>
  </data>
  <data name="ResolveComReference.TypeLibAttrId">
    <value>{0} {1}.{2}</value>
  </data>
  <!--
        The ResolveKeySource message bucket is: MSB3321 - MSB3330

        If this bucket overflows, pls. contact 'vsppbdev'.
  -->
  <data name="ResolveKeySource.KeyImportError">
    <value>MSB3321: Importing key file "{0}" was canceled.</value>
    <comment>{StrBegin="MSB3321: "}</comment>
  </data>
  <data name="ResolveKeySource.KeyMD5SumError">
    <value>MSB3322: Unable to get MD5 checksum for the key file "{0}". {1}</value>
    <comment>{StrBegin="MSB3322: "}</comment>
  </data>
  <data name="ResolveKeySource.MsgBoxTitleImportKeyError">
    <value>Error importing key</value>
  </data>
  <data name="ResolveKeySource.CertificateNotInStore">
    <value>MSB3323: Unable to find manifest signing certificate in the certificate store.</value>
    <comment>{StrBegin="MSB3323: "}</comment>
  </data>
  <data name="ResolveKeySource.InvalidKeyName">
    <value>MSB3324: Invalid key file name "{0}". {1}</value>
    <comment>{StrBegin="MSB3324: "}</comment>
  </data>
  <data name="ResolveKeySource.KeyFileForSignAssemblyNotImported">
    <value>MSB3325: Cannot import the following key file: {0}. The key file may be password protected. To correct this, try to import the certificate again or manually install the certificate to the Strong Name CSP with the following key container name: {1}</value>
    <comment>{StrBegin="MSB3325: "}</comment>
  </data>
  <data name="ResolveKeySource.KeyFileForManifestNotImported">
    <value>MSB3326: Cannot import the following key file: {0}. The key file may be password protected. To correct this, try to import the certificate again or import the certificate manually into the current user’s personal certificate store.</value>
    <comment>{StrBegin="MSB3326: "}</comment>
  </data>
  <data name="ResolveKeySource.ResolvedThumbprintEmpty">
    <value>MSB3327: Unable to find code signing certificate in the current user’s Windows certificate store. To correct this, either disable signing of the ClickOnce manifest or install the certificate into the certificate store.</value>
    <comment>{StrBegin="MSB3327: "}</comment>
  </data>  
  <!--
        The ResolveManifestFiles message bucket is: MSB3331 - MSB3340

        If this bucket overflows, pls. contact 'vsppbdev'.
  -->
  <data name="ResolveManifestFiles.PublishFileNotFound">
    <value>MSB3331: Unable to apply publish properties for item "{0}".</value>
    <comment>{StrBegin="MSB3331: "}</comment>
  </data>
  <!--
        The ResolveNativeReference message bucket is: MSB3341 - MSB3350

        If this bucket overflows, pls. contact 'vsppbdev'.
  -->
  <data name="ResolveNativeReference.Comment">
    <value>Processing manifest file "{0}".</value>
  </data>
  <data name="ResolveNativeReference.ResolveReference">
    <value>Attempting to resolve reference "{0}" on path(s):</value>
  </data>
  <data name="ResolveNativeReference.FailedToResolveReference">
    <value>MSB3341: Could not resolve reference "{0}". If this reference is required by your code, you may get compilation errors.</value>
    <comment>{StrBegin="MSB3341: "}</comment>
  </data>
  <!--
        The ResolveNonMSBuildProjectOutput message bucket is: MSB3581 - MSB3600

        If this bucket overflows, pls. contact 'vsppbdev'.
  -->
  <data name="ResolveNonMSBuildProjectOutput.ProjectReferenceResolutionFailure">
    <value>MSB3582: Could not resolve project reference "{0}".</value>
    <comment>{StrBegin="MSB3582: "}</comment>
  </data>
  <data name="ResolveNonMSBuildProjectOutput.ProjectReferenceUnresolved">
    <value>Project reference "{0}" has not been resolved.</value>
    <comment>
      UE and LOCALIZATION: 
      This is not an error - we pass unresolved references to UnresolvedProjectReferences for further
      processing in the .targets file.
    </comment>
  </data>
  <data name="ResolveNonMSBuildProjectOutput.ProjectReferenceResolutionStarting">
    <value>Resolving project reference "{0}".</value>
  </data>
  <data name="ResolveNonMSBuildProjectOutput.ProjectReferenceResolutionSuccess">
    <value>Project reference "{0}" resolved as "{1}".</value>
  </data>
  <!--
        The ResolveVCProjectOutput message bucket is: MSB3421 - MSB3440

        If this bucket overflows, pls. contact 'vsppbdev'.
  -->
  <!--
        The SGen message bucket is: MSB3471 - MSB3480

        If this bucket overflows, pls. contact 'vsppbdev'.
  -->
  <data name="SGen.ResourceNotFound">
    <value>MSB3471: Non-existent reference "{0}" passed to the SGen task.</value>
    <comment>{StrBegin="MSB3471: "}</comment>
  </data>
  <data name="SGen.CouldNotDeleteSerializer">
    <value>MSB3472: We were unable to delete the existing serializer "{0}" before creating a new one: {1}  </value>
    <comment>{StrBegin="MSB3472: "}</comment>
  </data>
  <data name="SGen.InvalidPath">
    <value>MSB3473: Path for "{0}" is invalid. {1}</value>
    <comment>{StrBegin="MSB3473: "}</comment>
  </data>
  <!--
        The SignFile message bucket is: MSB3481 - MSB3490

        If this bucked overflows, pls. contact 'vsppbdev'.
  -->
  <data name="SignFile.CertNotInStore">
    <value>MSB3481: The signing certificate could not be located. Ensure that it is in the current user's personal store.</value>
    <comment>{StrBegin="MSB3481: "}</comment>
  </data>
  <data name="SignFile.SignToolError">
    <value>MSB3482: An error occurred while signing: {0}</value>
    <comment>{StrBegin="MSB3482: "}</comment>
  </data>
  <data name="SignFile.SignToolWarning">
    <value>MSB3483: A warning occurred while signing: {0}</value>
    <comment>{StrBegin="MSB3483: "}</comment>
  </data>
  <data name="SignFile.TargetFileNotFound">
    <value>MSB3484: Signing target '{0}' could not be found.</value>
    <comment>{StrBegin="MSB3484: "}</comment>
  </data>
  <data name="SignFile.CertMissingPrivateKey">
    <value>MSB3487: The signing certificate does not include private key information.</value>
    <comment>{StrBegin="MSB3487: "}</comment>
  </data>
  <!--
        The StrongNameUtils message bucket is: MSB3351 - MSB3360

        If this bucket overflows, pls. contact 'vsppbdev'.
  -->
  <data name="StrongNameUtils.BadKeyContainer">
    <value>MSB3351: Unable to create a strong name key pair from key container '{0}'.</value>
    <comment>{StrBegin="MSB3351: "}</comment>
  </data>
  <data name="StrongNameUtils.KeyFileReadFailure">
    <value>MSB3352: The specified key file '{0}' could not be read.</value>
    <comment>{StrBegin="MSB3352: "}</comment>
  </data>
  <data name="StrongNameUtils.NoPublicKeySpecified">
    <value>MSB3353: Public key necessary for delay signing was not specified.</value>
    <comment>{StrBegin="MSB3353: "}</comment>
  </data>
  <!--
        The TlbImp message bucket is: MSB3661 - MSB3665

        If this bucket overflows, pls. contact 'vsppbdev'.
  -->  
  <data name="TlbImp.InvalidTransformParameter">
    <value>MSB3661: Invalid value '{0}' passed to the Transform property.</value>
    <comment>{StrBegin="MSB3661: "}</comment>
  </data>
  <data name="TlbImp.NoInputFileSpecified">
    <value>MSB3662: No input file has been passed to the task, exiting.</value>
    <comment>{StrBegin="MSB3662: "}</comment>
  </data>
  <!--
        The Touch message bucket is: MSB3371 - MSB3390

        If this bucket overflows, pls. contact 'vsppbdev'.
  -->
  <data name="Touch.CannotCreateFile">
    <value>MSB3371: The file "{0}" cannot be created. {1}</value>
    <comment>{StrBegin="MSB3371: "}</comment>
  </data>
  <data name="Touch.CannotMakeFileWritable">
    <value>MSB3372: The file "{0}" cannot be made writable. {1}</value>
    <comment>{StrBegin="MSB3372: "}</comment>
  </data>
  <data name="Touch.CannotRestoreAttributes">
    <value>MSB3373: The attributes on file "{0}" cannot be restored to their original value. {1}</value>
    <comment>{StrBegin="MSB3373: "}</comment>
  </data>
  <data name="Touch.CannotTouch">
    <value>MSB3374: The last access/last write time on file "{0}" cannot be set. {1}</value>
    <comment>{StrBegin="MSB3374: "}</comment>
  </data>
  <data name="Touch.CreatingFile">
    <value>Creating "{0}" because "{1}" was specified.</value>
  </data>
  <data name="Touch.FileDoesNotExist">
    <value>MSB3375: The file "{0}" does not exist.</value>
    <comment>{StrBegin="MSB3375: "}</comment>
  </data>
  <data name="Touch.TimeSyntaxIncorrect">
    <value>MSB3376: The syntax of the Time parameter is incorrect. {0}</value>
    <comment>{StrBegin="MSB3376: "}</comment>
  </data>
  <data name="Touch.Touching">
    <value>Touching "{0}".</value>
  </data>
  <!--
        The UnregisterAssembly message bucket is: MSB3391 - MSB3400

        If this bucket overflows, pls. contact 'vsppbdev'.
  -->
  <data name="UnregisterAssembly.AssemblyPathOrStateFileIsRequired">
    <value>MSB3396: The "{0}" task needs either an assembly path or state file path.</value>
    <comment>{StrBegin="MSB3396: "}</comment>
  </data>
  <data name="UnregisterAssembly.CantUnregisterAssembly">
    <value>MSB3395: Cannot unregister assembly "{0}". {1}</value>
    <comment>{StrBegin="MSB3395: "}</comment>
  </data>
  <data name="UnregisterAssembly.NoValidTypes">
    <value>MSB3391: "{0}" does not contain any types that can be unregistered for COM Interop.</value>
    <comment>{StrBegin="MSB3391: "}</comment>
  </data>
  <data name="UnregisterAssembly.UnauthorizedAccess">
    <value>MSB3392: Cannot unregister assembly "{0}" - access denied. Please make sure you're running the application as administrator. {1}</value>
    <comment>{StrBegin="MSB3392: "}</comment>
  </data>
  <data name="UnregisterAssembly.UnregisterAsmFileDoesNotExist">
    <value>MSB3393: Cannot unregister assembly "{0}" - file doesn't exist.</value>
    <comment>{StrBegin="MSB3393: "}</comment>
  </data>
  <data name="UnregisterAssembly.UnregisteringAssembly">
    <value>Unregistering assembly "{0}" for COM Interop.</value>
  </data>
  <data name="UnregisterAssembly.UnregisteringTypeLib">
    <value>Unregistering type library "{0}".</value>
  </data>
  <data name="UnregisterAssembly.UnregisterTlbCantLoadFile">
    <value>MSB3397: Cannot unregister type library "{0}" - cannot load file, check to make sure it's a valid type library.</value>
    <comment>{StrBegin="MSB3397: "}</comment>
  </data>
  <data name="UnregisterAssembly.UnregisterTlbFileDoesNotExist">
    <value>Cannot unregister type library "{0}" - file doesn't exist.</value>
  </data>
  <data name="UnregisterAssembly.UnregisterTlbFileNotRegistered">
    <value>MSB3394: Type library "{0}" is not registered, cannot unregister.</value>
    <comment>{StrBegin="MSB3394: "}</comment>
  </data>
  <!--
        The Vbc message bucket is: MSB3401 - MSB3410

        If this bucket overflows, pls. contact 'vsppbdev'.
  -->
  <data name="Vbc.EnumParameterHasInvalidValue">
    <value>MSB3401: "{1}" is an invalid value for the "{0}" parameter.  The valid values are: {2}</value>
    <comment>{StrBegin="MSB3401: "}</comment>
  </data>
  <data name="VBC.RenamePDB">
    <value>MSB3402: There was an error creating the pdb file "{0}". {1}</value>
    <comment>{StrBegin="MSB3402: "}</comment>
  </data>
  <data name="Vbc.ParameterHasInvalidValue">
    <value>"{1}" is an invalid value for the "{0}" parameter.</value>
  </data>
  <!--
        The VCBuild message bucket is: MSB3411 - MSB3420

        If this bucket overflows, pls. contact 'vsppbdev'.
  -->
  <!--
        The WriteLinesToFile message bucket is: MSB3491 - MSB3500.

        If this bucket overflows, pls. contact 'vsppbdev'.
  -->
  <data name="WriteLinesToFile.ErrorOrWarning">
    <value>MSB3491: Could not write lines to file "{0}". {1}</value>
    <comment>{StrBegin="MSB3491: "}</comment>
  </data>
  <data name="WriteLinesToFile.ErrorReadingFile">
    <value>MSB3492: Could not read existing file "{0}" to determine whether its contents are up to date. Overwriting it.</value>
    <comment>{StrBegin="MSB3491: "}</comment>
  </data>
  <data name="WriteLinesToFile.SkippingUnchangedFile">
    <value>MSB3493: Skipping write to file "{0}" because content would not change.</value>
    <comment>{StrBegin="MSB3493: "}</comment>
  </data>
  <!--
        The GetReferenceAssemblyPaths message bucket is: MSB3642 - MSB3646.
        If this bucket overflows, pls. contact 'vsppbdev'.
  -->
  <data name="GetReferenceAssemblyPaths.InvalidTargetFrameworkMoniker">
    <value>MSB3642: The Target Framework Moniker "{0}" is invalid. "{1}"</value>
    <comment>{StrBegin="MSB3642: "}</comment>
  </data>
  <data name="GetReferenceAssemblyPaths.ProblemGeneratingReferencePaths">
    <value>MSB3643: There was an error generating reference assembly paths based on the TargetFrameworkMoniker "{0}". {1}</value>
    <comment>{StrBegin="MSB3643: "}</comment>
  </data>
  <data name="GetReferenceAssemblyPaths.NoReferenceAssemblyDirectoryFound">
    <value>MSB3644: The reference assemblies for framework "{0}" were not found. To resolve this, install the SDK or Targeting Pack for this framework version or retarget your application to a version of the framework for which you have the SDK or Targeting Pack installed. Note that assemblies will be resolved from the Global Assembly Cache (GAC) and will be used in place of reference assemblies. Therefore your assembly may not be correctly targeted for the framework you intend.</value>
    <comment>{StrBegin="MSB3644: "}</comment>
  </data>
  <data name="GetReferenceAssemblyPaths.NETFX35SP1NotIntstalled">
    <value>MSB3645: .NET Framework v3.5 Service Pack 1 was not found. In order to target "{0}", .NET Framework v3.5 Service Pack 1 or later must be installed.</value>
    <comment>{StrBegin="MSB3645: "}</comment>
  </data>


  <!--
        The WinMDExp task has the error buckets of MSB3762 - MSB3772
        If this bucket overflows, pls. contact 'vsppbdev'.
  -->
  <data name="WinMDExp.MustPassReferences">
    <value>MSB3762: No references were passed to the task. References to at least mscorlib and Windows.Foundation are required.</value>
    <comment>{StrBegin="MSB3762: "}</comment>
  </data>

  <!--
        The XamlTaskFactory message bucket is: MSB3686 - MSB3695 and MSB3721 - MSB3730.
        If this bucket overflows, pls. contact 'vsppbdev'.
  -->
  <data name="Xaml.TaskCreationFailed" xml:space="preserve">
    <value>MSB3686: Unable to create Xaml task.  Compilation failed.  {0}</value>
    <comment>{StrBegin="MSB3686: "}</comment>
  </data>
  <data name="Xaml.RuleParseFailed" xml:space="preserve">
    <value>MSB3687: Unable to parse Xaml rule.  {0}</value>
    <comment>{StrBegin="MSB3687: "}</comment>
  </data>
  <data name="Xaml.RuleFileNotFound" xml:space="preserve">
    <value>MSB3688: Unable to create Xaml task.  File not found: {0}.</value>
    <comment>{StrBegin="MSB3688: "}</comment>
  </data>
  <data name="Xaml.RuleMissingToolName" xml:space="preserve">
    <value>MSB3689: Unable to execute Xaml task.  If the CommandLineTemplate task parameter is not specified, then the ToolName attribute must be specified in the Rule or the ToolExe task parameter must be set.</value>
    <comment>{StrBegin="MSB3689: "}</comment>
  </data>
  <data name="Xaml.RuleNotFound" xml:space="preserve">
      <value>MSB3690: Unable to create Xaml task.  The Rule "{0}" was not found.</value>
    <comment>{StrBegin="MSB3690: "}</comment>
  </data>
  <data name="Xaml.InvalidRootObject" xml:space="preserve">
      <value>MSB3691: Unable to create Xaml task.  The root object was not of type ProjectSchemaDefinitions.</value>
    <comment>{StrBegin="MSB3691: "}</comment>
  </data>
  <data name="Xaml.MissingTaskBody" xml:space="preserve">
      <value>MSB3692: Unable to create Xaml task.  The &lt;UsingTask&gt; does not contain a &lt;Task&gt; definition.</value>
    <comment>{StrBegin="MSB3692: "}</comment>
  </data>
  <data name="Xaml.ArgumentOutOfRange" xml:space="preserve">
      <value>MSB3693: Unable to execute Xaml task.  The value "{1}" specified for task parameter "{0}" is not valid.</value>
    <comment>{StrBegin="MSB3693: "}</comment>
  </data>
  <data name="Xaml.MissingSwitchValue" xml:space="preserve">
      <value>MSB3694: Unable to create Xaml task.  The EnumValue "{1}" on EnumProperty "{0}" is missing the SwitchValue attribute.</value>
    <comment>{StrBegin="MSB3694: "}</comment>
  </data>
  <!-- 3695 belongs to this task but was skipped so that the two "CommandFailed" error codes could be side-by-side.  Please consider 
       using this error code first before jumping to 3723. -->
  <data name="Xaml.CommandFailed">
    <value>MSB3721: The command "{0}" exited with code {1}.</value>
    <comment>{StrBegin="MSB3721: "}</comment>
  </data>
  <data name="Xaml.CommandFailedAccessDenied">
    <value>MSB3722: The command "{0}" exited with code {1}. Please verify that you have sufficient rights to run this command.</value>
    <comment>{StrBegin="MSB3722: "}</comment>
  </data>
  <data name="Xaml.MissingRequiredArgument">
    <value>MSB3723: The parameter "{0}" requires missing parameter "{1}" to be set.</value>
    <comment>{StrBegin="MSB3723: "}</comment>
  </data>

  <!--
        The XslTransformation message bucket is: MSB3701-3710.
        If this bucket overflows, pls. contact 'vsppbdev'.
  -->
  <data name="XslTransform.ArgumentError" xml:space="preserve">
    <value>MSB3701: Unable to load arguments for the XslTransformation task. {0}</value>
    <comment>{StrBegin="MSB3701: "}</comment>
  </data>
  <data name="XslTransform.XsltArgumentsError" xml:space="preserve">
    <value>MSB3702: Unable to process the XsltParameters argument for the XslTransformation task. {0}</value>
    <comment>{StrBegin="MSB3702: "}</comment>
  </data>
  <data name="XslTransform.TransformError" xml:space="preserve">
    <value>MSB3703: Unable to execute transformation. {0}</value>
    <comment>{StrBegin="MSB3703: "}</comment>
  </data>
  <data name="XslTransform.XmlInput.TooMany" xml:space="preserve">
    <value>Only one of XmlContent or XmlInputPaths arguments can be set.</value>
  </data>
  <data name="XslTransform.XmlInput.TooFew" xml:space="preserve">
    <value>One of XmlContent or XmlInputPaths arguments must be set.</value>
  </data>
  <data name="XslTransform.XsltInput.TooMany" xml:space="preserve">
    <value>Only one of XslContent, XslInputPath or XslCompiledDllPath arguments can be set.</value>
  </data>
  <data name="XslTransform.XsltInput.TooFew" xml:space="preserve">
    <value>One of XslContent, XslInputPath and XslCompiledDllPath arguments must be set.</value>
  </data>
  <data name="XslTransform.XsltLoadError" xml:space="preserve">
    <value>MSB3704: Unable to load the specified Xslt. {0}</value>
    <comment>{StrBegin="MSB3704: "}</comment>
  </data>
  <data name="XslTransform.MustSpecifyType" xml:space="preserve">
    <value>When specifying assembly "{0}", you must specify the type as well.</value>
  </data>
  <data name="XslTransform.XsltParameterNoAttribute" xml:space="preserve">
    <value>The specified Xslt Parameter doesn't have attribute "{0}".</value>
  </data>
  <data name="XslTransform.XsltParameterNotWellFormed" xml:space="preserve">
    <value>The specified Xslt Parameter attribute is not a well-formed XML fragment.</value>
  </data>
  <data name="XslTransform.UseTrustedSettings" xml:space="preserve">
    <value>The usage of the document() method and embedded scripts is prohibited by default, due to risks of foreign code execution.  If "{0}" is a trusted source that requires those constructs, please set the "UseTrustedSettings" parameter to "true" to allow their execution.</value>
  </data>
  

  <!--
        The XmlPoke message bucket is: MSB3731-3740.
        If this bucket overflows, pls. contact 'vsppbdev'.
  -->
  <data name="XmlPoke.NamespacesError" xml:space="preserve">
    <value>MSB3731: Unable to process the Namespaces argument for the XmlPoke task. {0}</value>
    <comment>{StrBegin="MSB3731: "}</comment>
  </data>
  <data name="XmlPoke.NamespacesParameterNoAttribute" xml:space="preserve">
    <value>The specified Namespaces attribute doesn't have attribute "{0}".</value>
  </data>
  <data name="XmlPoke.NamespacesParameterNotWellFormed" xml:space="preserve">
    <value>The specified Namespaces attribute is not a well-formed XML fragment.</value>
  </data>
  <data name="XmlPoke.Replaced" xml:space="preserve">
    <value>Replaced "{0}" with "{1}".</value>
  </data>
  <data name="XmlPoke.Count" xml:space="preserve">
    <value>Made {0} replacement(s).</value>
  </data>
  <data name="XmlPoke.XPathContextError" xml:space="preserve">
    <value>MSB3732: Unable to set XPath expression's Context. {0}</value>
    <comment>{StrBegin="MSB3732: "}</comment>
  </data>
  <data name="XmlPeekPoke.InputFileError" xml:space="preserve">
    <value>MSB3733: Input file "{0}" cannot be opened. {1}</value>
    <comment>{StrBegin="MSB3733: "}</comment>
  </data>
  <data name="XmlPeekPoke.XPathError" xml:space="preserve">
    <value>MSB3734: XPath Query "{0}" cannot be loaded. {1}</value>
    <comment>{StrBegin="MSB3734: "}</comment>
  </data>
  <data name="XmlPoke.PokeError" xml:space="preserve">
    <value>MSB3735: Error while executing poke operation with the Value parameter "{0}". {1}</value>
    <comment>{StrBegin="MSB3735: "}</comment>
  </data>
  <!--
        The XmlPeek message bucket is: MSB3741-3750.
        If this bucket overflows, pls. contact 'vsppbdev'.
  -->
  <data name="XmlPeek.ArgumentError" xml:space="preserve">
    <value>MSB3741: Unable to load arguments for the XmlPeek task. {0}</value>
    <comment>{StrBegin="MSB3741: "}</comment>
  </data>
  <data name="XmlPeek.NamespacesError" xml:space="preserve">
    <value>MSB3742: Unable to process the Namespaces argument for the XmlPeek task. {0}</value>
    <comment>{StrBegin="MSB3742: "}</comment>
  </data>
  <data name="XmlPeek.XPathContextError" xml:space="preserve">
    <value>MSB3743: Unable to set XPath expression's Context. {0}</value>
    <comment>{StrBegin="MSB3743: "}</comment>
  </data>
  <data name="XmlPeek.XmlInput.TooMany" xml:space="preserve">
    <value>Only one of XmlContent or XmlInputPath arguments can be set.</value>
  </data>
  <data name="XmlPeek.XmlInput.TooFew" xml:space="preserve">
    <value>One of XmlContent or XmlInputPath arguments must be set.</value>
  </data>
  <data name="XmlPeek.NamespacesParameterNoAttribute" xml:space="preserve">
    <value>The specified Namespaces attribute does not have attribute "{0}".</value>
  </data>
  <data name="XmlPeek.NamespacesParameterNotWellFormed" xml:space="preserve">
    <value>The specified Namespaces attribute is not a well-formed XML fragment.</value>
  </data>
  <data name="XmlPeek.Found" xml:space="preserve">
    <value>Found "{0}".</value>
  </data>
  <data name="XmlPeek.NotFound" xml:space="preserve">
    <value>The specified XPath query did not capture any nodes.</value>
  </data>
    <!--
          The WriteCodeFragment message bucket is: MSB3711-3720.
          If this bucket overflows, pls. contact 'vsppbdev'.
    -->
    <data name="WriteCodeFragment.MustSpecifyLocation" xml:space="preserve">
      <value>MSB3711: At least one of OutputFile or OutputDirectory must be provided.</value>
      <comment>{StrBegin="MSB3711: "}</comment>
    </data>    
    <data name="WriteCodeFragment.CouldNotCreateProvider" xml:space="preserve">
      <value>MSB3712: Code for the language "{0}" could not be generated. {1}</value>
      <comment>{StrBegin="MSB3712: "}</comment>
    </data> 
    <data name="WriteCodeFragment.CouldNotWriteOutput" xml:space="preserve">
      <value>MSB3713: The file "{0}" could not be created. {1}</value>
      <comment>{StrBegin="MSB3713: "}</comment>
    </data>  
    <data name="WriteCodeFragment.SkippedNumberedParameter" xml:space="preserve">
      <value>MSB3714: The parameter "{0}" was supplied, but not all previously numbered parameters.</value>
      <comment>{StrBegin="MSB3714: "}</comment>
    </data>     
    <data name="WriteCodeFragment.NoWorkToDo" xml:space="preserve">
      <value>No output file was written because no code was specified to create.</value>
    </data>    
    <data name="WriteCodeFragment.GeneratedFile" xml:space="preserve">
      <value>Emitted specified code into "{0}".</value>
    </data>      
    <data name="WriteCodeFragment.Comment" xml:space="preserve">
      <value>Generated by the MSBuild WriteCodeFragment class.</value>
    </data>      
    

 <!--
        MSB3751 - MSB3761   Task: CodeTaskFactory
        MSB3911 - MSB3920   Task: CodeTaskFactory
        CodeTaskFactory Exception messagse
        If this bucket overflows, pls. contact 'vsppbdev'.
 -->
  <data name="CodeTaskFactory.CodeElementIsMissing" xml:space="preserve">
    <value>MSB3751: The &lt;Code&gt; element is missing for the "{0}" task. This element is required.</value>
    <comment>{StrBegin="MSB3751: "} &lt;Code&gt; should not be localized it is the name of an xml element</comment>
  </data>  
  <data name="CodeTaskFactory.AttributeEmpty" xml:space="preserve">
    <value>MSB3752: The "{0}" attribute has been set but is empty. If the "{0}" attribute is set it must not be empty.</value>
    <comment>{StrBegin="MSB3752: "}</comment>
  </data>
  <data name="CodeTaskFactory.AttributeEmptyWithElement" xml:space="preserve">
    <value>MSB3752: The "{0}" attribute of the &lt;{1}&gt; element has been set but is empty. If the "{0}" attribute is set it must not be empty.</value>
    <comment>{StrBegin="MSB3752: "}</comment>
  </data>
  <data name="CodeTaskFactory.NeedsITaskInterface" xml:space="preserve">
    <value>MSB3753: The task could not be instantiated because it does not implement the ITask interface. Make sure the task implements the Microsoft.Build.Framework.ITask interface.</value>
    <comment>{StrBegin="MSB3753: "}</comment>
  </data>
  <data name="CodeTaskFactory.ReferenceAssemblyIsInvalid" xml:space="preserve">
    <value>MSB3754: The reference assembly "{0}" is invalid. "{1}"</value>
    <comment>{StrBegin="MSB3754: "}</comment>
  </data>
  <data name="CodeTaskFactory.CouldNotFindReferenceAssembly" xml:space="preserve">
    <value>MSB3755: Could not find reference "{0}". If this reference is required by your code, you may get compilation errors.</value>
    <comment>{StrBegin="MSB3755: "}</comment>
  </data>
  <data name="CodeTaskFactory.InvalidElementLocation" xml:space="preserve">
    <value>MSB3756: The element &lt;{0}&gt; is not a valid child of the &lt;{1}&gt; element.  Valid child elements are &lt;Code&gt;, &lt;Reference&gt;, and &lt;Using&gt;.</value>
    <comment>{StrBegin="MSB3756: "}</comment>
  </data>
  <data name="CodeTaskFactory.MultipleCodeNodes" xml:space="preserve">
    <value>MSB3757: Only one &lt;Code&gt; element can be specified.</value>
    <comment>{StrBegin="MSB3757: "}</comment>
  </data>
  <data name="CodeTaskFactory.CompilerError" xml:space="preserve">
    <value>MSB3758: An error has occurred during compilation. {0}</value>
    <comment>{StrBegin="MSB3758: "}</comment>
  </data>
  <data name="CodeTaskFactory.CouldNotFindTaskInAssembly" xml:space="preserve">
    <value>The task name "{0}" could not be found.</value>
  </data>
  <data name="CodeTaskFactory.FindSourceFileAt" xml:space="preserve">
    <value>The source file for this compilation can be found at: "{0}"</value>
  </data>
  <data name="CodeTaskFactory.HaveReflectionOnlyAssembly" xml:space="preserve">
    <value>The reference assembly "{0}" is a metadata only assembly.</value>
  </data>
  <data name="CodeTaskFactory.InvalidCodeType" xml:space="preserve">
    <value>MSB3759: The specified code type "{0}" is invalid.  The supported code types are "{1}".</value>
    <comment>{StrBegin="MSB3759: "}</comment>
  </data>
  <data name="CodeTaskFactory.InvalidCodeLanguage" xml:space="preserve">
    <value>MSB3759: The specified code language "{0}" is invalid.  The supported code languages are "{1}".</value>
    <comment>{StrBegin="MSB3759: "}</comment>
  </data>
  <data name="CodeTaskFactory.NoSourceCode" xml:space="preserve">
    <value>MSB3760: You must specify source code within the Code element or a path to a file containing source code.</value>
    <comment>{StrBegin="MSB3760: "}</comment>
  </data>
  <data name="CodeTaskFactory.CompilingAssembly" xml:space="preserve">
    <value>Compiling task source code</value>
  </data>
  <data name="CodeTaskFactory.InvalidTaskXml" xml:space="preserve">
    <value>MSB3761: The specified task XML is invalid.  {0}</value>
    <comment>{StrBegin="MSB3761: "}</comment>
  </data>
  <data name="CodeTaskFactory.InvalidCodeElementAttribute" xml:space="preserve">
    <value>MSB3756: The attribute "{0}" is not valid for the &lt;Code&gt; element.  Valid attributes are "Language", "Source", and "Type".</value>
    <comment>{StrBegin="MSB3756: "}</comment>
  </data>
  <!--
        MSB3773 - MSB3783   Task: ResolveSDKReference
        MSB3841 - MSB3850   
        ResolveSDKReference Exception messages
        If this bucket overflows, pls. contact 'vsppbdev'.
 -->
  <data name="ResolveSDKReference.SearchingForSDK" xml:space="preserve">
    <value>Searching for SDK "{0}": </value>
  </data>
  <data name="ResolveSDKReference.FoundSDK" xml:space="preserve">
    <value>Found at search location "{0}".</value>
  </data>
  <data name="ResolveSDKReference.ErrorReadingManifest" xml:space="preserve">
    <value>There was a problem reading the SDK manifest file "{0}". {1}</value>
   </data>
  <data name="ResolveSDKReference.ReadingSDKManifestFile" xml:space="preserve">
    <value>Reading SDK manifest file "{0}".</value>
   </data>
  <data name="ResolveSDKReference.TargetedConfigAndArchitecture" xml:space="preserve">
    <value>Targeted configuration and architecture "{0}|{1}"</value>
   </data>
  <data name="ResolveSDKReference.PlatformSDK" xml:space="preserve">
    <value>Has a platform identity of "{0}".</value>
   </data>
  <data name="ResolveSDKReference.CouldNotFindFrameworkIdentity" xml:space="preserve">
    <value>Could not find "FrameworkIdentity" attribute "{0}" in the SDK manifest. </value>
   </data>
  <data name="ResolveSDKReference.NoFrameworkIdentitiesFound" xml:space="preserve">
    <value>No FrameworkIdentity attributes were found in the SDK manifest, treating this SDK as a non-framework SDK.</value>
   </data>
  <data name="ResolveSDKReference.NoAppxLocationsFound" xml:space="preserve">
    <value>No "APPX" attributes indicating app package locations were found in the SDK manifest. If an app package is required at runtime the project may not run.</value>
   </data>
  <data name="ResolveSDKReference.FoundFrameworkIdentity" xml:space="preserve">
    <value>Found "FrameworkIdentity" attribute "{0}" in the SDK manifest.</value>
   </data>
  <data name="ResolveSDKReference.FoundAppxLocation" xml:space="preserve">
    <value>Found "APPX" location attribute "{0}" in the SDK manifest.</value>
   </data>
  <data name="ResolveSDKReference.ReplaceAppxLocation" xml:space="preserve">
    <value>Updating the "{0}" architecture "APPX" location from "{1}" to "{2}". </value>
   </data>
  <data name="ResolveSDKReference.NoSDKLocationsSpecified" xml:space="preserve">
    <value>Cannot resolve "SDKReference" items because no installed SDK locations were passed into the property "InstalledSdks".</value>
    <comment>"SDKReference" and "InstalledSDKs" are property names on the task and should not be localized</comment>
   </data>
  <data name="ResolveSDKReference.CannotReferenceTwoSDKsSameFamily" xml:space="preserve">
    <value>MSB3773: The SDK "{0}" cannot be referenced alongside SDK(s) {1}, as they all belong to the same SDK product Family "{2}". Please consider removing references to other SDKs of the same product family.</value>
    <comment>{StrBegin="MSB3773: "}</comment>
   </data>
  <data name="ResolveSDKReference.CouldNotResolveSDK" xml:space="preserve">
    <value>MSB3774: Could not find SDK "{0}".</value>
    <comment>{StrBegin="MSB3774: "}</comment>
   </data>
  <data name="ResolveSDKReference.ErrorResolvingSDK" xml:space="preserve">
    <value>MSB3775: There was an error resolving the SDK "{0}". {1}</value>
    <comment>{StrBegin="MSB3775: "} "{0}" will be the root location which could not be searched. Ie (c:\program files\sdks\..) </comment>
   </data>
    <data name="ResolveSDKReference.SDKReferenceIncorrectFormat" xml:space="preserve">
    <value>MSB3776: The SDK Reference "{0}" is incorrectly formatted. It must be in the following format "&lt;SDKName&gt;, Version=&lt;SDKVersion&gt;. For example: "MySDK, Version=2.0"</value>
    <comment>{StrBegin="MSB3776: "}</comment>
   </data>
  <data name="ResolveSDKReference.NoMatchingFrameworkIdentity" xml:space="preserve">
    <value>MSB3777: "FrameworkIdentity" attributes were found in the SDK manifest file "{0}", however none of the attributes matched the targeted configuration and architecture "{1} | {2}" and no "FrameworkIdentity" attribute without configuration and architecture could be found. If this project is to be packaged, packaging will fail.</value>
    <comment>{StrBegin="MSB3777: "}</comment>
   </data>
  <data name="ResolveSDKReference.NoMatchingAppxLocation" xml:space="preserve">
    <value>MSB3778: "APPX" attributes were found in the SDK manifest file "{0}" however none of the attributes matched the targeted configuration and architecture "{1} | {2}" and no "APPX" attribute without configuration and architecture could be found. If an app package is required then the project will fail at runtime.</value>
    <comment>{StrBegin="MSB3778: "}</comment>
   </data>
   <data name="ResolveSDKReference.TargetArchitectureNotSupported" xml:space="preserve">
    <value>MSB3779: The processor architecture of the project being built "{0}" is not supported by the referenced SDK "{1}". Please consider changing the targeted processor architecture of your project (in Visual Studio this can be done through the Configuration Manager) to one of the architectures supported by the SDK: "{2}".</value>
    <comment>{StrBegin="MSB3779: "}</comment>
   </data>
  <data name="ResolveSDKReference.CannotReferenceTwoSDKsSameName" xml:space="preserve">
    <value>MSB3780: The SDK "{0}" cannot be referenced alongside SDK(s) {1}, because only one version of the SDK can be referenced from a project. Please consider removing references to the other SDKs.</value>
    <comment>{StrBegin="MSB3780: "}</comment>
   </data>
    <data name="ResolveSDKReference.SDKMissingDependency" xml:space="preserve">
    <value>MSB3781: The SDK "{0}" depends on the following SDK(s) {1}, which have not been added to the project or were not found. Please ensure that you add these dependencies to your project or you may experience runtime issues. You can add dependencies to your project through the Reference Manager.</value>
    <comment>{StrBegin="MSB3781: "}</comment>
   </data>
    <data name="ResolveSDKReference.Prefer32BitNotSupportedWithNeutralProject" xml:space="preserve">
    <value>MSB3782: The "{0}" SDK does not support targeting a neutral architecture with "Prefer 32-Bit" enabled for the project. Please go to the project properties (Build tab for C# and Compile tab for VB) and disable the "Prefer 32-bit" option, or change your project to target a non-neutral architecture.</value>
    <comment>{StrBegin="MSB3782: "} Also, please localize "Prefer 32-Bit" in the same way that it is localized in wizard\vbdesigner\designer\proppages\buildproppage.resx</comment>
   </data>  
    <data name="ResolveSDKReference.MaxPlatformVersionLessThanTargetPlatformVersion" xml:space="preserve">
    <value>MSB3783: Project "{0}" depends upon SDK "{1} v{2}" which was released originally for apps targeting "{3} {4}". To verify whether "{1} v{2}" is compatible with "{5} {6}", contact the SDK author or see http://go.microsoft.com/fwlink/?LinkID=309181.</value>
    <comment>{StrBegin="MSB3783: "}</comment>
   </data>  
   <data name="ResolveSDKReference.InvalidDependencyInPlatform" xml:space="preserve">
    <value>MSB3841: The SDK "{0}" depends on the SDK "{1}", which is not compatible with "{2} {3}". Please reference a version of SDK "{0}" which supports "{2} {3}".</value>
    <comment>{StrBegin="MSB3841: "}</comment>
   </data>  
   <data name="ResolveSDKReference.MaxPlatformVersionNotSpecified" xml:space="preserve">
    <value>MSB3842: Project "{0}" depends upon SDK "{1} v{2}" which supports apps targeting "{3} {4}". To verify whether "{1} v{2}" is compatible with "{5} {6}", contact the SDK author or see http://go.microsoft.com/fwlink/?LinkID=309181.</value>
    <comment>{StrBegin="MSB3842: "}</comment>
   </data>
   <data name="ResolveSDKReference.TargetPlatformIdentifierDoesNotMatch" xml:space="preserve">
    <value>MSB3843: Project "{0}" targets platform "{3}", but references SDK "{1} v{2}" which targets platform "{4}".</value>
    <comment>{StrBegin="MSB3843: "}</comment>
   </data>
   <data name="ResolveSDKReference.PlatformVersionIsLessThanMinVersion" xml:space="preserve">
    <value>MSB3844: Project "{0}" targets platform version "{3}", but references SDK "{1} v{2}" which requires platform version "{4}" or higher.</value>
    <comment>{StrBegin="MSB3844: "}</comment>
   </data>
    <!--
        MSB3784 - MSB3794   Task: GetInstalledSDKs
        GetInstalledSDKs Exception messagse
        If this bucket overflows, pls. contact 'vsppbdev'.
 -->
  <data name="GetInstalledSDKs.ListInstalledSDKs" xml:space="preserve">
    <value>Installed SDKs:</value>
  </data>
  <data name="GetInstalledSDKs.SDKNameAndLocation" xml:space="preserve">
    <value>SDK "{0}" is installed at "{1}"</value>
  </data>
  <data name="GetInstalledSDKs.FoundSDKs" xml:space="preserve">
    <value>Found "{0}" SDKs.</value>
  </data>
  <data name="GetInstalledSDKs.SearchingForSDKs" xml:space="preserve">
    <value>Searching for SDKs targeting "{0}, {1}".</value>
    <comment>{0} will be the platform identifier, "Windows" and {1} will be a version number</comment>
  </data>
  <data name="GetInstalledSDKs.TargetPlatformInformationMissing" xml:space="preserve">
    <value>MSB3784: "TargetPlatformVersion" and "TargetPlatformIdentifier" cannot be empty.</value>
    <comment>{StrBegin="MSB3784: "} TargetPlatformVersion and TargetPlatformIdentifier root are property names and should not be localized</comment>
   </data>
  <data name="GetInstalledSDKs.NoSDksFound" xml:space="preserve">
    <value>MSB3785: No SDKs were found for TargetPlatform = {0} v{1}. SDKReference items will not be resolved. If your application requires these references there may be compilation errors.</value>
    <comment>{StrBegin="MSB3785: "} "SDKReference" refers to SDKReference items in the project file and should not be localized.</comment>
   </data>
  <data name="GetInstalledSDKs.CouldNotGetSDKList" xml:space="preserve">
    <value>MSB3786: There was a problem retrieving the installed SDKs on the machine. {0}</value>
    <comment>{StrBegin="MSB3786: "}</comment>
   </data>

  <!--
        MSB3795 - MSB3810   Task: GetSDKReferenceFiles
        GetInstalledSDKs Exception messagse
        If this bucket overflows, pls. contact 'vsppbdev'.
 -->
  <data name="GetSDKReferenceFiles.GetSDKReferences" xml:space="preserve">
    <value>Enumerating SDK Reference "{0}" from "{1}".</value>
  </data>
  <data name="GetSDKReferenceFiles.ExpandReferencesFrom" xml:space="preserve">
    <value>Looking for references under "{0}".</value>
  </data>
  <data name="GetSDKReferenceFiles.ExpandRedistFrom" xml:space="preserve">
    <value>Looking for redist files under "{0}".</value>
  </data>
  <data name="GetSDKReferenceFiles.NotExpanding" xml:space="preserve">
    <value>Not enumerating SDK Reference "{0}" because the "ExpandReferences" metadata is not true on the reference.</value>
  </data>
  <data name="GetSDKReferenceFiles.AddingReference" xml:space="preserve">
    <value>Adding reference "{0}".</value>
  </data>
  <data name="GetSDKReferenceFiles.AddingRedistFile" xml:space="preserve">
    <value>Adding file "{0}" from redist folder with target path "{1}".</value>
  </data>
  <data name="GetSDKReferenceFiles.ConflictRedistSameSDK" xml:space="preserve">
    <value>There was a conflict between two redist files going to the same target path "{0}" within the "{1}" SDK. Choosing "{2}" over "{3}" because it was resolved first.</value>
  </data>
  <data name="GetSDKReferenceFiles.ConflictRedistDifferentSDK" xml:space="preserve">
    <value>There was a conflict between two files from the redist folder files going to the same target path "{0}" between the "{1}" and "{2}" SDKs. Choosing "{3}" over "{4}" because it was resolved first.</value>
  </data>
  <data name="GetSDKReferenceFiles.ConflictReferenceSameSDK" xml:space="preserve">
    <value>There was a conflict between two references with the same file name resolved within the "{0}" SDK. Choosing "{1}" over "{2}" because it was resolved first.</value>
  </data>
  <data name="GetSDKReferenceFiles.ConflictReferenceDifferentSDK" xml:space="preserve">
    <value>There was a conflict between two references with the same file name between the "{0}" and "{1}" SDKs. Choosing "{2}" over "{3}" because it was resolved first.</value>
  </data>
  <data name="GetSDKReferenceFiles.ProblemReadingCacheFile" xml:space="preserve">
    <value>There was a problem reading the cache file "{0}". "{1}"</value>
  </data>
  <data name="GetSDKReferenceFiles.ProblemDeletingCacheFile" xml:space="preserve">
    <value>There was a problem deleting the cache file "{0}". "{1}"</value>
  </data>
  <data name="GetSDKReferenceFiles.ProblemGeneratingHash" xml:space="preserve">
    <value>There was a problem getting the time stamp of the current assembly "{0}". "{1}"</value>
  </data>
  <data name="GetSDKReferenceFiles.ProblemGettingAssemblyMetadata" xml:space="preserve">
    <value>There was a problem getting the assembly metadata for "{0}". "{1}"</value>
  </data>
  <data name="GetSDKReferenceFiles.ProblemWritingCacheFile" xml:space="preserve">
    <value>There was a problem writing the cache file "{0}". "{1}"</value>
  </data>
  <data name="GetSDKReferenceFiles.NoOriginalItemSpec" xml:space="preserve">
    <value>The "OriginalItemSpec" metadata for the resolved SDK with path "{0}" was empty. The "OriginalItemSpec" metadata must be set."</value>
  </data>  
  <data name="GetSDKReferenceFiles.CouldNotGetSDKReferenceFiles" xml:space="preserve">
    <value>MSB3795: There was a problem in the GetSDKReferenceFiles task. {0}</value>
    <comment>{StrBegin="MSB3795: "}</comment>
  </data>
    <data name="GetSDKReferenceFiles.ConflictBetweenFiles" xml:space="preserve">
    <value>MSB3796: There was a conflict between two files. {0}</value>
    <comment>{StrBegin="MSB3796: "}</comment>
  </data>
  <data name="GetSDKReferenceFiles.CannotHaveEmptyTargetConfiguration" xml:space="preserve">
    <value>MSB3797: The targeted configuration for the resolved sdk reference "{0}" was empty. Cannot find reference or redist files without a targeted configuration.</value>
    <comment>{StrBegin="MSB3797: "}</comment>
  </data>
  <data name="GetSDKReferenceFiles.CannotHaveEmptyTargetArchitecture" xml:space="preserve">
    <value>MSB3798: The targeted architecture for the resolved sdk reference "{0}" was empty. Cannot find reference or redist files without a targeted architecture.</value>
    <comment>{StrBegin="MSB3798: "}</comment>
  </data>

 <!--
        MSB3851 - MSB3860   Task: FindInvalidProjectReferences
        If this bucket overflows, pls. contact 'vsppbdev'.
 -->
  <data name="FindInvalidProjectReferences.WarnWhenVersionIsIncompatible" xml:space="preserve">
    <value>MSB3851: This project targets "{0}, Version={1}", but it is attempting to reference "{2}" targeting "{3}", which is invalid.</value>
    <comment>{StrBegin="MSB3851: "}</comment>
  </data>

  <!--
        MSB3861 - MSB3870   Task: ErrorFromResources
        If this bucket overflows, pls. contact 'vsppbdev'.
  -->
  <data name="ErrorFromResources.LogErrorFailure">
    <value>MSB3861: Failed to log an error using resource string "{0}".  {1}</value>
    <comment>{StrBegin="MSB3861: "}</comment>
  </data>

  <!--
        MSB3871 - MSB3880   Targets: Code sharing
        If this bucket overflows, pls. contact 'vsppbdev'.
  -->
  <data name="CodeSharing.CannotBuildSharedProject">
    <value>MSB3871: Shared projects cannot be built on their own.  Please either build a project that references this project, or build the entire solution.</value>
    <comment>{StrBegin="MSB3871: "}</comment>
  </data>
  
  <!--
        MSB3891 - MSB3900   Targets: Copy Overflow
        If this bucket overflows, pls. contact 'vsppbdev'.
  -->
  <data name="Copy.ExactlyOneTypeOfLink">
    <value>MSB3891: Both "{0}" and "{1}" were specified in the project file. Please choose one or the other.</value>    
  </data>

  <!--
        MSB3901 - MSB3910   Task: Telemetry
        If this bucket overflows, pls. contact 'vsppbdev'.
  -->
  <data name="Telemetry.IllegalEventDataString">
    <value>The property "{0}" in the telemetry event data property list "{1}" is malformed.  Please only pass in a semicolon-delimited list of constant string values separated by "=", e.g., "Property1=Value1;Property2=Value2".</value>
  </data>


  <data name="ErrorAndWarning.EmptyMessage">
    <!-- When a user did not specify a message to an <Error /> or <Warning /> task -->
    <value>(No message specified)</value>
  </data>

  <!-- Engine errors for features not supported on .NET Core have the arbitrarily-chosen 48 prefix -->
  <data name="TaskFactoryNotSupportedFailure" xml:space="preserve">
    <value>MSB4801: The task factory "{0}" is not supported on the .NET Core version of MSBuild.</value>
    <comment>{StrBegin="MSB4801: "}</comment>
  </data>

  <!--
        MSB3921 - MSB3930   Task: DownloadFile
  -->
  <data name="DownloadFile.ErrorInvalidUrl" xml:space="preserve">
    <value>MSB3921: The specified URL "{0}" is not valid.</value>
    <comment>{StrBegin="MSB3921: "}</comment>
  </data>
  <data name="DownloadFile.ErrorUnknownFileName" xml:space="preserve">
    <value>MSB3922: Failed to determine a file name from the URL "{0}".  Please specify a file name with the "{1}" parameter.</value>
    <comment>{StrBegin="MSB3922: "}</comment>
  </data>
  <data name="DownloadFile.ErrorDownloading" xml:space="preserve">
    <value>MSB3923: Failed to download file "{0}".  {1}</value>
    <comment>{StrBegin="MSB3923: "}</comment>
  </data>
  <data name="DownloadFile.Retrying" xml:space="preserve">
    <value>MSB3924: Failed to download file "{0}". Beginning retry {1} in {2}ms. {3}</value>
    <comment>{StrBegin="MSB3924: "}</comment>
  </data>
  <data name="DownloadFile.DidNotDownloadBecauseOfFileMatch">
    <value>Did not download file from "{0}" to "{1}" because the "{2}" parameter was set to "{3}" in the project and the files' sizes match.</value>
  </data>
  <data name="DownloadFile.Downloading">
    <value>Downloading from "{0}" to "{1}" ({2:N0} bytes).</value>
  </data>

  <!--
        The tasks message bucket is: MSB3001 - MSB3999

        See the comments above each task's messages for individual task message buckets.

        If you need a new bucket, please update the master bucket list below:
            MSB3001 - MSB3010   Task: AssignCulture
            MSB3011 - MSB3020   Task: AL
            MSB3021 - MSB3030   Task: Copy
            MSB3031 - MSB3040   Task: CreateItem
            MSB3041 - MSB3050   Task: CreateManifestResourceName
            MSB3051 - MSB3060   Task: Csc
            MSB3061 - MSB3070   Task: Delete
            MSB3071 - MSB3080   Task: Exec
            MSB3081 - MSB3109   Task: General                 // MSB3109 not used but already shipped, do not reuse
            MSB3110 - MSB3130   Task: GenerateManifest overflow
            MSB3131 - MSB3140   Task: GetRedistListPaths      // DEAD DO NOT REUSE BLOCK
            MSB3141 - MSB3170   Task: GenerateBootstrapper    // MSB3167 not used but already shipped, do not reuse
            MSB3171 - MSB3190   Task: GenerateManifest
            MSB3191 - MSB3200   Task: MakeDir
            MSB3201 - MSB3210   Task: MSBuild
            MSB3211 - MSB3230   Task: RegisterAssembly
            MSB3231 - MSB3240   Task: RemoveDir
            MSB3241 - MSB3280   Task: ResolveAssemblyReference
            MSB3281 - MSB3320   Task: ResolveComReference
            MSB3321 - MSB3330   Task: ResolveKeySource
            MSB3331 - MSB3340   Task: ResolveManifestFiles
            MSB3341 - MSB3350   Task: ResolveNativeReference
            MSB3351 - MSB3360   Task: StrongNameUtils
            MSB3361 - MSB3370   Task: ToolTask
            MSB3371 - MSB3390   Task: Touch
            MSB3391 - MSB3400   Task: UnregisterAssembly
            MSB3401 - MSB3410   Task: Vbc
            MSB3411 - MSB3420   Task: VCBuild                     // DEAD DO NOT REUSE BLOCK
            MSB3421 - MSB3440   Task: ResolveVCProjectOutput      // DEAD DO NOT REUSE BLOCK
            MSB3441 - MSB3450   Task: GetAssemblyIdentity
            MSB3451 - MSB3460   Task: ResGen
            MSB3461 - MSB3470   Task: AspNetCompiler
            MSB3471 - MSB3480   Task: SGen
            MSB3481 - MSB3490   Task: SignFile    // MSB3485 MSB3486 not used but already shipped, do not reuse
            MSB3491 - MSB3500   Task: WriteLinesToFile
            MSB3501 - MSB3510   Task: ReadLinesFromFile
            MSB3511 - MSB3520   Task: Message
            MSB3521 - MSB3530   Task: Warning
            MSB3531 - MSB3540   Task: Error    // MSB3539, MSB3540 is used in Microsoft.Common.CurrentVersion.targets, do not reuse
            MSB3541 - MSB3550   Task: FindUnderPath
            MSB3551 - MSB3580   Task: GenerateResource     // MSB3561, MSB3571 not used but already shipped, do not reuse
            MSB3581 - MSB3600   Task: ResolveNonMSBuildProjectOutput
            MSB3601 - MSB3610   Task: ResolveProjectConfiguration
            MSB3611 - MSB3620   Task: CreateTemporaryVCProject    // DEAD DO NOT REUSE BLOCK
            MSB3621 - MSB3641   Task: General overflow
            MSB3642 - MSB3646   Task: GetReferenceAssemblyPaths
            MSB3646 - MSB3655   Task: AxTlbBaseTask
            MSB3656 - MSB3660   Task: AxImp
            MSB3661 - MSB3665   Task: TlbImp            
            MSB3666 - MSB3675   Task: General
            MSB3676 - MSB3685   Task: Move
            MSB3686 - MSB3695   Task: XamlTaskFactory
            MSB3696 - MSB3700   Task: GenerateBootstrapper overflow
            MSB3701 - MSB3710   Task: XslTransformation
            MSB3711 - MSB3720   Task: WriteCodeFragment      
            MSB3721 - MSB3730   Task: XamlTaskFactory overflow
            MSB3731 - MSB3740   Task: XmlPoke
            MSB3741 - MSB3750   Task: XmlPeek
            MSB3751 - MSB3761   Task: CodeTaskFactory
            MSB3762 - MSB3772   Task: WinMDExp
            MSB3773 - MSB3783   Task: ResolveSDKReference
            MSB3784 - MSB3794   Task: GetInstalledSDKs
            MSB3795 - MSB3810   Task: GetSDKReferenceFiles
            MSB3811 - MSB3830   Task: GenerateResource
            MSB3831 - MSB3840   Task: GenerateBindingRedirects
            MSB3841 - MSB3850   Task: ResolveSDKReference (additional error messages)
            MSB3851 - MSB3860   Task: FindInvalidProjectReferences
            MSB3861 - MSB3870   Task: ErrorFromResources
            MSB3871 - MSB3880   Targets: Code sharing
            MSB3881 - MSB3890   Task: Compiler
            MSB3891 - MSB3900   Overflow: Copy
            MSB3901 - MSB3910   Task: Telemetry
<<<<<<< HEAD
            MSB3911 - MSB3920   Task: CodeTaskFactory
=======
            MSB3921 - MSB3930   Task: DownloadFile
>>>>>>> d1998aa8

            MSB4000 - MSB4200   Portable targets & tasks (vsproject\flavors\portable\msbuild)
            MSB9000 - MSB9900   MSBuild targets files (C++)

        The following codes are not longer used but have shipped so should not be reused:
            MSB3109
       
        
        The message spec is here:
           http://msbuild/wiki/default.aspx/MSBuild.GenerateResourceTaskMessages

        Codes only need to be applied to messages that are logged as errors/warnings. Messages thrown with exceptions do NOT need
        error codes, because those exceptions should ideally be caught at a higher scope and logged with a wrapper message that
        DOES have an error code.
  -->
</root><|MERGE_RESOLUTION|>--- conflicted
+++ resolved
@@ -2769,11 +2769,8 @@
             MSB3881 - MSB3890   Task: Compiler
             MSB3891 - MSB3900   Overflow: Copy
             MSB3901 - MSB3910   Task: Telemetry
-<<<<<<< HEAD
             MSB3911 - MSB3920   Task: CodeTaskFactory
-=======
             MSB3921 - MSB3930   Task: DownloadFile
->>>>>>> d1998aa8
 
             MSB4000 - MSB4200   Portable targets & tasks (vsproject\flavors\portable\msbuild)
             MSB9000 - MSB9900   MSBuild targets files (C++)
