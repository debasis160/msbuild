--- conflicted
+++ resolved
@@ -452,11 +452,7 @@
     <comment>{StrBegin="MSB3101: "}</comment>
   </data>
   <data name="General.StateFileAlreadyPresent">
-<<<<<<< HEAD
-    <value>MSB3101: There is already a file at "{0}". If you are trying to create a precomputed cache, ensure that you are building a single project that depends on your assemblies rather than building your assemblies themselves. If you are running RAR normally, do not set the "_CacheOutputPath" field of RAR.</value>
-=======
     <value>MSB3667: There is already a file at "{0}". If you are trying to create a precomputed cache, ensure that you are building a single project that depends on your assemblies rather than building your assemblies themselves. If you are running RAR normally, do not set the "CacheOutputPath" parameter of the ResolveAssemblyReference task.</value>
->>>>>>> 412c21b6
     <comment>{StrBegin="MSB3667: "}</comment>
   </data>
   <data name="General.DuplicateItemsNotSupported">
