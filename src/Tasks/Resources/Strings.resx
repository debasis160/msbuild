﻿<?xml version="1.0" encoding="utf-8"?>
<root>
  <!--

   See bottom of this file for information about message buckets.

   Please keep this file sorted.

  -->
  <xsd:schema id="root" xmlns="" xmlns:xsd="http://www.w3.org/2001/XMLSchema" xmlns:msdata="urn:schemas-microsoft-com:xml-msdata">
    <xsd:element name="root" msdata:IsDataSet="true">
      <xsd:complexType>
        <xsd:choice maxOccurs="unbounded">
          <xsd:element name="metadata">
            <xsd:complexType>
              <xsd:sequence>
                <xsd:element name="value" type="xsd:string" minOccurs="0" />
              </xsd:sequence>
              <xsd:attribute name="name" type="xsd:string" />
              <xsd:attribute name="type" type="xsd:string" />
              <xsd:attribute name="mimetype" type="xsd:string" />
            </xsd:complexType>
          </xsd:element>
          <xsd:element name="assembly">
            <xsd:complexType>
              <xsd:attribute name="alias" type="xsd:string" />
              <xsd:attribute name="name" type="xsd:string" />
            </xsd:complexType>
          </xsd:element>
          <xsd:element name="data">
            <xsd:complexType>
              <xsd:sequence>
                <xsd:element name="value" type="xsd:string" minOccurs="0" msdata:Ordinal="1" />
                <xsd:element name="comment" type="xsd:string" minOccurs="0" msdata:Ordinal="2" />
              </xsd:sequence>
              <xsd:attribute name="name" type="xsd:string" msdata:Ordinal="1" />
              <xsd:attribute name="UESanitized" type="xsd:boolean" msdata:Ordinal="3" />
              <xsd:attribute name="Visibility" type="Visibility_Type" msdata:Ordinal="4" />
              <xsd:attribute name="type" type="xsd:string" msdata:Ordinal="5" />
              <xsd:attribute name="mimetype" type="xsd:string" msdata:Ordinal="6" />
            </xsd:complexType>
          </xsd:element>
          <xsd:element name="resheader">
            <xsd:complexType>
              <xsd:sequence>
                <xsd:element name="value" type="xsd:string" minOccurs="0" msdata:Ordinal="1" />
              </xsd:sequence>
              <xsd:attribute name="name" type="xsd:string" use="required" />
            </xsd:complexType>
          </xsd:element>
        </xsd:choice>
      </xsd:complexType>
    </xsd:element>
    <xsd:simpleType name="Visibility_Type">
      <xsd:restriction base="xsd:string">
        <xsd:enumeration value="Public" />
        <xsd:enumeration value="Obsolete" />
        <xsd:enumeration value="Private_OM" />
      </xsd:restriction>
    </xsd:simpleType>
  </xsd:schema>
  <resheader name="resmimetype">
    <value>text/microsoft-resx</value>
  </resheader>
  <resheader name="version">
    <value>2.0</value>
  </resheader>
  <resheader name="reader">
    <value>System.Resources.ResXResourceReader, System.Windows.Forms, Version=2.0.0.0, Culture=neutral, PublicKeyToken=b77a5c561934e089</value>
  </resheader>
  <resheader name="writer">
    <value>System.Resources.ResXResourceWriter, System.Windows.Forms, Version=2.0.0.0, Culture=neutral, PublicKeyToken=b77a5c561934e089</value>
  </resheader>
  <!--
        The Al message bucket is: MSB3011 - MSB3020

        If this bucket overflows, pls. contact 'vsppbdev'.
  -->
  <!-- MSB3011 has already been used, and removed; do not reuse it for another message -->
  <!--
        The AppConfig group of messages does not have a message code bucket.

        If a message in this group needs a code, pls. contact 'vsppbdev'.
  -->
  <data name="AppConfig.BindingRedirectMissingOldVersion">
    <value>BindingRedirect is missing required field 'oldVersion'.</value>
  </data>
  <data name="AppConfig.BindingRedirectMissingNewVersion">
    <value>BindingRedirect is missing required field 'newVersion'.</value>
  </data>
  <data name="AppConfig.InvalidAssemblyIdentityFields">
    <value>Some attributes of the assemblyIdentity element are incorrect.</value>
  </data>
  <data name="AppConfig.InvalidOldVersionAttribute">
    <value>There was a problem parsing the oldVersion attribute. {0}</value>
  </data>
  <data name="AppConfig.InvalidNewVersionAttribute">
    <value>There was a problem parsing the newVersion attribute. {0}</value>
  </data>
  <!--
        The AssignProjectConfiguration message bucket is: MSB3601 - MSB3610

        If this bucket overflows, pls. contact 'vsppbdev'.
  -->
  <data name="AssignProjectConfiguration.IllegalMappingString">
    <value>The platform mapping "{0}" in the platform mapping list "{1}" is malformed.  Please only pass in a semicolon-delimited list of constant string values separated by "=", e.g., "foo=bar;foo2=bar2".</value>
  </data>
  <data name="AssignProjectConfiguration.ProjectConfigurationUnresolved">
    <value>Project reference "{0}" has not been resolved.</value>
    <comment>
      UE and LOCALIZATION:
      This is not an error - we pass unresolved references to UnresolvedProjectReferences for further
      processing in the .targets file.
    </comment>
  </data>
  <data name="AssignProjectConfiguration.ProjectConfigurationResolutionSuccess">
    <value>Project reference "{0}" has been assigned the "{1}" configuration.</value>
  </data>
  <!--
        The AspNetCompiler message bucket is: MSB3461 - MSB3470.

        If this bucket overflows, pls. contact 'vsppbdev'.
  -->
  <data name="AspNetCompiler.CannotCombineMetabaseAndVirtualPathOrPhysicalPath">
    <value>MSB3461: The MetabasePath parameter cannot be combined with VirtualPath or PhysicalPath.</value>
    <comment>{StrBegin="MSB3461: "}</comment>
  </data>
  <data name="AspNetCompiler.MissingMetabasePathAndVirtualPath">
    <value>MSB3462: Either MetabasePath or VirtualPath must be specified.</value>
    <comment>{StrBegin="MSB3462: "}</comment>
  </data>
  <data name="AspNetCompiler.MissingTargetPathForUpdatableApplication">
    <value>MSB3463: The TargetPath parameter must be specified if the application is updatable.</value>
    <comment>{StrBegin="MSB3463: "}</comment>
  </data>
  <data name="AspNetCompiler.MissingTargetPathForOverwrittenApplication">
    <value>MSB3464: The TargetPath parameter must be specified if the target directory needs to be overwritten.</value>
    <comment>{StrBegin="MSB3464: "}</comment>
  </data>
  <!--
        The AssignCulture message bucket is: MSB3001 - MSB3010.

        If this bucket overflows, pls. contact 'vsppbdev'.
  -->
  <data name="AssignCulture.CannotExtractCulture">
    <value>MSB3001: Cannot extract culture information from file name "{0}". {1}</value>
    <comment>{StrBegin="MSB3001: "}</comment>
  </data>
  <data name="AssignCulture.Comment">
    <value>Culture of "{0}" was assigned to file "{1}".</value>
  </data>
  <!--
        The AxImp message bucket is: MSB3656 - MSB3660.

        If this bucket overflows, pls. contact 'vsppbdev'.
  -->
  <data name="AxImp.NoInputFileSpecified">
    <value>MSB3656: No input file has been passed to the task, exiting.</value>
    <comment>{StrBegin="MSB3656: "}</comment>
  </data>
  <!--
        The AxTlbBaseTask message bucket is: MSB3646 - MSB3655.

        If this bucket overflows, pls. contact 'vsppbdev'.
  -->
  <data name="AxTlbBaseTask.CannotSpecifyBothKeyFileAndKeyContainer">
    <value>MSB3646: Cannot specify values for both KeyFile and KeyContainer.</value>
    <comment>{StrBegin="MSB3646: "}</comment>
  </data>
  <data name="AxTlbBaseTask.CannotSpecifyDelaySignWithoutEitherKeyFileOrKeyContainer">
    <value>MSB3647: DelaySign parameter is true, but no KeyFile or KeyContainer was specified.</value>
    <comment>{StrBegin="MSB3647: "}</comment>
  </data>
  <data name="AxTlbBaseTask.InvalidKeyFileSpecified">
    <value>MSB3649: The KeyFile path '{0}' is invalid. KeyFile must point to an existing file.</value>
    <comment>{StrBegin="MSB3649: "}</comment>
  </data>
  <data name="AxTlbBaseTask.SdkOrToolPathNotSpecifiedOrInvalid">
    <value>MSB3650: Neither SDKToolsPath '{0}' nor ToolPath '{1}' is a valid directory.  One of these must be set.</value>
    <comment>{StrBegin="MSB3650: "}</comment>
  </data>
  <data name="AxTlbBaseTask.StrongNameUtils.NoKeyPairInContainer">
    <value>MSB3651: The key container '{0}' does not contain a public/private key pair.</value>
    <comment>{StrBegin="MSB3651: "}</comment>
  </data>
  <data name="AxTlbBaseTask.StrongNameUtils.NoKeyPairInFile">
    <value>MSB3652: The key file '{0}' does not contain a public/private key pair.</value>
    <comment>{StrBegin="MSB3652: "}</comment>
  </data>
  <data name="AxTlbBaseTask.ToolNameMustBeSet">
    <value>MSB3653: AxTlbBaseTask is not an executable task. If deriving from it, please ensure the ToolName property was set.</value>
    <comment>{StrBegin="MSB3653: "}</comment>
  </data>
  <data name="AxTlbBaseTask.StrongNameUtils.NoPublicKeySpecified">
    <value>MSB3654: Delay signing requires that at least a public key be specified.  Please either supply a public key using the KeyFile or KeyContainer properties, or disable delay signing.</value>
    <comment>{StrBegin="MSB3654: "}</comment>
  </data>
  <!--
        Compiler error messages added.
       The Compiler message bucket is: MSB3881- MSB3890.
  -->
  <data name="Compiler.FatalArguments">
    <value>MSB3881: Fatal Error: more than {0} command line arguments.</value>
    <comment>{StrBegin="MSB3881: "}</comment>
  </data>
  <data name="Compiler.FatalNoResponse">
    <value>MSB3882: Fatal Error: No response from server.</value>
    <comment>{StrBegin="MSB3882: "}</comment>
  </data>
  <data name="Compiler.UnexpectedException">
    <value>MSB3883: Unexpected exception: </value>
    <comment>{StrBegin="MSB3883: "}</comment>
  </data>
  <data name="Compiler.UnableToFindRuleSet">
    <value>MSB3884: Could not find rule set file "{0}".</value>
  <comment>{StrBegin="MSB3884: "}</comment>
  </data>

  <!--
        The Copy message bucket is: MSB3021 - MSB3030

        If this bucket overflows, pls. contact 'vsppbdev'.
  -->
  <data name="Copy.NonWindowsLinkErrorMessage">
    <value>The {0} library call failed with the following error code: {1}.</value>
  </data>
  <data name="Copy.CreatesDirectory">
    <value>Creating directory "{0}".</value>
  </data>
  <data name="Copy.DestinationIsDirectory">
    <value>MSB3024: Could not copy the file "{0}" to the destination file "{1}", because the destination is a folder instead of a file. To copy the source file into a folder, consider using the DestinationFolder parameter instead of DestinationFiles.</value>
    <comment>{StrBegin="MSB3024: "}</comment>
  </data>
  <data name="Copy.DidNotCopyBecauseOfFileMatch">
    <value>Did not copy from file "{0}" to file "{1}" because the "{2}" parameter was set to "{3}" in the project and the files' sizes and timestamps match.</value>
  </data>
  <data name="Copy.Error">
    <value>MSB3021: Unable to copy file "{0}" to "{1}". {2}</value>
    <comment>{StrBegin="MSB3021: "}</comment>
  </data>
  <data name="Copy.ExactlyOneTypeOfDestination">
    <value>MSB3022: Both "{0}" and "{1}" were specified as input parameters in the project file. Please choose one or the other.</value>
    <comment>{StrBegin="MSB3022: "}</comment>
  </data>
  <data name="Copy.FileComment">
    <value>Copying file from "{0}" to "{1}".</value>
    <comment>LOCALIZATION: {0} and {1} are paths.</comment>
  </data>
  <data name="Copy.HardLinkComment">
    <value>Creating hard link to copy "{0}" to "{1}".</value>
    <comment>LOCALIZATION: {0} and {1} are paths.</comment>
  </data>
  <data name="Copy.RetryingAsFileCopy">
    <value>Could not use a link to copy "{0}" to "{1}". Copying the file instead. {2}</value>
    <comment>LOCALIZATION: {0} and {1} are paths. {2} is an optional localized message.</comment>
  </data>
  <data name="Copy.RetryingAsSymbolicLink">
    <value>Could not use a hard link to copy "{0}" to "{1}". Copying the file with symbolic link instead. {2}</value>
    <comment>LOCALIZATION: {0} and {1} are paths. {2} is an optional localized message.</comment>
  </data>
  <data name="Copy.NeedsDestination">
    <value>MSB3023: No destination specified for Copy. Please supply either "{0}" or "{1}".</value>
    <comment>{StrBegin="MSB3023: "}</comment>
  </data>
  <data name="Copy.RemovingReadOnlyAttribute">
    <value>Removing read-only attribute from "{0}".</value>
  </data>
  <data name="Copy.SourceIsDirectory">
    <value>MSB3025: The source file "{0}" is actually a directory.  The "Copy" task does not support copying directories.</value>
    <comment>{StrBegin="MSB3025: "}</comment>
  </data>
  <data name="Copy.SymbolicLinkComment">
    <value>Creating symbolic link to copy "{0}" to "{1}".</value>
    <comment>LOCALIZATION: {0} and {1} are paths.</comment>
  </data>
  <data name="Copy.Retrying">
    <value>MSB3026: Could not copy "{0}" to "{1}". Beginning retry {2} in {3}ms. {4} {5}</value>
    <comment>{StrBegin="MSB3026: "} LOCALIZATION: {0} and {1} are paths. {2} and {3} are numbers. {4} is an optional localized message. {5} is either empty or a string from Copy.FileLocked ("The file is locked by: "{0}"")</comment>
  </data>
  <data name="Copy.ExceededRetries">
    <value>MSB3027: Could not copy "{0}" to "{1}". Exceeded retry count of {2}. Failed. {3}</value>
    <comment>{StrBegin="MSB3027: "} LOCALIZATION: {0} and {1} are paths. {2} is a number. {3} is either empty or a string from Copy.FileLocked ("The file is locked by: "{0}"")</comment>
  </data>
  <data name="Copy.InvalidRetryCount">
    <value>MSB3028: {0} is an invalid retry count. Value must not be negative.</value>
    <comment>{StrBegin="MSB3028: "} LOCALIZATION: {0} is a number.</comment>
  </data>
  <data name="Copy.InvalidRetryDelay">
    <value>MSB3029: {0} is an invalid retry delay. Value must not be negative.</value>
    <comment>{StrBegin="MSB3029: "} LOCALIZATION: {0} is a number.</comment>
  </data>
  <data name="Copy.SourceFileNotFound">
    <value>MSB3030: Could not copy the file "{0}" because it was not found.</value>
    <comment>{StrBegin="MSB3030: "} LOCALIZATION: {0} is a number.</comment>
  </data>
  <data name="Copy.FileLocked">
    <value>The file is locked by: "{0}"</value>
  </data>

  <!--
        The CreateItem message bucket is: MSB3031 - MSB3040

        If this bucket overflows, pls. contact 'vsppbdev'.
  -->
  <data name="CreateItem.AdditionalMetadataError" UESanitized="false">
    <value>MSB3031: Could not set additional metadata. "{0}" is a reserved metadata name and cannot be modified.</value>
    <comment>{StrBegin="MSB3031: "} UE: Tasks and OM users are not allowed to remove or change the value of the built-in meta-data on items e.g. the meta-data "FullPath", "RelativeDir", etc. are reserved.</comment>
  </data>

  <!--
        The CreateManifestResourceName message bucket is: MSB3041 - MSB3050

        If this bucket overflows, pls. contact 'vsppbdev'.
  -->
  <data name="CreateManifestResourceName.AssignedName">
    <value>Resource file '{0}' gets manifest resource name '{1}'.</value>
  </data>
  <data name="CreateManifestResourceName.DefinitionFoundWithinConditionalDirective">
    <value>MSB3042: A namespace or class definition was found within a conditional compilation directive in the file "{0}".  This may lead to an incorrect choice for the manifest resource name for resource "{1}".</value>
    <comment>{StrBegin="MSB3042: "}</comment>
  </data>
  <data name="CreateManifestResourceName.DependsUpon">
    <value>Resource file '{0}' depends on '{1}'.</value>
  </data>
  <data name="CreateManifestResourceName.DependsUponNothing">
    <value>Resource file '{0}' doesn't depend on any other file.</value>
  </data>
  <data name="CreateManifestResourceName.Error">
    <value>MSB3041: Unable to create a manifest resource name for "{0}". {1}</value>
    <comment>{StrBegin="MSB3041: "}</comment>
  </data>
  <data name="CreateManifestResourceName.NoRootNamespace">
    <value>Root namespace is empty.</value>
  </data>
  <data name="CreateManifestResourceName.RootNamespace">
    <value>Root namespace is '{0}'.</value>
  </data>
  <!--
        The CreateTemporaryVCProject message bucket is: MSB3611 - MSB3620

        If this bucket overflows, pls. contact 'vsppbdev'.
  -->
  <!--
        The Csc message bucket is: MSB3051 - MSB3060

        If this bucket overflows, pls. contact 'vsppbdev'.
  -->
  <data name="Csc.AssemblyAliasContainsIllegalCharacters">
    <value>MSB3053: The assembly alias "{1}" on reference "{0}" contains illegal characters.</value>
    <comment>{StrBegin="MSB3053: "}</comment>
  </data>
  <data name="Csc.InvalidParameter">
    <value>MSB3051: The parameter to the compiler is invalid.  {0}</value>
    <comment>{StrBegin="MSB3051: "}</comment>
  </data>
  <data name="Csc.InvalidParameterWarning">
    <value>MSB3052: The parameter to the compiler is invalid, '{0}{1}' will be ignored.</value>
    <comment>{StrBegin="MSB3052: "}</comment>
  </data>
  <!--
        The Delete message bucket is: MSB3061 - MSB3070

        If this bucket overflows, pls. contact 'vsppbdev'.
  -->
  <data name="Delete.DeletingFile">
    <value>Deleting file "{0}".</value>
  </data>
  <data name="Delete.Error">
    <value>MSB3061: Unable to delete file "{0}". {1}</value>
    <comment>{StrBegin="MSB3061: "}</comment>
  </data>
  <data name="Delete.SkippingNonexistentFile">
    <value>File "{0}" doesn't exist. Skipping.</value>
  </data>
  <data name="Delete.Retrying">
    <value>MSB3062: Could not delete file "{0}". Beginning retry {1} in {2}ms. {3}</value>
    <comment>{StrBegin="MSB3062: "} LOCALIZATION: {0} are paths. {1} and {2} are numbers. {3} is an optional localized message.</comment>
  </data>
  <data name="Delete.InvalidRetryCount">
    <value>MSB3028: {0} is an invalid retry count. Value must not be negative.</value>
    <comment>{StrBegin="MSB3028: "} LOCALIZATION: {0} is a number.</comment>
  </data>
  <data name="Delete.InvalidRetryDelay">
    <value>MSB3029: {0} is an invalid retry delay. Value must not be negative.</value>
    <comment>{StrBegin="MSB3029: "} LOCALIZATION: {0} is a number.</comment>
  </data>
  <!--
        The Exec message bucket is: MSB3071 - MSB3080

        If this bucket overflows, pls. contact 'vsppbdev'.
  -->
  <data name="Exec.AllDriveLettersMappedError">
    <value>MSB3071: All drive letters from A: through Z: are currently in use. Since the working directory "{0}" is a UNC path, the "Exec" task needs a free drive letter to map the UNC path to. Disconnect from one or more shared resources to free up drive letters, or specify a local working directory before attempting this command again.</value>
    <comment>{StrBegin="MSB3071: "}LOCALIZATION: "Exec", "A:", and "Z:" should not be localized.</comment>
  </data>
  <data name="Exec.CommandFailed">
    <value>MSB3073: The command "{0}" exited with code {1}.</value>
    <comment>{StrBegin="MSB3073: "}</comment>
  </data>
  <data name="Exec.CommandFailedAccessDenied">
    <value>MSB3075: The command "{0}" exited with code {1}. Please verify that you have sufficient rights to run this command.</value>
    <comment>{StrBegin="MSB3075: "}</comment>
  </data>
  <data name="Exec.CommandFailedNoErrorCode">
    <value>The command "{0}" exited with code {1}.</value>
  </data>
  <data name="Exec.InvalidRegex">
    <value>MSB3076: The regular expression "{0}" that was supplied is invalid. {1}</value>
    <comment>{StrBegin="MSB3076: "}</comment>
  </data>
  <data name="Exec.MissingCommandError">
    <value>MSB3072: The "Exec" task needs a command to execute.</value>
    <comment>{StrBegin="MSB3072: "}LOCALIZATION: "Exec" should not be localized.</comment>
  </data>
  <data name="Exec.InvalidWorkingDirectory">
    <value>The working directory "{0}" does not exist.</value>
    <comment>No error code because an error will be prefixed.</comment>
  </data>
  <!--
        The FindInList message bucket is: none currently

        If this bucket overflows, pls. contact 'vsppbdev'.
  -->
  <data name="FindInList.Found">
    <value>Found "{0}".</value>
  </data>
  <data name="FindInList.InvalidPath">
    <value>"{0}" is not a valid file name. {1}</value>
  </data>


  <!--
        The FindUnderPath message bucket is: MSB3541 - MSB3550

        If this bucket overflows, pls. contact 'vsppbdev'.
  -->
  <data name="FindUnderPath.ComparisonPath">
    <value>Comparison path is "{0}".</value>
  </data>
  <data name="FindUnderPath.InvalidParameter">
    <value>MSB3541: {0} has invalid value "{1}". {2}</value>
    <comment>{StrBegin="MSB3541: "}</comment>
  </data>
  <!--
        The General message bucket is:
        MSB3081 - MSB3109
        MSB3666 - MSB3675   Task: General

        If this bucket overflows, pls. contact 'vsppbdev'.
  -->
  <data name="General.CouldNotDeleteStateFile">
    <value>MSB3102: Could not delete state file "{0}". {1}</value>
    <comment>{StrBegin="MSB3102: "}</comment>
  </data>
  <data name="General.CouldNotLocateAssembly">
    <value>Could not locate the assembly "{0}". Check to make sure the assembly exists on disk.</value>
  </data>
  <data name="General.CouldNotReadStateFile">
    <value>MSB3088: Could not read state file "{0}". {1}</value>
    <comment>{StrBegin="MSB3088: "}</comment>
  </data>
  <data name="General.CouldNotReadStateFileMessage">
    <value>Could not read state file "{0}". {1}</value>
  </data>
  <data name="General.CouldNotSetHostObjectParameter">
    <value>MSB3081: A problem occurred while trying to set the "{0}" parameter for the IDE's in-process compiler. {1}</value>
    <comment>{StrBegin="MSB3081: "}</comment>
  </data>
  <data name="General.CouldNotWriteStateFile">
    <value>MSB3101: Could not write state file "{0}". {1}</value>
    <comment>{StrBegin="MSB3101: "}</comment>
  </data>
  <data name="General.StateFileAlreadyPresent">
    <value>MSB3667: There is already a file at "{0}". If you are trying to create a precomputed cache, ensure that you are building a single project that depends on your assemblies rather than building your assemblies themselves. If you are running the ResolveAssemblyReference task normally, do not set the "AssemblyInformationCacheOutputPath" parameter of the ResolveAssemblyReference task.</value>
    <comment>{StrBegin="MSB3667: "}</comment>
  </data>
  <data name="General.DuplicateItemsNotSupported">
    <value>MSB3105: The item "{0}" was specified more than once in the "{1}" parameter.  Duplicate items are not supported by the "{1}" parameter.</value>
    <comment>{StrBegin="MSB3105: "}</comment>
  </data>
  <data name="General.DuplicateItemsNotSupportedWithMetadata">
    <value>MSB3083: The item "{0}" was specified more than once in the "{1}" parameter and both items had the same value "{2}" for the "{3}" metadata.  Duplicate items are not supported by the "{1}" parameter unless they have different values for the "{3}" metadata.</value>
    <comment>{StrBegin="MSB3083: "}</comment>
  </data>
  <data name="General.ErrorExecutingTask">
    <value>MSB3108: Error executing the {0} task. {1}</value>
    <comment>{StrBegin="MSB3108: "}</comment>
  </data>
  <data name="General.ExpectedFileGotDirectory">
    <value>Expected a file but got directory "{0}".</value>
  </data>
  <data name="General.ExpectedFileMissing">
    <value>Expected file "{0}" does not exist.</value>
  </data>
  <data name="General.FrameworksFileNotFound">
    <value>MSB3082: Task failed because "{0}" was not found, or the .NET Framework {1} is not installed.  Please install the .NET Framework {1}.</value>
    <comment>{StrBegin="MSB3082: "}</comment>
  </data>
  <data name="General.IncorrectHostObject">
    <value>MSB3087: An incompatible host object was passed into the "{0}" task.  The host object for this task must implement the "{1}" interface.</value>
    <comment>{StrBegin="MSB3087: "}</comment>
  </data>
  <data name="General.IncompatibleStateFileType">
    <value>The format of this state file is not valid.</value>
  </data>
  <data name="General.InvalidAttributeMetadata">
    <value>Item "{0}" has attribute "{1}" with value "{2}" that could not be converted to "{3}".</value>
  </data>
  <data name="General.InvalidArgument">
    <value>MSB3095: Invalid argument. {0}</value>
    <comment>{StrBegin="MSB3095: "}</comment>
  </data>
  <data name="General.InvalidAssembly">
    <value>MSB3097: File "{0}" is not a valid assembly.</value>
    <comment>{StrBegin="MSB3097: "}</comment>
  </data>
  <data name="General.InvalidValue">
    <value>MSB3098: "{1}" task received an invalid value for the "{0}" parameter.</value>
    <comment>{StrBegin="MSB3098: "}</comment>
  </data>
  <data name="General.InvalidAssemblyName" UESanitized="false" Visibility="Public">
    <value>MSB3099: Invalid assembly name "{0}". {1}</value>
    <comment>{StrBegin="MSB3099: "}UE: This message is shown when RegisterAssembly or UnregisterAssembly is passed an assembly with an invalid filename. "{0}" is the name of the file, and "{1}" is a message explaining the problem. LOCALIZATION: "{1}" is a localized message.</comment>
  </data>
  <data name="General.InvalidPropertyError" UESanitized="false" Visibility="Public">
    <value>MSB3100: Syntax for "{0}" parameter is not valid ({1}). Correct syntax is {0}="&lt;name&gt;=&lt;value&gt;".</value>
    <comment>{StrBegin="MSB3100: "}This error is shown if the user does any of the following:
    Properties="foo"              (missing property value)
    Properties="=4"               (missing property name)
    The user must pass in an actual property name and value, as in Properties="Configuration=Debug".</comment>
  </data>
  <data name="General.GlobalProperties">
    <value>Global Properties:</value>
  </data>
  <data name="General.UndefineProperties">
    <value>Removing Properties:</value>
  </data>
  <data name="General.OverridingProperties">
    <value>Overriding Global Properties for project "{0}" with:</value>
  </data>
  <data name="General.AdditionalProperties">
    <value>Additional Properties for project "{0}":</value>
  </data>
  <data name="General.ProjectUndefineProperties">
    <value>Removing Properties for project "{0}":</value>
  </data>
  <data name="General.InvalidResxFile">
    <value>MSB3103: Invalid Resx file. {0}</value>
    <comment>{StrBegin="MSB3103: "}</comment>
  </data>
  <data name="General.MalformedAssemblyName">
    <value>MSB3106: Assembly strong name "{0}" is either a path which could not be found or it is a full assembly name which is badly formed. If it is a full assembly name it may contain characters that need to be escaped with backslash(\). Those characters are Equals(=), Comma(,), Quote("), Apostrophe('), Backslash(\).</value>
    <comment>{StrBegin="MSB3106: "}</comment>
  </data>
  <data name="General.MissingOrUnknownProjectReferenceAttribute">
    <value>MSB3107: The specified project reference metadata for the reference "{0}" is missing or has an invalid value: {1}</value>
    <comment>{StrBegin="MSB3107: "}</comment>
  </data>
  <data name="General.ParameterUnsupportedOnHostCompiler">
    <value>The IDE's in-process compiler does not support the specified values for the "{0}" parameter.  Therefore, this task will fallback to using the command-line compiler.</value>
  </data>
  <data name="General.PlatformSDKFileNotFound">
    <value>MSB3091: Task failed because "{0}" was not found, or the correct Microsoft Windows SDK is not installed. The task is looking for "{0}" in the "bin" subdirectory beneath the location specified in the {1} value of the registry key {2}. You may be able to solve the problem by doing one of the following:  1) Install the Microsoft Windows SDK.  2) Install Visual Studio 2010.  3) Manually set the above registry key to the correct location.  4) Pass the correct location into the "ToolPath" parameter of the task.</value>
    <comment>{StrBegin="MSB3091: "}</comment>
  </data>
  <data name="General.PlatformSDKFileNotFoundSdkToolsPath">
    <value>MSB3084: Task attempted to find "{0}" in two locations. 1) Under the "{1}" processor specific directory which is generated based on SdkToolsPath 2) The x86 specific directory under "{2}" which is specified by the SDKToolsPath property. You may be able to solve the problem by doing one of the following:  1) Set the "SDKToolsPath" property to the location of the Microsoft Windows SDK.</value>
    <comment>{StrBegin="MSB3084: "}</comment>
  </data>
  <data name="General.SdkToolsPathNotSpecifiedOrToolDoesNotExist">
    <value>Task attempted to find "{0}" using the SdkToolsPath value "{1}". Make sure the SdkToolsPath is set to the correct value and the tool exists in the correct processor specific location below it.</value>
  </data>
  <data name="General.SdkToolsPathToolDoesNotExist">
    <value>MSB3086: Task could not find "{0}" using the SdkToolsPath "{1}" or the registry key "{2}". Make sure the SdkToolsPath is set and the tool exists in the correct processor specific location under the SdkToolsPath and that the Microsoft Windows SDK is installed</value>
    <comment>{StrBegin="MSB3086: "}</comment>
  </data>
  <data name="General.SdkToolsPathError">
    <value>MSB3666: The SDK tool "{0}" could not be found. {1}</value>
    <comment>{StrBegin="MSB3666: "} The {1} will be the exception message</comment>
  </data>
  <data name="General.ReferenceDoesNotExist">
    <value>MSB3104: The referenced assembly "{0}" was not found. If this assembly is produced by another one of your projects, please make sure to build that project before building this one.</value>
    <comment>{StrBegin="MSB3104: "}</comment>
  </data>
  <data name="General.ToolCommandFailed">
    <value>MSB3093: The command exited with code {0}.</value>
    <comment>{StrBegin="MSB3093: "}</comment>
  </data>
  <data name="General.TwoVectorsMustHaveSameLength">
    <value>MSB3094: "{2}" refers to {0} item(s), and "{3}" refers to {1} item(s). They must have the same number of items.</value>
    <comment>{StrBegin="MSB3094: "}</comment>
  </data>
  <data name="General.TaskRequiresWindows">
    <value>MSB3096: Task "{0}" is only supported when building on Windows.</value>
    <comment>{StrBegin="MSB3096: "}</comment>
  </data>
  <!--
        The GenerateBindingRedirects message bucket is: MSB3831 - MSB3840

        If this bucket overflows, pls. contact 'corefxdev'.
  -->
  <data name="GenerateBindingRedirects.MissingConfigurationNode">
    <value>MSB3831: The application configuration file must have root configuration element.</value>
    <comment>{StrBegin="MSB3831: "}</comment>
  </data>
  <data name="GenerateBindingRedirects.MalformedVersionNumber">
    <value>MSB3832: The version number "{0}" is invalid.</value>
    <comment>{StrBegin="MSB3832: "}</comment>
  </data>
  <data name="GenerateBindingRedirects.MalformedAssemblyName">
    <value>MSB3833: The assembly name "{0}" contained in the suggested binding redirect is invalid.</value>
    <comment>{StrBegin="MSB3833: "}</comment>
  </data>
  <data name="GenerateBindingRedirects.NoSuggestedRedirects">
    <value>No suggested binding redirects from ResolveAssemblyReferences.</value>
  </data>
  <data name="GenerateBindingRedirects.MissingNode">
    <value>MSB3835: The "{0}" node is missing from the "{1}" node. Skipping.</value>
    <comment>{StrBegin="MSB3835: "}</comment>
  </data>
  <data name="GenerateBindingRedirects.OverlappingBindingRedirect">
    <value>MSB3836: The explicit binding redirect on "{0}" conflicts with an autogenerated binding redirect. Consider removing it from the application configuration file or disabling autogenerated binding redirects. The build will replace it with: "{1}".</value>
    <comment>{StrBegin="MSB3836: "}</comment>
  </data>
  <data name="GenerateBindingRedirects.ProcessingSuggestedRedirect">
    <value>Processing suggested binding redirect on "{0}" with MaxVersion "{1}".</value>
  </data>
  <data name="GenerateBindingRedirects.CreatingBindingRedirectionFile">
    <value>Creating binding redirection file "{0}".</value>
  </data>
  <!--
        The GenerateBootstrapper message bucket is: MSB3141 - MSB3170

        If this bucket overflows, pls. contact 'vsppbdev'.
  -->
  <data name="GenerateBootstrapper.CircularDependency">
    <value>MSB3161: A circular dependency was detected between the following built packages: {0}.</value>
    <comment>{StrBegin="MSB3161: "}</comment>
  </data>
  <data name="GenerateBootstrapper.CopyError">
    <value>MSB3142: An error occurred trying to copy '{0}' to '{1}': {2}</value>
    <comment>{StrBegin="MSB3142: "}</comment>
  </data>
  <data name="GenerateBootstrapper.CopyPackageError">
    <value>MSB3143: An error occurred trying to copy '{0}' for item '{1}': {2}</value>
    <comment>{StrBegin="MSB3143: "}</comment>
  </data>
  <data name="GenerateBootstrapper.DependencyNotFound">
    <value>MSB3162: The '{0}' item selected requires '{1}'. Select the missing prerequisite in the Prerequisites Dialog Box or create a bootstrapper package for the missing prerequisite.</value>
    <comment>{StrBegin="MSB3162: "}</comment>
  </data>
  <data name="GenerateBootstrapper.DifferingPublicKeys">
    <value>MSB3165: The value of the '{0}' attribute in '{1}' does not match that of file '{2}'.</value>
    <comment>{StrBegin="MSB3165: "}</comment>
  </data>
  <data name="GenerateBootstrapper.DuplicateItems">
    <value>MSB3168: Duplicate item '{0}' will be ignored.</value>
    <comment>{StrBegin="MSB3168: "}</comment>
  </data>
  <data name="GenerateBootstrapper.General">
    <value>MSB3169: An error occurred generating a bootstrapper: {0}</value>
    <comment>{StrBegin="MSB3169: "}</comment>
  </data>
  <data name="GenerateBootstrapper.IncludedProductIncluded">
    <value>MSB3151: Item '{0}' already includes '{1}'.</value>
    <comment>{StrBegin="MSB3151: "}</comment>
  </data>
  <data name="GenerateBootstrapper.InvalidComponentsLocation">
    <value>MSB3163: Build input parameter 'ComponentsLocation={0}' is not valid. The value must be one of 'HomeSite', 'Relative', or 'Absolute'. Defaulting to 'HomeSite'.</value>
    <comment>{StrBegin="MSB3163: "}</comment>
  </data>
  <data name="GenerateBootstrapper.InvalidInput">
    <value>MSB3144: Not enough data was provided to generate a bootstrapper. Please provide a value for at least one of the parameters: 'ApplicationFile' or 'BootstrapperItems'.</value>
    <comment>{StrBegin="MSB3144: "}</comment>
  </data>
  <data name="GenerateBootstrapper.InvalidUrl">
    <value>MSB3145: Build input parameter '{0}={1}' is not a web url or UNC share.</value>
    <comment>{StrBegin="MSB3145: "}</comment>
  </data>
  <data name="GenerateBootstrapper.MissingDependency">
    <value>MSB3146: Item '{0}' is required by '{1}', but was not included.</value>
    <comment>{StrBegin="MSB3146: "}</comment>
  </data>
  <data name="GenerateBootstrapper.MissingDependencyMultiple">
    <value>MSB3696: One of the following items '{0}' is required by '{1}', but none were included.</value>
    <comment>{StrBegin="MSB3696: "}</comment>
  </data>
  <data name="GenerateBootstrapper.MissingSetupBin">
    <value>MSB3147: Could not find required file '{0}' in '{1}'.</value>
    <comment>{StrBegin="MSB3147: "}</comment>
  </data>
  <data name="GenerateBootstrapper.MissingVerificationInformation">
    <value>MSB3141: No 'PublicKey' or 'Hash' attribute specified for file '{0}' in item '{1}'.</value>
    <comment>{StrBegin="MSB3141: "}</comment>
  </data>
  <data name="GenerateBootstrapper.MultipleDependeciesNotFound">
    <value>MSB3170: Item '{0}' could not find any of dependent items '{1}'.</value>
    <comment>{StrBegin="MSB3170: "}</comment>
  </data>
  <data name="GenerateBootstrapper.NoOutputPath">
    <value>MSB3148: No output path specified in build settings.</value>
    <comment>{StrBegin="MSB3148: "}</comment>
  </data>
  <data name="GenerateBootstrapper.NoResources">
    <value>MSB3149: No resources available for building a bootstrapper.</value>
    <comment>{StrBegin="MSB3149: "}</comment>
  </data>
  <data name="GenerateBootstrapper.NoStringsForCulture">
    <value>MSB3150: No string resources available for building a bootstrapper with culture '{0}'.</value>
    <comment>{StrBegin="MSB3150: "}</comment>
  </data>
  <data name="GenerateBootstrapper.PackageFileNotFound">
    <value>MSB3152: To enable 'Download prerequisites from the same location as my application' in the Prerequisites dialog box, you must download file '{0}' for item '{1}' to your local machine. For more information, see http://go.microsoft.com/fwlink/?LinkId=616018.</value>
    <comment>{StrBegin="MSB3152: "}</comment>
  </data>
  <data name="GenerateBootstrapper.PackageResourceFileNotFound">
    <value>MSB3166: Could not find required file '{0}' for item '{1}'.</value>
    <comment>{StrBegin="MSB3166: "}</comment>
  </data>
  <data name="GenerateBootstrapper.PackageHomeSiteMissing">
    <value>MSB3164: No 'HomeSite' attribute has been provided for '{0}', so the package will be published to the same location as the bootstrapper.</value>
    <comment>{StrBegin="MSB3164: "}</comment>
  </data>
  <data name="GenerateBootstrapper.PackageValidation">
    <value>MSB3153: Xml validation did not pass for item '{0}' located at '{1}'.</value>
    <comment>{StrBegin="MSB3153: "}</comment>
  </data>
  <data name="GenerateBootstrapper.ProductCultureNotFound">
    <value>MSB3154: Could not find string resources for item '{0}'.</value>
    <comment>{StrBegin="MSB3154: "}</comment>
  </data>
  <data name="GenerateBootstrapper.ProductNotFound">
    <value>MSB3155: Item '{0}' could not be located in '{1}'.</value>
    <comment>{StrBegin="MSB3155: "}</comment>
  </data>
  <data name="GenerateBootstrapper.ProductValidation">
    <value>MSB3156: Xml validation did not pass for item '{0}' located at '{1}'.</value>
    <comment>{StrBegin="MSB3156: "}</comment>
  </data>
  <data name="GenerateBootstrapper.UsingProductCulture">
    <value>MSB3157: Could not match culture '{0}' for item '{1}'. Using culture '{2}' instead.</value>
    <comment>{StrBegin="MSB3157: "}</comment>
  </data>
  <data name="GenerateBootstrapper.UsingResourcesCulture">
    <value>MSB3158: Could not find resources for culture '{0}'. Using culture '{1}' instead.</value>
    <comment>{StrBegin="MSB3158: "}</comment>
  </data>
  <data name="GenerateBootstrapper.ValidationError">
    <value>MSB3159: Xml Validation error in file '{0}': {1}</value>
    <comment>{StrBegin="MSB3159: "}</comment>
  </data>
  <data name="GenerateBootstrapper.ValidationWarning">
    <value>MSB3160: Xml Validation warning in file '{0}': {1}</value>
    <comment>{StrBegin="MSB3160: "}</comment>
  </data>
  <!--
        The GenerateManifest message bucket is:
            MSB3171 - MSB3190
            MSB3110 - MSB3130

        If this bucket overflows, pls. contact 'vsppbdev'.
  -->
  <data name="GenerateManifest.AllowPartiallyTrustedCallers">
    <value>MSB3177: Reference '{0}' does not allow partially trusted callers.</value>
    <comment>{StrBegin="MSB3177: "}</comment>
  </data>
  <data name="GenerateManifest.AssemblyAsFile">
    <value>MSB3178: Assembly '{0}' is incorrectly specified as a file.</value>
    <comment>{StrBegin="MSB3178: "}</comment>
  </data>
  <data name="GenerateManifest.ComImport">
    <value>MSB3179: Problem isolating COM reference '{0}': {1}</value>
    <comment>{StrBegin="MSB3179: "}</comment>
  </data>
  <data name="GenerateManifest.ConfigBindingRedirectsWithPartialTrust">
    <value>MSB3111: Use of app.config binding redirects requires full trust.</value>
    <comment>{StrBegin="MSB3111: "}</comment>
  </data>
  <data name="GenerateManifest.DuplicateAssemblyIdentity">
    <value>MSB3112: Two or more assemblies have the same identity '{0}'.</value>
    <comment>{StrBegin="MSB3112: "}</comment>
  </data>
  <data name="GenerateManifest.DuplicateComDefinition">
    <value>MSB3180: COM component '{1}' is defined in both '{3}' and '{4}', {0}="{2}".</value>
    <comment>{StrBegin="MSB3180: "}</comment>
  </data>
  <data name="GenerateManifest.DuplicateTargetPath">
    <value>MSB3181: Two or more files have the same target path '{0}'.</value>
    <comment>{StrBegin="MSB3181: "}</comment>
  </data>
  <data name="GenerateManifest.FileAssociationDefaultIconNotInstalled">
    <value>MSB3127: The default icon {0} could not be found in the current file references or is not part of the required download group. The default icon file name is case sensitive so the file name referenced in the application manifest must exactly match the icon's file name.</value>
    <comment>{StrBegin="MSB3127: "}</comment>
  </data>
  <data name="GenerateManifest.FileAssociationExtensionMissingLeadDot">
    <value>MSB3119: File association extensions must start with a period character (.).</value>
    <comment>{StrBegin="MSB3119: "}</comment>
  </data>
  <data name="GenerateManifest.FileAssociationExtensionTooLong">
    <value>MSB3120: File association extension '{0}' exceeds the maximum allowed length of {1}.</value>
    <comment>{StrBegin="MSB3120: "}</comment>
  </data>
  <data name="GenerateManifest.FileAssociationMissingAttribute">
    <value>MSB3121: The file association element in the application manifest is missing one or more of the following required attributes: extension, description, progid, or default icon.</value>
    <comment>{StrBegin="MSB3121: "}</comment>
  </data>
  <data name="GenerateManifest.FileAssociationsApplicationNotFullTrust">
    <value>MSB3122: Use of file associations requires full trust.</value>
    <comment>{StrBegin="MSB3122: "}</comment>
  </data>
  <data name="GenerateManifest.FileAssociationsCountExceedsMaximum">
    <value>MSB3123: The number of file associations exceeds the limit of {0}.</value>
    <comment>{StrBegin="MSB3123: "}</comment>
  </data>
  <data name="GenerateManifest.FileAssociationsDuplicateExtensions">
    <value>MSB3124: A file association has already been created for extension '{0}'.</value>
    <comment>{StrBegin="MSB3124: "}</comment>
  </data>
  <data name="GenerateManifest.FileAssociationsNoEntryPoint">
    <value>MSB3125: The application is using file associations but has no EntryPoint build parameter.</value>
    <comment>{StrBegin="MSB3125: "}</comment>
  </data>
  <data name="GenerateManifest.FileAssociationsNotInstalled">
    <value>MSB3126: The application is using file associations but is not marked for installation. File associations cannot be used for applications that are not installed such as applications hosted in a web browser.</value>
    <comment>{StrBegin="MSB3126: "}</comment>
  </data>
  <data name="GenerateManifest.General">
    <value>MSB3171: Problem generating manifest. {0}</value>
    <comment>{StrBegin="MSB3171: "}</comment>
  </data>
  <data name="GenerateManifest.GreaterMinimumRequiredVersion">
    <value>MSB3176: Specified minimum required version is greater than the current publish version. Please specify a version less than or equal to the current publish version.</value>
    <comment>{StrBegin="MSB3176: "}</comment>
  </data>
  <data name="GenerateManifest.HostInBrowserInvalidFrameworkVersion">
    <value>MSB3117: Application is set to host in browser but the TargetFrameworkVersion is set to v2.0.</value>
  </data>
  <data name="GenerateManifest.HostInBrowserNotOnlineOnly">
    <value>MSB3116: Application is marked to host in browser but is also marked for online and offline use. Please change your application to online only.</value>
  </data>
  <data name="GenerateManifest.IdentityFileNameMismatch">
    <value>MSB3110: Assembly '{0}' has mismatched identity '{1}', expected file name: '{2}'.</value>
    <comment>{StrBegin="MSB3110: "}</comment>
  </data>
  <data name="GenerateManifest.InvalidEntryPoint">
    <value>MSB3115: File '{0}' is not a valid entry point.</value>
    <comment>{StrBegin="MSB3115: "}</comment>
  </data>
  <data name="GenerateManifest.InvalidInputManifest">
    <value>MSB3184: Input manifest is invalid.</value>
    <comment>{StrBegin="MSB3184: "}</comment>
  </data>
  <data name="GenerateManifest.ExcludedPermissionsNotSupported">
    <value>MSB3133: The ExcludePermissions property is deprecated. The permission set requested by the application has been set to the permissions defined in Internet or Local Intranet zone. To continue using a custom Permission Set, define your custom permission set in the Security Page of the Project Designer.</value>
    <comment>{StrBegin="MSB3133: "}</comment>
  </data>
  <data name="GenerateManifest.KnownTargetZoneCannotHaveAdditionalPermissionType">
    <value>MSB3134: The permission set requested by the application exceeded the permissions allowed by the Internet or Intranet zones. Select Full Trust or to continue using partial trust, define your custom permission set in the Security Page of the Project Designer.</value>
    <comment>{StrBegin="MSB3134: "}</comment>
  </data>
  <data name="GenerateManifest.NoPermissionSetForTargetZone">
    <value>MSB3135: The PermissionSet for the target zone has not been defined for the following version of the .NET Framework: {0}.</value>
    <comment>{StrBegin="MSB3135: "}</comment>
  </data>
  <data name="GenerateManifest.InvalidItemValue">
    <value>MSB3175: Invalid value for '{0}' of item '{1}'.</value>
    <comment>{StrBegin="MSB3175: "}</comment>
  </data>
  <data name="GenerateManifest.InvalidValue">
    <value>MSB3174: Invalid value for '{0}'.</value>
    <comment>{StrBegin="MSB3174: "}</comment>
  </data>
  <data name="GenerateManifest.InvalidDeploymentProvider">
    <value>MSB3189: The update location for this application is a local path.</value>
    <comment>{StrBegin="MSB3189: "}</comment>
  </data>
  <data name="GenerateManifest.NoEntryPoint">
    <value>MSB3185: EntryPoint not specified for manifest.</value>
    <comment>{StrBegin="MSB3185: "}</comment>
  </data>
  <data name="GenerateManifest.NoIdentity">
    <value>MSB3186: Unable to infer an assembly identity for generated manifest from task input parameters.</value>
    <comment>{StrBegin="MSB3186: "}</comment>
  </data>
  <data name="GenerateManifest.PlatformMismatch">
    <value>MSB3187: Referenced assembly '{0}' targets a different processor than the application.</value>
    <comment>{StrBegin="MSB3187: "}</comment>
  </data>
  <data name="GenerateManifest.PrerequisiteNotSigned">
    <value>MSB3188: Assembly '{0}' must be strong signed in order to be marked as a prerequisite.</value>
    <comment>{StrBegin="MSB3188: "}</comment>
  </data>
  <data name="GenerateManifest.ReadInputManifestFailed">
    <value>MSB3172: Unable to read manifest '{0}'. {1}</value>
    <comment>{StrBegin="MSB3172: "}</comment>
  </data>
  <data name="GenerateManifest.ResolveFailedInReadOnlyMode">
    <value>MSB3114: Could not find file '{0}' referenced by assembly '{1}'.</value>
    <comment>{StrBegin="MSB3114: "}</comment>
  </data>
  <data name="GenerateManifest.ResolveFailedInReadWriteMode">
    <value>MSB3113: Could not find file '{0}'.</value>
    <comment>{StrBegin="MSB3113: "}</comment>
  </data>
  <data name="GenerateManifest.ManifestsSignedHashExcluded">
    <value>MSB3128: The ClickOnce manifests cannot be signed because they contain one or more references that are not hashed.</value>
    <comment>{StrBegin="MSB3128: "}</comment>
  </data>
  <data name="GenerateManifest.TargetPathTooLong">
    <value>MSB3182: File name '{0}' exceeds {1} characters.</value>
    <comment>{StrBegin="MSB3182: "}</comment>
  </data>
  <data name="GenerateManifest.UnmanagedCodePermission">
    <value>MSB3183: Reference '{0}' is an interop assembly requiring full trust.</value>
    <comment>{StrBegin="MSB3183: "}</comment>
  </data>
  <data name="GenerateManifest.WriteOutputManifestFailed">
    <value>MSB3173: Unable to write manifest '{0}'. {1}</value>
    <comment>{StrBegin="MSB3173: "}</comment>
  </data>
  <data name="GenerateManifest.InvalidRequestedExecutionLevel">
    <value>MSB3190: ClickOnce does not support the request execution level '{0}'.</value>
    <comment>{StrBegin="MSB3190: "}</comment>
  </data>
  <!--
        The GenerateResource message bucket is: MSB3551 - MSB3580, MSB3811 - MSB3830

        If this bucket overflows, pls. contact 'vsppbdev'.
  -->
  <data name="GenerateResource.ResourceNotFound">
    <value>MSB3552: Resource file "{0}" cannot be found.</value>
    <comment>{StrBegin="MSB3552: "}</comment>
  </data>
  <data name="GenerateResource.InvalidFilename">
    <value>MSB3553: Resource file "{0}" has an invalid name. {1}</value>
    <comment>{StrBegin="MSB3553: "}Appears if the input file name is so invalid we can't change the file extension on it.</comment>
  </data>
  <data name="GenerateResource.CannotWriteOutput">
    <value>MSB3554: Cannot write to the output file "{0}". {1}</value>
    <comment>{StrBegin="MSB3554: "}</comment>
  </data>
  <data name="GenerateResource.CorruptOutput">
    <value>Output file "{0}" is possibly corrupt and will be deleted and recreated.</value>
  </data>
  <data name="GenerateResource.OnlyStringsSupported">
    <value>MSB3556: Only strings can be written to a .txt file, resource "{0}" is type {1}.</value>
    <comment>{StrBegin="MSB3556: "}</comment>
  </data>
  <data name="GenerateResource.ErrorFromCodeDom">
    <value>MSB3557: Error(s) generating strongly typed resources for file "{0}".</value>
    <comment>{StrBegin="MSB3557: "}</comment>
  </data>
  <data name="GenerateResource.UnknownFileExtension">
    <value>MSB3558: Unsupported file extension "{0}" on file "{1}".</value>
    <comment>{StrBegin="MSB3558: "}</comment>
  </data>
  <data name="GenerateResource.STRCodeDomProviderFailed">
    <value>MSB3559: The code DOM provider for the "{0}" language failed. {1}</value>
    <comment>{StrBegin="MSB3559: "}</comment>
  </data>
  <data name="GenerateResource.DeleteCorruptOutputFailed">
    <value>MSB3560: Could not delete the possibly corrupt output file "{0}". {1}</value>
    <comment>{StrBegin="MSB3560: "}</comment>
  </data>
  <data name="GenerateResource.ObsoleteStringsTag">
    <value>MSB3562: The "[strings]" tag is no longer necessary in text resources; please remove it.</value>
    <comment>{StrBegin="MSB3562: "}</comment>
  </data>
  <data name="GenerateResource.UnexpectedInfBracket">
    <value>MSB3563: Unsupported square bracket keyword, "{0}".</value>
    <comment>{StrBegin="MSB3563: "}</comment>
  </data>
  <data name="GenerateResource.NoEqualsInLine">
    <value>MSB3564: Resource line without an equals sign, "{0}".</value>
    <comment>{StrBegin="MSB3564: "}</comment>
  </data>
  <data name="GenerateResource.NoNameInLine">
    <value>MSB3565: Resource line without a name.</value>
    <comment>{StrBegin="MSB3565: "}</comment>
  </data>
  <data name="GenerateResource.InvalidEscape">
    <value>MSB3566: Unsupported or invalid escape character in resource "{0}", char '{1}'.</value>
    <comment>{StrBegin="MSB3566: "}</comment>
  </data>
  <data name="GenerateResource.CodeDomError">
    <value>MSB3567: Could not generate property on class "{0}".</value>
    <comment>{StrBegin="MSB3567: "}</comment>
  </data>
  <data name="GenerateResource.CouldNotLoadType">
    <value>Could not load type {0} which is used in the .RESX file.  Ensure that the necessary references have been added to your project.</value>
  </data>
  <data name="GenerateResource.DuplicateResourceName">
    <value>MSB3568: Duplicate resource name "{0}" is not allowed, ignored.</value>
    <comment>{StrBegin="MSB3568: "}</comment>
  </data>
  <data name="GenerateResource.InvalidHexEscapeValue">
    <value>MSB3569: Invalid hex value after '\u' in resource "{0}", value '{1}'.</value>
    <comment>{StrBegin="MSB3569: "}</comment>
  </data>
  <data name="GenerateResource.CannotWriteSTRFile">
    <value>MSB3570: Cannot write to the Strongly Typed Resource class file "{0}". {1}</value>
    <comment>{StrBegin="MSB3570: "}</comment>
  </data>
  <data name="GenerateResource.STRClassNamespaceOrFilenameWithoutLanguage">
    <value>MSB3572: StronglyTypedClassName, StronglyTypedNamespace, and/or StronglyTypedFileName parameters were passed in, but no StronglyTypedLanguage. If you want to create a strongly typed resource class, please specify a language. Otherwise remove all class, file name, and namespace parameters.</value>
    <comment>{StrBegin="MSB3572: "}</comment>
  </data>
  <data name="GenerateResource.STRLanguageButNotExactlyOneSourceFile">
    <value>MSB3573: The language for a strongly typed resource class was specified, but more than one source file was passed in. Please pass in only one source file at a time if you want to generate strongly typed resource classes.</value>
    <comment>{StrBegin="MSB3573: "}</comment>
  </data>
  <data name="GenerateResource.MessageTunnel">
    <value>{0}</value>
  </data>
  <data name="GenerateResource.ProcessingFile">
    <value>Processing resource file "{0}" into "{1}".</value>
  </data>
  <data name="GenerateResource.ExtractingResWFiles">
    <value>Extracting .ResW files from assembly "{0}" into "{1}".</value>
  </data>
  <data name="GenerateResource.SkippingExtractingFromNonSupportedFramework">
    <value>Skipping extracting .ResW files from assembly "{0}" because it declares non-supported framework "{1}".</value>
  </data>
  <data name="GenerateResource.ReadResourceMessage">
    <value>Processing {0} resources from file "{1}".</value>
  </data>
  <data name="GenerateResource.CreatingSTR">
    <value>Creating strongly typed resources class "{0}".</value>
  </data>
  <data name="GenerateResource.NoSources">
    <value>No resources specified in "Sources". Skipping resource generation.</value>
    <comment>
            LOCALIZATION: Please don't localize "Sources" this is an item meta-data name.
    </comment>
  </data>
  <data name="GenerateResource.NothingOutOfDate">
    <value>No resources are out of date with respect to their source files. Skipping resource generation.</value>
  </data>
  <!-- Intentionally the same string as the engine's BuildTargetCompletelyInputNewer, so it's easy to grep the log for the out of date reason -->
  <data name="GenerateResource.InputNewer">
    <value>Input file "{0}" is newer than output file "{1}".</value>
    <comment>{0} and {1} are filenames on disk.</comment>
  </data>
  <data name="GenerateResource.LinkedInputNewer">
    <value>Linked input file "{0}" is newer than output file "{1}".</value>
    <comment>{0} and {1} are filenames on disk.</comment>
  </data>
  <!-- Intentionally the same string as the engine's BuildTargetCompletelyInputDoesntExist, so it's easy to grep the log for the out of date reason -->
  <data name="GenerateResource.InputDoesntExist">
    <value>Input file "{0}" does not exist.</value>
    <comment>{0} is a filename on disk.</comment>
  </data>
    <data name="GenerateResource.LinkedInputDoesntExist">
    <value>Linked input file "{0}" does not exist.</value>
    <comment>{0} is a filename on disk.</comment>
  </data>
  <!-- Intentionally the same string as the engine's BuildTargetCompletelyOutputDoesntExist, so it's easy to grep the log for the out of date reason -->
  <data name="GenerateResource.OutputDoesntExist">
    <value>Output file "{0}" does not exist.</value>
    <comment>{0} is a filename on disk.</comment>
  </data>
  <data name="GenerateResource.AdditionalInputNewerThanTLog">
    <value>Additional input "{0}" has been updated since the last build.  Forcing regeneration of all resources.</value>
  </data>
  <data name="GenerateResource.SeparateAppDomainBecauseNeverLockTypeAssembliesTrue">
    <value>Creating a separate AppDomain because "NeverLockTypeAssemblies" evaluated to 'true'.</value>
  </data>
  <data name="GenerateResource.SeparateAppDomainBecauseOfErrorDeserializingLineNumber">
    <value>Creating a separate AppDomain because while parsing "{0}" the serialized type "{1}" on line {2} could not be loaded. {3}</value>
  </data>
  <data name="GenerateResource.SeparateAppDomainBecauseOfException">
    <value>Creating a separate AppDomain because of error parsing "{0}". {1}</value>
  </data>
  <data name="GenerateResource.SeparateAppDomainBecauseOfExceptionLineNumber">
    <value>Creating a separate AppDomain because of error parsing "{0}" on line {1}. {2}</value>
  </data>
  <data name="GenerateResource.SeparateAppDomainBecauseOfMimeType">
    <value>Creating a separate AppDomain because of resource "{0}" representing a serialized type "{1}" in "{2}" on line {3}.</value>
  </data>
  <data name="GenerateResource.SeparateAppDomainBecauseOfType">
    <value>Creating a separate AppDomain because of resource "{0}" of type "{1}" in "{2}" on line {3}.</value>
  </data>
  <data name="GenerateResource.BadImageFormat">
    <value>MSB3574: Did not recognize "{0}" as a managed assembly.</value>
    <comment>{StrBegin="MSB3574: "}</comment>
  </data>
  <data name="GenerateResource.CannotWriteAssembly">
    <value>MSB3575: GenerateResource cannot write assemblies, only read from them. Cannot create assembly "{0}".</value>
    <comment>{StrBegin="MSB3575: "}</comment>
  </data>
  <data name="GenerateResource.CreatingCultureInfoFailed">
    <value>MSB3576: Creating the CultureInfo failed for assembly "{2}". Note the set of cultures supported is Operating System-dependent, and the Operating System has removed some cultures from time to time (ie, some Serbian cultures are split up in Windows 7).  The culture may be a user-defined custom culture that we can't currently load on this machine.  Exception info: {0}: {1}</value>
    <comment>{StrBegin="MSB3576: "}</comment>
  </data>
  <data name="GenerateResource.DuplicateOutputFilenames">
    <value>MSB3577: Two output file names resolved to the same output path: "{0}"</value>
    <comment>{StrBegin="MSB3577: "}</comment>
  </data>
  <data name="GenerateResource.NeutralityOfCultureNotPreserved">
    <value>MSB3578: This assembly contains neutral resources corresponding to the culture "{0}". These resources will not be considered neutral in the output format as we are unable to preserve this information. The resources will continue to correspond to "{0}" in the output format.</value>
    <comment>{StrBegin="MSB3578: "}</comment>
  </data>
  <data name="GenerateResource.NoResourcesFileInAssembly">
    <value>MSB3579: Couldn't find the linked resources file "{0}" listed in the assembly manifest.</value>
    <comment>{StrBegin="MSB3579: "}</comment>
  </data>
  <data name="GenerateResource.SatelliteOrMalformedAssembly">
    <value>MSB3580: The assembly in file "{0}" has an assembly culture, indicating it is a satellite assembly for culture "{1}".  But satellite assembly simple names must end in ".resources", while this one's simple name is "{2}".  This is either a main assembly with the culture incorrectly set, or a satellite assembly with an incorrect simple name.</value>
    <comment>{StrBegin="MSB3580: "}</comment>
  </data>
  <data name="GenerateResource.SatelliteAssemblyContainsCode">
    <value>MSB3811: The assembly "{0}" says it is a satellite assembly, but it contains code. Main assemblies shouldn't specify the assembly culture in their manifest, and satellites should not contain code.  This is almost certainly an error in your build process.</value>
    <comment>{StrBegin="MSB3811: "}</comment>
  </data>
  <data name="GenerateResource.SatelliteAssemblyContainsNoResourcesFile">
    <value>MSB3812: This assembly claims to be a satellite assembly, but doesn't contain any properly named .resources files as manifest resources. The name of the files should end in {0}.resources.  There is probably a build-related problem with this assembly.</value>
    <comment>{StrBegin="MSB3812: "}</comment>
  </data>
  <data name="GenerateResource.UnrecognizedUltimateResourceFallbackLocation">
    <value>MSB3813: Invalid or unrecognized UltimateResourceFallbackLocation value in the NeutralResourcesLanguageAttribute for assembly "{1}". Location: "{0}"</value>
    <comment>{StrBegin="MSB3813: "}</comment>
  </data>
  <data name="GenerateResource.ImproperlyBuiltMainAssembly">
    <value>MSB3814: Main assembly "{1}" was built improperly. The manifest resource "{0}" ends in .en-US.resources, when it should end in .resources. Either rename it to something like foo.resources (and consider using the NeutralResourcesLanguageAttribute on the main assembly), or move it to a US English satellite assembly.</value>
    <comment>{StrBegin="MSB3814: "}</comment>
  </data>
  <data name="GenerateResource.ImproperlyBuiltSatelliteAssembly">
    <value>MSB3815: Satellite assembly "{2}" was built improperly. The manifest resource "{0}" will not be found by the ResourceManager.  It must end in "{1}".</value>
    <comment>{StrBegin="MSB3815: "}</comment>
  </data>
  <data name="GenerateResource.CannotLoadAssemblyLoadFromFailed">
    <value>MSB3816: Loading assembly "{0}" failed. {1}</value>
    <comment>{StrBegin="MSB3816: "}</comment>
  </data>
  <data name="GenerateResource.MainAssemblyMissingNeutralResourcesLanguage">
    <value>MSB3817: The assembly "{0}" does not have a NeutralResourcesLanguageAttribute on it. To be used in an app package, portable libraries must define a NeutralResourcesLanguageAttribute on their main assembly (ie, the one containing code, not a satellite assembly).</value>
    <comment>{StrBegin="MSB3817: "}</comment>
  </data>
  <data name="GenerateResource.ExecuteAsToolAndExtractResWNotSupported">
    <value>MSB3818: The GenerateResource task doesn't currently support simultaneously running as an external tool and extracting ResW files from assemblies.</value>
    <comment>{StrBegin="MSB3818: "}</comment>
  </data>
  <data name="GenerateResource.MissingFile">
    <value>MSB3819: Cannot find assembly "{0}", which may contain managed resources that need to be included in this app package.  Please ensure that this assembly exists.</value>
    <comment>{StrBegin="MSB3819: "}</comment>
  </data>
  <data name="GenerateResource.PathTooLong">
    <value>MSB3820: The path needed to store build-related temporary files is too long.  Try your project in a shorter directory, or rename some of your resources.  The full path was "{0}".</value>
    <comment>{StrBegin="MSB3820: "}</comment>
  </data>
  <data name="GenerateResource.MOTW">
    <value>MSB3821: Couldn't process file {0} due to its being in the Internet or Restricted zone or having the mark of the web on the file. Remove the mark of the web if you want to process these files.</value>
    <comment>{StrBegin="MSB3821: "} "Internet zone", "Restricted zone", and "mark of the web" are Windows concepts that may have a specific translation.</comment>
  </data>
  <data name="GenerateResource.PreserializedResourcesRequiresExtensions">
    <value>MSB3822: Non-string resources require the System.Resources.Extensions assembly at runtime, but it was not found in this project's references.</value>
    <comment>{StrBegin="MSB3822: "}</comment>
  </data>
  <data name="GenerateResource.PreserializedResourcesRequiresProperty">
    <value>MSB3823: Non-string resources require the property GenerateResourceUsePreserializedResources to be set to true.</value>
    <comment>{StrBegin="MSB3823: "}</comment>
  </data>
  <data name="GenerateResource.CoreSupportsLimitedScenarios">
    <value>MSB3824: In order to build with .NET Core, resource inputs must be in .txt or .resx format.</value>
    <comment>{StrBegin="MSB3824: "}</comment>
  </data>
  <data name="GenerateResource.BinaryFormatterUse">
    <value>MSB3825: Resource "{0}" of type "{1}" is deserialized via BinaryFormatter at runtime. BinaryFormatter is deprecated due to possible security risks and will be removed with .NET 9. If you wish to continue using it, set property "GenerateResourceWarnOnBinaryFormatterUse" to false.
           More information: https://aka.ms/msbuild/net8-binaryformatter</value>
    <comment>{StrBegin="MSB3825: "}</comment>
  </data>

  <data name="GenerateResource.MimeTypeNotSupportedOnCore">
    <value>MSB3826: Resource \"{0}\" in \"{1}\" uses MIME type \"{2}\", which is not supported by MSBuild when running on .NET.</value>
    <comment>{StrBegin="MSB3826: "}</comment>
  </data>

  <!--
        The GetAssemblyIdentity message bucket is: MSB3441 - MSB3450

        If this bucket overflows, pls. contact 'vsppbdev'.
  -->
  <data name="GetAssemblyIdentity.CouldNotGetAssemblyName" UESanitized="false" Visibility="Public">
    <value>MSB3441: Cannot get assembly name for "{0}". {1}</value>
    <comment>{StrBegin="MSB3441: "}</comment>
  </data>
  <!--
        The GetFrameworkSdkPath group of messages does not have a message code bucket.

        If a message in this group needs a code, pls. contact 'vsppbdev'.
  -->
  <data name="GetFrameworkSdkPath.CouldNotFindSDK">
    <value>Could not locate the expected version of the Microsoft Windows SDK. Looked for a location specified in the "{0}" value of the registry key "{1}". If your build process does not need the SDK then this can be ignored. Otherwise you can solve the problem by doing one of the following:  1) Install the Microsoft Windows SDK.  2) Install Visual Studio 2010.  3) Manually set the above registry key to the correct location.</value>
  </data>
  <data name="GetFrameworkSdkPath.FoundSDK">
    <value>Found the Microsoft Windows SDK installed at "{0}".</value>
  </data>
  <!--
        The GetRedistListPath message bucket is: MSB3131 - MSB3140

        If a message in this group needs a code, pls. contact 'vsppbdev'.
  -->
  <!--
        The MakeDir message bucket is: MSB3191 - MSB3200

        If this bucket overflows, pls. contact 'vsppbdev'.
  -->
  <data name="MakeDir.Comment">
    <value>Creating directory "{0}".</value>
  </data>
  <data name="MakeDir.Error">
    <value>MSB3191: Unable to create directory "{0}". {1}</value>
    <comment>{StrBegin="MSB3191: "}</comment>
  </data>
  <!--
        The Message task message bucket is: MSB3511 - MSB3520

        If this bucket overflows, pls. contact 'vsppbdev'.
  -->
  <data name="Message.InvalidImportance" UESanitized="false" Visibility="Public">
    <value>MSB3511: "{0}" is an invalid value for the "Importance" parameter. Valid values are: High, Normal and Low.</value>
    <comment>{StrBegin="MSB3511: "}UE: This message is shown when a user specifies a value for the importance attribute of Message which is not valid.
            The importance enumeration is: High, Normal and Low.  Specifying any other importance will result in this message being shown
            LOCALIZATION: "Importance" should not be localized.
            High should not be localized.
            Normal should not be localized.
            Low should not be localized.</comment>
  </data>
  <!--
        The Move task message bucket is: MSB3676 - MSB3685

        If this bucket overflows, pls. contact 'vsppbdev'.
  -->
  <data name="Move.CreatesDirectory">
    <value>Creating directory "{0}".</value>
  </data>
  <data name="Move.DestinationIsDirectory">
    <value>MSB3676: Could not move the file "{0}" to the destination file "{1}", because the destination is a folder instead of a file. To move the source file into a folder, consider using the DestinationFolder parameter instead of DestinationFiles.</value>
    <comment>{StrBegin="MSB3676: "}</comment>
  </data>
  <data name="Move.Error">
    <value>MSB3677: Unable to move file "{0}" to "{1}". {2}</value>
    <comment>{StrBegin="MSB3677: "}</comment>
  </data>
  <data name="Move.ExactlyOneTypeOfDestination">
    <value>MSB3678: Both "{0}" and "{1}" were specified as input parameters in the project file. Only one must be provided.</value>
    <comment>{StrBegin="MSB3678: "}</comment>
  </data>
  <data name="Move.FileComment">
    <value>Moving file from "{0}" to "{1}".</value>
  </data>
  <data name="Move.NeedsDestination">
    <value>MSB3679: No destination specified for Move. Please supply either "{0}" or "{1}".</value>
    <comment>{StrBegin="MSB3679: "}</comment>
  </data>
  <data name="Move.SourceDoesNotExist">
    <value>MSB3680: The source file "{0}" does not exist.</value>
    <comment>{StrBegin="MSB3680: "}</comment>
  </data>
  <data name="Move.SourceIsDirectory">
    <value>MSB3681: The source file "{0}" is a directory. The "Move" task does not support moving directories.</value>
    <comment>{StrBegin="MSB3681: "}</comment>
  </data>
  <!--
        The MSBuild message bucket is: MSB3201 - MSB3210

        If this bucket overflows, pls. contact 'vsppbdev'.
  -->
  <data name="MSBuild.CannotRebaseOutputItemPath" UESanitized="false" Visibility="Public">
    <value>MSB3203: The output path "{0}" cannot be rebased. {1}</value>
    <comment>{StrBegin="MSB3203: "}UE: This message is shown when the user asks the "MSBuild" task to rebase the paths of its output items relative to the project from where the "MSBuild" task is called (as opposed to the project(s) on which the "MSBuild" task is called), and one of the output item paths is invalid. LOCALIZATION: "{1}" is a localized message from a CLR/FX exception explaining the problem.</comment>
  </data>
  <data name="MSBuild.ProjectFileNotFound" UESanitized="false" Visibility="Public">
    <value>MSB3202: The project file "{0}" was not found.</value>
    <comment>{StrBegin="MSB3202: "}UE: This message is shown when the user passes a non-existent project file to the MSBuild task, in the "Projects" parameter.
             and they have not specified the SkipNonexistentProjects parameter, or it is set to false.</comment>
  </data>
  <data name="MSBuild.ProjectFileNotFoundMessage" UESanitized="false" Visibility="Public">
    <value>Skipping project "{0}" because it was not found.</value>
    <comment>UE: This message is shown when the user passes a non-existent project file to the MSBuild task, in the "Projects" parameter, and they have specified the SkipNonexistentProjects parameter.</comment>
  </data>
  <data name="MSBuild.ProjectUpgradeNeededToVcxProj">
    <value>MSB3204: The project file "{0}" is in the ".vcproj" file format, which MSBuild no longer supports. Please convert the project by opening it in the Visual Studio IDE or running the conversion tool, or use MSBuild 3.5 or earlier to build it.</value>
    <comment>{StrBegin="MSB3204: "} LOC: ".vcproj" should not be localized</comment>
  </data>
  <data name="MSBuild.InvalidSkipNonexistentProjectValue">
    <value>MSB3205: SkipNonexistentProject can only accept values of "True", "False" and "Build".</value>
    <comment>{StrBegin="MSB3205: "} LOC: "SkipNonexistentProject", "True", "False" and "Build" should not be localized</comment>
  </data>
  <data name="MSBuild.SkippingRemainingProjects">
    <value>The MSBuild task is skipping the remaining projects because the StopOnFirstFailure parameter was set to true.</value>
    <comment>LOCALIZATION:  Do not localize the words "MSBuild" or "StopOnFirstFailure".</comment>
  </data>
  <data name="MSBuild.SkippingRemainingTargets">
    <value>The MSBuild task is skipping the remaining targets because the StopOnFirstFailure parameter was set to true.</value>
    <comment>LOCALIZATION:  Do not localize the words "MSBuild" or "StopOnFirstFailure".</comment>
  </data>
  <data name="MSBuild.NotBuildingInParallel">
    <value>Overriding the BuildingInParallel property by setting it to false. This is due to the system being run in single process mode with StopOnFirstFailure set to true.</value>
    <comment>LOCALIZATION:  Do not localize the words "MSBuild", "BuildingInParallel", or "StopOnFirstFailure".</comment>
  </data>
  <data name="MSBuild.NoStopOnFirstFailure">
    <value>StopOnFirstFailure will have no effect when the following conditions are all present: 1) The system is running in multiple process mode 2) The BuildInParallel property is true. 3) The RunEachTargetSeparately property is false.</value>
    <comment>LOCALIZATION:  Do not localize the words "RunEachTargetSeparately", "BuildingInParallel", or "StopOnFirstFailure".</comment>
  </data>
  <!--
        The ReadLinesFromFile message bucket is: MSB3501 - MSB3510.

        If this bucket overflows, pls. contact 'vsppbdev'.
  -->
  <data name="ReadLinesFromFile.ErrorOrWarning">
    <value>MSB3501: Could not read lines from file "{0}". {1}</value>
    <comment>{StrBegin="MSB3501: "}</comment>
  </data>
  <!--
        The RegisterAssembly message bucket is: MSB3211 - MSB3230

        If this bucket overflows, pls. contact 'vsppbdev'.
  -->
  <data name="RegisterAssembly.AssemblyNotRegisteredForComInterop">
    <value>MSB3211: The assembly '{0}' is not registered for COM Interop. Please register it with regasm.exe /tlb.</value>
    <comment>{StrBegin="MSB3211: "}</comment>
  </data>
  <data name="RegisterAssembly.CantExportTypeLib">
    <value>MSB3212: The assembly "{0}" could not be converted to a type library. {1}</value>
    <comment>{StrBegin="MSB3212: "}</comment>
  </data>
  <data name="RegisterAssembly.CantRegisterAssembly">
    <value>MSB3217: Cannot register assembly "{0}". {1}</value>
    <comment>{StrBegin="MSB3217: "}</comment>
  </data>
  <data name="RegisterAssembly.CantRegisterTypeLib">
    <value>MSB3213: Cannot register type library "{0}". {1}</value>
    <comment>{StrBegin="MSB3213: "}</comment>
  </data>
  <data name="RegisterAssembly.NoValidTypes">
    <value>MSB3214: "{0}" does not contain any types that can be registered for COM Interop.</value>
    <comment>{StrBegin="MSB3214: "}</comment>
  </data>
  <data name="RegisterAssembly.RegisterAsmFileDoesNotExist">
    <value>MSB3215: Cannot register assembly "{0}" - file doesn't exist.</value>
    <comment>{StrBegin="MSB3215: "}</comment>
  </data>
  <data name="RegisterAssembly.RegisteringAssembly">
    <value>Registering assembly "{0}" for COM Interop.</value>
  </data>
  <data name="RegisterAssembly.RegisteringTypeLib">
    <value>Exporting and registering type library "{0}".</value>
  </data>
  <data name="RegisterAssembly.TypeLibUpToDate">
    <value>Type library "{0}" is up to date, skipping regeneration.</value>
  </data>
  <data name="RegisterAssembly.UnauthorizedAccess">
    <value>MSB3216: Cannot register assembly "{0}" - access denied. Please make sure you're running the application as administrator. {1}</value>
    <comment>{StrBegin="MSB3216: "}</comment>
  </data>
  <!--
        The RemoveDir message bucket is: MSB3231 - MSB3240

        If this bucket overflows, pls. contact 'vsppbdev'.
  -->
  <data name="RemoveDir.Error">
    <value>MSB3231: Unable to remove directory "{0}". {1}</value>
    <comment>{StrBegin="MSB3231: "}</comment>
  </data>
  <data name="RemoveDir.Removing">
    <value>Removing directory "{0}".</value>
  </data>
  <data name="RemoveDir.SkippingNonexistentDirectory">
    <value>Directory "{0}" doesn't exist. Skipping.</value>
  </data>
  <data name="RemoveDir.EmptyPath">
    <value>MSB3232: An empty directory was passed to RemoveDir and was ignored.</value>
    <comment>{StrBegin="MSB3232: "}</comment>
  </data>
  <!--
        The ResGen message bucket is: MSB3451 - MSB3460

        If this bucket overflows, pls. contact 'vsppbdev'.
  -->
  <data name="ResGen.NoInputFiles">
    <value>No resources specified in "InputFiles". Skipping resource generation.</value>
  </data>
  <data name="ResGen.SdkOrToolPathNotSpecifiedOrInvalid">
    <value>MSB3451: Neither SDKToolsPath '{0}' nor ToolPath '{1}' is a valid directory.  One of these must be set.</value>
    <comment>{StrBegin="MSB3451: "}</comment>
  </data>
  <data name="ResGen.STRClassNamespaceOrFilenameWithoutLanguage">
    <value>MSB3452: StronglyTypedClassName, StronglyTypedNamespace, and/or StronglyTypedFileName parameters were passed in, but no StronglyTypedLanguage. If you want to create a strongly typed resource class, please specify a language. Otherwise remove all class, file name, and namespace parameters.</value>
    <comment>{StrBegin="MSB3452: "}</comment>
  </data>
  <data name="ResGen.STRLanguageButNotExactlyOneSourceFile">
    <value>MSB3453: The language for a strongly typed resource class was specified, but more than one source file was passed in. Please pass in only one source file at a time if you want to generate strongly typed resource classes.</value>
    <comment>{StrBegin="MSB3453: "}</comment>
  </data>
  <data name="ResGen.TrackerNotFound">
    <value>MSB3454: Tracker.exe is required to correctly incrementally generate resources in some circumstances, such as when building on a 64-bit OS using 32-bit MSBuild. This build requires Tracker.exe, but it could not be found.  The task is looking for Tracker.exe beneath the {0} value of the registry key {1}.  To solve the problem, either: 1) Install the Microsoft Windows SDK v7.0A or later. 2) Install Microsoft Visual Studio 2010. 3) Manually set the above registry key to the correct location. Alternatively, you can turn off incremental resource generation by setting the "TrackFileAccess" property to "false".</value>
    <comment>{StrBegin="MSB3454: "}</comment>
  </data>
  <data name="ResGen.CommandTooLong">
    <value>MSB3455: ResGen.exe may not run because the command line is {0} characters long, which exceeds the maximum length of the command. To fix this problem, please either (1) remove unnecessary assembly references, or (2) make the paths to those references shorter.</value>
    <comment>{StrBegin="MSB3455: "}</comment>
  </data>
  <!--
        The ResolveAssemblyReference message bucket is: MSB3241 - MSB3280

        If this bucket overflows, pls. contact 'vsppbdev'.
  -->
  <data name="ResolveAssemblyReference.AssemblyFoldersExSearchLocations">
    <value>AssemblyFoldersEx location: "{0}"</value>
  </data>
  <data name="ResolveAssemblyReference.SearchedAssemblyFoldersEx">
    <value>Considered AssemblyFoldersEx locations.</value>
  </data>
    <data name="ResolveAssemblyReference.ConflictFound">
    <value>There was a conflict between "{0}" and "{1}".</value>
  </data>
  <data name="ResolveAssemblyReference.ConflictHigherVersionChosen">
    <value>"{0}" was chosen because it had a higher version.</value>
  </data>
  <data name="ResolveAssemblyReference.ConflictPrimaryChosen">
    <value>"{0}" was chosen because it was primary and "{1}" was not.</value>
  </data>
  <data name="ResolveAssemblyReference.ConflictRedirectSuggestion">
    <value>Consider app.config remapping of assembly "{0}" from Version "{1}" [{2}] to Version "{3}" [{4}] to solve conflict and get rid of warning.</value>
    <comment>
            UE and LOCALIZATION:
        {1} and {3} are version numbers like 1.0.0.0
                {2} and {4} are file names correspending to {1} and {3} respectively
                {0} is an assembly name with no version number like 'D, Culture=neutral, PublicKeyToken=aaaaaaaaaaaaaaaa'
    </comment>
  </data>
  <data name="ResolveAssemblyReference.ConsideredAndRejectedBecauseFusionNamesDidntMatch">
    <value>Considered "{0}",
			but its name "{1}"
			didn't match the expected name "{2}".</value>
  </data>
  <data name="ResolveAssemblyReference.ConsideredAndRejectedBecauseNoFile">
    <value>Considered "{0}", but it didn't exist.</value>
  </data>
  <data name="ResolveAssemblyReference.ConsideredAndRejectedBecauseNotAFileNameOnDisk">
    <value>Considered treating "{0}" as a file name, but it didn't exist.</value>
  </data>
  <data name="ResolveAssemblyReference.ConsideredAndRejectedBecauseNotInGac">
    <value>Considered "{0}", which was not found in the GAC.</value>
  </data>
  <data name="ResolveAssemblyReference.ConsideredAndRejectedBecauseTargetDidntHaveFusionName">
    <value>Considered "{0}", which existed but did not appear to be a valid .NET assembly.</value>
  </data>
  <data name="ResolveAssemblyReference.TargetedProcessorArchitectureDoesNotMatch">
    <value>Considered "{0}", which existed but had a processor architecture "{1}" which does not match the targeted processor architecture "{2}".</value>
  </data>
  <data name="ResolveAssemblyReference.Dependency">
    <value>Dependency "{0}".</value>
  </data>
  <data name="ResolveAssemblyReference.EightSpaceIndent">
    <value>        {0}</value>
  </data>
  <data name="ResolveAssemblyReference.TenSpaceIndent">
    <value>          {0}</value>
  </data>
  <data name="ResolveAssemblyReference.TwelveSpaceIndent">
    <value>            {0}</value>
  </data>
  <data name="ResolveAssemblyReference.FoundRelatedFile">
    <value>Found related file "{0}".</value>
  </data>
  <data name="ResolveAssemblyReference.FoundSatelliteFile">
    <value>Found satellite file "{0}".</value>
  </data>
  <data name="ResolveAssemblyReference.FoundScatterFile">
    <value>Found embedded scatter file "{0}".</value>
  </data>
  <data name="ResolveAssemblyReference.FourSpaceIndent">
    <value>    {0}</value>
  </data>
  <data name="ResolveAssemblyReference.IgnoringBecauseNonEmptySubtype">
    <value>Ignoring "{0}" because it has a non-empty subtype "{1}".</value>
  </data>
  <data name="ResolveAssemblyReference.BadTargetFrameworkFormat">
    <value>Ignoring invalid Target Framework value "{0}".</value>
  </data>
  <data name="ResolveAssemblyReference.ConflictBetweenAppConfigAndAutoUnify">
    <value>MSB3242: Conflict between mutually exclusive parameters. AutoUnify was 'true' and AppConfigFile was set.</value>
    <comment>{StrBegin="MSB3242: "}</comment>
  </data>
  <data name="ResolveAssemblyReference.ConflictUnsolvable">
    <value>MSB3243: No way to resolve conflict between "{0}" and "{1}". Choosing "{0}" arbitrarily.</value>
    <comment>{StrBegin="MSB3243: "}</comment>
  </data>
  <data name="ResolveAssemblyReference.FailedToFindDependentFiles">
    <value>MSB3244: Could not find dependent files. {0}</value>
    <comment>{StrBegin="MSB3244: "}</comment>
  </data>
  <data name="ResolveAssemblyReference.FailedToResolveReference">
    <value>MSB3245: Could not resolve this reference. {0} If this reference is required by your code, you may get compilation errors.</value>
    <comment>{StrBegin="MSB3245: "}</comment>
  </data>
  <data name="ResolveAssemblyReference.FailedWithException">
    <value>MSB3246: Resolved file has a bad image, no metadata, or is otherwise inaccessible. {0}</value>
    <comment>{StrBegin="MSB3246: "}</comment>
  </data>
  <data name="ResolveAssemblyReference.SuggestedRedirects">
    <value>MSB3247: Found conflicts between different versions of the same dependent assembly. In Visual Studio, double-click this warning (or select it and press Enter) to fix the conflicts; otherwise, add the following binding redirects to the "runtime" node in the application configuration file: {0}</value>
    <comment>{StrBegin="MSB3247: "}</comment>
  </data>
  <data name="ResolveAssemblyReference.InvalidParameter">
    <value>MSB3248: Parameter "{0}" has invalid value "{1}". {2}</value>
    <comment>{StrBegin="MSB3248: "}</comment>
  </data>
  <data name="ResolveAssemblyReference.InvalidAppConfig">
    <value>MSB3249: Application Configuration file "{0}" is invalid. {1}</value>
    <comment>{StrBegin="MSB3249: "}</comment>
  </data>
  <data name="ResolveAssemblyReference.InvalidInstalledAssemblyTablesFile">
    <value>MSB3250: The file "{0}" will be ignored because it cannot be read. This file was either passed in to InstalledAssemblyTables or was found by searching the {1} folder in the TargetFrameworkDirectories. {2}</value>
    <comment>{StrBegin="MSB3250: "}</comment>
  </data>
  <data name="ResolveAssemblyReference.FailedToResolveReferenceBecauseHigherTargetFramework">
    <value>MSB3251: Could not resolve assembly {0}. The target framework required by this assembly ({1}) is higher than the project target framework. If this reference is required by your code, you may get compilation errors.</value>
  </data>
  <data name="ResolveAssemblyReference.FailedToResolveReferenceBecausePrimaryAssemblyInExclusionList">
    <value>MSB3252: The currently targeted framework "{1}" does not include the referenced assembly "{0}". To fix this, either (1) change the targeted framework for this project or (2) remove the referenced assembly from the project.</value>
    <comment>{StrBegin="MSB3252: "}</comment>
  </data>
  <data name="ResolveAssemblyReference.FailBecauseDependentAssemblyInExclusionList">
    <value>MSB3253: The currently targeted framework "{2}" does not include "{1}" which the referenced assembly "{0}" depends on. This caused the referenced assembly to not resolve. To fix this, either (1) change the targeted framework for this project, or (2) remove the referenced assembly from the project.</value>
    <comment>{StrBegin="MSB3253: "}</comment>
  </data>
  <data name="ResolveAssemblyReference.InvalidInstalledAssemblySubsetTablesFile">
    <value>MSB3254: The file "{0}" will be ignored because it cannot be read. This file was either passed in to InstalledAssemblySubsetTables or was found by searching the {1} folder in the TargetFrameworkDirectories. {2}</value>
    <comment>{StrBegin="MSB3254: "}</comment>
  </data>
  <data name="ResolveAssemblyReference.NoSubsetsFound">
    <value>MSB3255: Could not find any Target Framework Subset files in the Target Framework Directories or at the locations specified in the InstalledAssemblySubsetTables.</value>
    <comment>{StrBegin="MSB3255: "}</comment>
  </data>
    <data name="ResolveAssemblyReference.NoRedistAssembliesToGenerateExclusionList">
    <value>MSB3256: No assemblies were read in from the redist lists. A TargetFramework profile exclusion list could not be generated. </value>
    <comment>{StrBegin="MSB3256: "}</comment>
  </data>
  <data name="ResolveAssemblyReference.PrimaryReferenceOutsideOfFramework">
    <value>MSB3257: The primary reference "{0}" could not be resolved because it has a higher version "{1}" than exists in the current target framework. The version found in the current target framework is "{2}".</value>
    <comment>{StrBegin="MSB3257: "}</comment>
  </data>
  <data name="ResolveAssemblyReference.DependencyReferenceOutsideOfFramework">
    <value>MSB3258: The primary reference "{0}" could not be resolved because it has an indirect dependency on the .NET Framework assembly "{1}" which has a higher version "{2}" than the version "{3}" in the current target framework.</value>
    <comment>{StrBegin="MSB3258: "}</comment>
  </data>
  <data name="ResolveAssemblyReference.CannotSetProfileAndSubSet">
    <value>MSB3259: Invalid parameter combination. Can only set either subset or profile parameters. Cannot set one or more subset parameters ("TargetFrameworkSubsets", "InstalledAssemblySubsetTables") and one or more profile parameters ("ProfileName", "FullFrameworkFolders", "FullFrameworkAssemblyTables") at the same time. </value>
    <comment>{StrBegin="MSB3259: "}</comment>
  </data>
  <data name="ResolveAssemblyReference.NoProfilesFound">
    <value>MSB3260: Could not find any target framework profile redist files in the FullFrameworkFolders locations.</value>
    <comment>{StrBegin="MSB3260: "}</comment>
  </data>
  <data name="ResolveAssemblyReference.FrameworkDirectoryOnProfiles">
    <value>MSB3261: The FrameworkDirectory metadata must be set on all items passed to the FullFrameworkAssemblyTables parameter. The item "{0}" did not have the metadata set.</value>
    <comment>{StrBegin="MSB3261: "}</comment>
  </data>
  <data name="ResolveAssemblyReference.MustSetProfileNameAndFolderLocations">
    <value>MSB3262: When targeting a profile the ProfileName parameter and one of FullFrameworkFolders or FullFrameworkAssemblyTables must be set.</value>
    <comment>{StrBegin="MSB3262: "}</comment>
  </data>
  <data name="ResolveAssemblyReference.InvalidProfileRedistLocation">
    <value>MSB3263: The file "{0}" will be ignored because it cannot be read. This file was either passed in to FullFrameworkAssemblyTables or was found by searching the "{1}" folder in the FullFrameworkFolders. {2}</value>
    <comment>{StrBegin="MSB3263: "}</comment>
  </data>
  <data name="ResolveAssemblyReference.PrimaryReferenceInAnotherFramework">
    <value>MSB3267: The primary reference "{0}", which is a framework assembly, could not be resolved in the currently targeted framework. "{1}". To resolve this problem, either remove the reference "{0}" or retarget your application to a framework version which contains "{0}".</value>
    <comment>{StrBegin="MSB3267: "}</comment>
  </data>
  <data name="ResolveAssemblyReference.DependencyReferenceInAnotherFramework">
    <value>MSB3268: The primary reference "{0}" could not be resolved because it has an indirect dependency on the framework assembly "{1}" which could not be resolved in the currently targeted framework. "{2}". To resolve this problem, either remove the reference "{0}" or retarget your application to a framework version which contains "{1}".</value>
    <comment>{StrBegin="MSB3268: "}</comment>
  </data>
  <data name="ResolveAssemblyReference.ProblemDeterminingFrameworkMembership">
    <value>MSB3269: Could not determine if resolved references are part of the targeted framework because of an error. "{0}"</value>
    <comment>{StrBegin="MSB3269: "}</comment>
  </data>
  <data name="ResolveAssemblyReference.MismatchBetweenTargetedAndReferencedArch">
    <value>MSB3270: There was a mismatch between the processor architecture of the project being built "{0}" and the processor architecture of the reference "{1}", "{2}". This mismatch may cause runtime failures. Please consider changing the targeted processor architecture of your project through the Configuration Manager so as to align the processor architectures between your project and references, or take a dependency on references with a processor architecture that matches the targeted processor architecture of your project.</value>
    <comment>{StrBegin="MSB3270: "}</comment>
  </data>
    <data name="ResolveAssemblyReference.MismatchBetweenTargetedAndReferencedArchOfImplementation">
    <value>MSB3271: There was a mismatch between the processor architecture of the project being built "{0}" and the processor architecture, "{1}", of the implementation file "{2}" for "{3}". This mismatch may cause runtime failures. Please consider changing the targeted processor architecture of your project through the Configuration Manager so as to align the processor architectures between your project and implementation file, or choose a winmd file with an implementation file that has a processor architecture which matches the targeted processor architecture of your project.</value>
    <comment>{StrBegin="MSB3271: "}</comment>
  </data>
    <data name="ResolveAssemblyReference.ProblemReadingImplementationDll">
    <value>MSB3272: There was a problem reading the implementation file "{0}". "{1}"</value>
    <comment>{StrBegin="MSB3272: "}</comment>
  </data>
  <data name="ResolveAssemblyReference.ImplementationDllHasInvalidPEHeader">
    <value>Invalid PE header found. The implementation file will not used.</value>
    <comment>This message can be used as the {1} in MSB3272</comment>
  </data>
    <data name="ResolveAssemblyReference.UnknownProcessorArchitecture">
    <value>MSB3273: Unknown processor architecture. The implementation file "{0}" for "{1}" had an ImageFileMachine value of "0x{2}". If you wish to use this implementation file make sure the "ResolveAssemblyWarnOrErrorOnTargetArchitectureMismatch" property in your project is set to "Warning" or "None".</value>
    <comment>{StrBegin="MSB3273: "}</comment>
  </data>
  <data name="ResolveAssemblyReference.PrimaryReferenceOutsideOfFrameworkUsingAttribute">
    <value>MSB3274: The primary reference "{0}" could not be resolved because it was built against the "{1}" framework. This is a higher version than the currently targeted framework "{2}".</value>
    <comment>{StrBegin="MSB3274: "}</comment>
  </data>
  <data name="ResolveAssemblyReference.DependencyReferenceOutsideOfFrameworkUsingAttribute">
    <value>MSB3275: The primary reference "{0}" could not be resolved because it has an indirect dependency on the assembly "{1}" which was built against the "{2}" framework. This is a higher version than the currently targeted framework "{3}".</value>
    <comment>{StrBegin="MSB3275: "}</comment>
  </data>
  <data name="ResolveAssemblyReference.TurnOnAutoGenerateBindingRedirects">
    <value>MSB3276: Found conflicts between different versions of the same dependent assembly. Please set the "AutoGenerateBindingRedirects" property to true in the project file. For more information, see http://go.microsoft.com/fwlink/?LinkId=294190.</value>
    <comment>{StrBegin="MSB3276: "}</comment>
  </data>
  <data name="ResolveAssemblyReference.FoundConflicts">
    <value>MSB3277: Found conflicts between different versions of "{0}" that could not be resolved.
{1}</value>
    <comment>{StrBegin="MSB3277: "}</comment>
  </data>
  <data name="ResolveAssemblyReference.LogAttributeFormat">
    <value>{0} = '{1}'</value>
  </data>
  <data name="ResolveAssemblyReference.LogTaskPropertyFormat">
    <value>{0}:</value>
  </data>
  <data name="ResolveAssemblyReference.NotCopyLocalBecauseConflictVictim">
    <value>This reference is not "CopyLocal" because it conflicted with another reference with the same name and lost the conflict.</value>
    <comment>
        LOCALIZATION: Please don't localize "CopyLocal" this is an item meta-data name.
   </comment>
  </data>
  <data name="ResolveAssemblyReference.ImageRuntimeVersion">
    <value>The ImageRuntimeVersion for this reference is "{0}".</value>
    <comment>
      LOCALIZATION: Please don't localize "ImageRuntimeVersion" this is an item meta-data name.
    </comment>
  </data>
  <data name="ResolveAssemblyReference.IsAWinMdFile">
    <value>This reference is a WinMDFile.</value>
    <comment>
      LOCALIZATION: Please don't localize "WinMDFile" this is an item meta-data name.
    </comment>
  </data>
  <data name="ResolveAssemblyReference.NoBecauseParentReferencesFoundInGac">
    <value>This reference is not "CopyLocal" because the CopyLocalDependenciesWhenParentReferenceInGac property is set to false and all the parent references for this reference are found in the GAC.</value>
    <comment>
        LOCALIZATION: Please don't localize "CopyLocal" this is an item meta-data name. "CopyLocalDependenciesWhenParentReferenceInGac" is a property name.
   </comment>
  </data>
  <data name="ResolveAssemblyReference.NoBecauseBadImage">
    <value>This reference is not "CopyLocal" because it is a bad image. It may be a native binary, or it may not be an assembly at all.</value>
    <comment>
      LOCALIZATION: Please don't localize "CopyLocal" this is an item meta-data name.
    </comment>
  </data>
  <data name="ResolveAssemblyReference.NotCopyLocalBecauseEmbedded">
    <value>This reference is not "CopyLocal" because its types will be embedded into the target assembly.</value>
    <comment>
        LOCALIZATION: Please don't localize "CopyLocal" this is an item meta-data name.
   </comment>
  </data>
  <data name="ResolveAssemblyReference.NotCopyLocalBecauseFrameworksFiles">
    <value>This reference is not "CopyLocal" because it's in a Frameworks directory.</value>
    <comment>
            LOCALIZATION: Please don't localize "CopyLocal" this is an item meta-data name.
   </comment>
  </data>
  <data name="ResolveAssemblyReference.NotCopyLocalBecauseIncomingItemAttributeOverrode">
    <value>This reference is not "CopyLocal" because at least one source item had "Private" set to "false" and no source items had "Private" set to "true".</value>
    <comment>
            LOCALIZATION: Please don't localize "CopyLocal", "Private", "false", "true".
        </comment>
  </data>
  <data name="ResolveAssemblyReference.NotCopyLocalBecausePrerequisite">
    <value>This reference is not "CopyLocal" because it's a prerequisite file.</value>
    <comment>
            LOCALIZATION: Please don't localize "CopyLocal" this is an item meta-data name.
        </comment>
  </data>
  <data name="ResolveAssemblyReference.NotCopyLocalBecauseReferenceFoundInGAC">
    <value>This reference is not "CopyLocal" because it's registered in the GAC.</value>
    <comment>
            LOCALIZATION: Please don't localize "CopyLocal" this is an item meta-data name.
        </comment>
  </data>
  <data name="ResolveAssemblyReference.PrimaryReference">
    <value>Primary reference "{0}".</value>
  </data>
  <data name="ResolveAssemblyReference.RequiredBy">
    <value>Required by "{0}".</value>
  </data>
  <data name="ResolveAssemblyReference.ReferenceDependsOn">
    <value>References which depend on "{0}" [{1}].</value>
    <comment> This will look like references which depend on "A, Version=2.0.0.0 PublicKey=4a4fded9gisujf" [a.dll].</comment>
  </data>
  <data name="ResolveAssemblyReference.UnResolvedPrimaryItemSpec">
    <value>Unresolved primary reference with an item include of "{0}".</value>
    <comment> This messages is for a reference which could not be resolved, however we have its item spec and will display that. {0} will be somethign like  System or A, Version=xxx</comment>
  </data>
  <data name="ResolveAssemblyReference.PrimarySourceItemsForReference">
    <value>Project file item includes which caused reference "{0}".</value>
    <comment> This will look like, Project file item includes which caused reference "a.dll".</comment>
  </data>
   <data name="ResolveAssemblyReference.Resolved">
    <value>Resolved file path is "{0}".</value>
  </data>
  <data name="ResolveAssemblyReference.ResolvedFrom">
    <value>Reference found at search path location "{0}".</value>
  </data>
  <data name="ResolveAssemblyReference.SearchPath">
    <value>For SearchPath "{0}".</value>
  </data>
  <data name="ResolveAssemblyReference.UnificationByAppConfig">
    <value>Using this version instead of original version "{0}" in "{2}" because of a binding redirect entry in the file "{1}".</value>
  </data>
  <data name="ResolveAssemblyReference.UnificationByAutoUnify">
    <value>Using this version instead of original version "{0}" in "{1}" because AutoUnify is 'true'.</value>
  </data>
  <data name="ResolveAssemblyReference.RemappedReference">
    <value>Due to a remapping entry in the currently targeted framework redist list, reference "{0}" was remapped to "{1}".</value>
  </data>
  <data name="ResolveAssemblyReference.UnificationByFrameworkRetarget">
    <value>Using this version instead of original version "{0}" in "{1}" because there is a more recent version of this framework file.</value>
  </data>
  <data name="ResolveAssemblyReference.UnifiedDependency">
    <value>Unified Dependency "{0}".</value>
  </data>
  <data name="ResolveAssemblyReference.UnifiedPrimaryReference">
    <value>Unified primary reference "{0}".</value>
  </data>
  <data name="ResolveAssemblyReference.ProblemFindingSatelliteAssemblies">
    <value>Could not find satellite assemblies for reference "{0}". {1}</value>
  </data>
  <data name="ResolveAssemblyReference.UsingExclusionList">
    <value>A TargetFramework profile exclusion list will be generated. The exclusion list is a list of assemblies not in the profile.</value>
  </data>
  <data name="ResolveAssemblyReference.NoExclusionListBecauseofFullClientName">
    <value>A TargetFramework profile exclusion list will not be generated. A full client name "{0}" was found in the TargetFrameworkSubsetNames list.</value>
  </data>
  <data name="ResolveAssemblyReference.NoExclusionListBecauseIgnoreSubsetsAndNoAdditionalOnesProvided">
    <value>No TargetFramework subset exclusion list will be generated. IgnoreDefaultInstalledAssemblySubsetTables is true and no additional profile files were passed in to InstalledAssemblySubsetTables.</value>
  </data>
  <data name="ResolveAssemblyReference.ProfileExclusionListWillBeGenerated">
    <value>A TargetFramework profile exclusion list will be generated.</value>
  </data>
  <data name="ResolveAssemblyReference.NoExclusionListBecauseNoSubsetsPassedIn">
    <value>No TargetFramework profile exclusion list will be generated. No TargetFrameworkSubsets were provided and no additional profile files were passed in to InstalledAssemblySubsetTables.</value>
  </data>
  <data name="ResolveAssemblyReference.TargetFrameworkSubsetLogHeader">
    <value>TargetFramework Profile List Information:</value>
  </data>
  <data name="ResolveAssemblyReference.TargetFrameworkAllowListLogHeader">
    <value>TargetFramework Profile List Paths:</value>
  </data>
  <data name="ResolveAssemblyReference.TargetFrameworkRedistLogHeader">
    <value>Redist List File Paths:</value>
  </data>
  <data name="ResolveAssemblyReference.TargetFrameworkExclusionListLogHeader">
    <value>Computed TargetFramework profile exclusion list assembly full names:</value>
  </data>
  <data name="ResolveAssemblyReference.FormattedAssemblyInfo">
    <value>Path: "{0}"</value>
  </data>
  <data name="ResolveAssemblyReference.NoSubSetRedistListName">
    <value>The redist list file "{0}" has a null or empty Redist name in the FileList element. Make sure the Redist Name is not null or empty.</value>
    <comment></comment>
  </data>
  <data name="ResolveAssemblyReference.AssemblyFoldersConfigFileMalformed">
    <value>The AssemblyFolder config file ('{0}') specified in Microsoft.Common.CurrentVersion.targets was invalid. The error was: {1}</value>
    <comment></comment>
  </data>
  <data name="ResolveAssemblyReference.AssemblyDoesNotContainPEMetadata">
    <value>Assembly file '{0}' could not be opened -- PE image doesn't contain managed metadata.</value>
    <comment></comment>
  </data>
  <data name="ResolveAssemblyReference.WritingCacheFile">
    <value>Updating assembly cache file "{0}".</value>
    <comment></comment>
  </data>
  <!--
        The ResolveComReference message bucket is: MSB3281 - MSB3320

        If this bucket overflows, pls. contact 'vsppbdev'.
  -->
  <data name="ResolveComReference.TreatingTlbOfActiveXAsNonEmbedded">
    <value>COM Reference '{0}' is the interop assembly for ActiveX control '{1}' but was marked to be linked by the compiler with the /link flag. This COM reference will be treated as a reference and will not be linked.</value>
  </data>
  <data name="ResolveComReference.AddingMissingTlbReference">
    <value>Adding a matching tlbimp reference for the aximp reference "{0}".</value>
  </data>
  <data name="ResolveComReference.UsingCacheFile">
    <value>Using cache file at "{0}".</value>
  </data>
  <data name="ResolveComReference.NotUsingCacheFile">
    <value>Creating new cache file at "{0}".</value>
  </data>
  <data name="ResolveComReference.BadAssemblyImage">
    <value>MSB3281: The assembly "{0}" is not a valid assembly file.</value>
    <comment>{StrBegin="MSB3281: "}</comment>
  </data>
  <data name="ResolveComReference.CannotAccessTypeLibName">
    <value>MSB3282: Cannot access type library name for library "{0}". {1}</value>
    <comment>{StrBegin="MSB3282: "}</comment>
  </data>
  <data name="ResolveComReference.CannotFindWrapperForTypeLib">
    <value>MSB3283: Cannot find wrapper assembly for type library "{0}". Verify that (1) the COM component is registered correctly and (2) your target platform is the same as the bitness of the COM component. For example, if the COM component is 32-bit, your target platform must not be 64-bit.</value>
    <comment>{StrBegin="MSB3283: "}</comment>
  </data>
  <data name="ResolveComReference.CannotGetPathForTypeLib">
    <value>MSB3284: Cannot get the file path for type library "{0}" version {1}.{2}. {3}</value>
    <comment>{StrBegin="MSB3284: "}</comment>
  </data>
  <data name="ResolveComReference.CannotGetTypeLibAttrForTypeLib">
    <value>MSB3285: Cannot get type library attributes for a dependent type library!</value>
    <comment>{StrBegin="MSB3285: "}</comment>
  </data>
  <data name="ResolveComReference.CannotLoadTypeLib">
    <value>MSB3286: Cannot load type library "{0}" version {1}.{2}. {3}</value>
    <comment>{StrBegin="MSB3286: "}</comment>
  </data>
  <data name="ResolveComReference.CannotLoadTypeLibItemSpec">
    <value>MSB3287: Cannot load type library for reference "{0}". {1}</value>
    <comment>{StrBegin="MSB3287: "}</comment>
  </data>
  <data name="ResolveComReference.CannotRetrieveTypeInformation">
    <value>MSB3302: Cannot retrieve information about a dependent type.</value>
    <comment>{StrBegin="MSB3302: "}</comment>
  </data>
  <data name="ResolveComReference.CannotSpecifyBothKeyFileAndKeyContainer">
    <value>MSB3300: Cannot specify values for both KeyFile and KeyContainer.</value>
    <comment>{StrBegin="MSB3300: "}</comment>
  </data>
  <data name="ResolveComReference.CannotSpecifyDelaySignWithoutEitherKeyFileOrKeyContainer">
    <value>MSB3301: DelaySign parameter is true, but no KeyFile or KeyContainer was specified.</value>
    <comment>{StrBegin="MSB3301: "}</comment>
  </data>
  <data name="ResolveComReference.ConflictingReferences">
    <value>MSB3288: COM reference "{0}" conflicts with reference "{1}" - the project references different type libraries with the same type library names. Ignoring reference "{0}".</value>
    <comment>{StrBegin="MSB3288: "}</comment>
  </data>
  <data name="ResolveComReference.ErrorCreatingWrapperAssembly">
    <value>MSB3290: Failed to create the wrapper assembly for type library "{0}". {1}</value>
    <comment>{StrBegin="MSB3290: "}</comment>
  </data>
  <data name="ResolveComReference.FailedToFindDependentNetAssembly">
    <value>MSB3291: Could not resolve dependent .NET assembly "{0}". Please make sure this assembly is included in the references section of the project file.</value>
    <comment>{StrBegin="MSB3291: "}</comment>
  </data>
  <data name="ResolveComReference.FailedToRemapAdoTypeLib">
    <value>MSB3292: Failed to remap ADO reference version {0}.{1} to version 2.7 - "{2}".</value>
    <comment>{StrBegin="MSB3292: "}</comment>
  </data>
  <data name="ResolveComReference.FailedToResolveComReference">
    <value>MSB3303: Could not resolve COM reference "{0}" version {1}.{2}. {3}</value>
    <comment>{StrBegin="MSB3303: "}</comment>
  </data>
  <data name="ResolveComReference.FailedToResolveDependentComReference">
    <value>MSB3293: Could not resolve dependent COM reference "{0}" version {1}.{2}.</value>
    <comment>{StrBegin="MSB3293: "}</comment>
  </data>
  <data name="ResolveComReference.FailedToResolveDependentComReferenceByAssemblyName">
    <value>MSB3294: Could not resolve dependent COM reference "{0}".</value>
    <comment>{StrBegin="MSB3294: "}</comment>
  </data>
  <data name="ResolveComReference.FailedToScanDependencies">
    <value>MSB3304: Could not determine the dependencies of the COM reference "{0}". {1}</value>
    <comment>{StrBegin="MSB3304: "}</comment>
  </data>
  <data name="ResolveComReference.ResolutionWarning">
    <value>MSB3305: Processing COM reference "{0}" from path "{1}". {2}</value>
    <comment>{StrBegin="MSB3305: "}</comment>
  </data>
  <data name="ResolveComReference.ResolutionMessage">
    <value>Processing COM reference "{0}" from path "{1}". {2}</value>
  </data>
  <data name="ResolveComReference.LoadingDelaySignedAssemblyWithStrongNameVerificationEnabled">
    <value>MSB3295: Failed to load an assembly. Please make sure you have disabled strong name verification for your public key if you want to generate delay signed wrappers. {0}</value>
    <comment>{StrBegin="MSB3295: "}</comment>
  </data>
  <data name="ResolveComReference.MissingOrUnknownComReferenceAttribute">
    <value>MSB3296: The specified COM reference meta-data for the reference "{1}" is missing or has an invalid value: "{0}".</value>
    <comment>{StrBegin="MSB3296: "}</comment>
  </data>
  <data name="ResolveComReference.NoComReferencesSpecified">
    <value>MSB3297: No COM references have been passed into the task, exiting.</value>
    <comment>{StrBegin="MSB3297: "}</comment>
  </data>
  <data name="ResolveComReference.RemappingAdoTypeLib">
    <value>Remapping ADO reference version {0}.{1} to version 2.7.</value>
  </data>
  <data name="ResolveComReference.ResolvedDependentComReference">
    <value>Resolved COM reference dependency "{0}" version {1}.{2}: "{3}"</value>
  </data>
  <data name="ResolveComReference.ResolvedDependentComReferenceByAssemblyName">
    <value>Resolved COM reference dependency "{0}": "{1}"</value>
  </data>
  <data name="ResolveComReference.ResolvedReference">
    <value>Resolved COM reference for item "{0}": "{1}".</value>
  </data>
  <data name="ResolveComReference.Resolving">
    <value>Resolving COM reference for item "{0}" with a wrapper "{1}".</value>
  </data>
  <data name="ResolveComReference.ResolvingDependency">
    <value>Resolving COM reference dependency "{0}" version {1}.{2}.</value>
  </data>
  <data name="ResolveComReference.ScanningDependencies">
    <value>Determining dependencies of the COM reference "{0}".</value>
  </data>
  <data name="ResolveComReference.StrongNameUtils.NoKeyPairInContainer">
    <value>MSB3298: The key container '{0}' does not contain a public/private key pair.</value>
    <comment>{StrBegin="MSB3298: "}</comment>
  </data>
  <data name="ResolveComReference.StrongNameUtils.NoKeyPairInFile">
    <value>MSB3299: The key file '{0}' does not contain a public/private key pair.</value>
    <comment>{StrBegin="MSB3299: "}</comment>
  </data>
  <data name="ResolveComReference.TypeLibAttrId">
    <value>{0} {1}.{2}</value>
  </data>
  <!--
        The ResolveKeySource message bucket is: MSB3321 - MSB3330

        If this bucket overflows, pls. contact 'vsppbdev'.
  -->
  <data name="ResolveKeySource.KeyImportError">
    <value>MSB3321: Importing key file "{0}" was canceled.</value>
    <comment>{StrBegin="MSB3321: "}</comment>
  </data>
  <data name="ResolveKeySource.KeyMD5SumError">
    <value>MSB3322: Unable to get MD5 checksum for the key file "{0}". {1}</value>
    <comment>{StrBegin="MSB3322: "}</comment>
  </data>
  <data name="ResolveKeySource.MsgBoxTitleImportKeyError">
    <value>Error importing key</value>
  </data>
  <data name="ResolveKeySource.CertificateNotInStore">
    <value>MSB3323: Unable to find manifest signing certificate in the certificate store.</value>
    <comment>{StrBegin="MSB3323: "}</comment>
  </data>
  <data name="ResolveKeySource.InvalidKeyName">
    <value>MSB3324: Invalid key file name "{0}". {1}</value>
    <comment>{StrBegin="MSB3324: "}</comment>
  </data>
  <data name="ResolveKeySource.KeyFileForSignAssemblyNotImported">
    <value>MSB3325: Cannot import the following key file: {0}. The key file may be password protected. To correct this, try to import the certificate again or manually install the certificate to the Strong Name CSP with the following key container name: {1}</value>
    <comment>{StrBegin="MSB3325: "}</comment>
  </data>
  <data name="ResolveKeySource.KeyFileForManifestNotImported">
    <value>MSB3326: Cannot import the following key file: {0}. The key file may be password protected. To correct this, try to import the certificate again or import the certificate manually into the current user’s personal certificate store.</value>
    <comment>{StrBegin="MSB3326: "}</comment>
  </data>
  <data name="ResolveKeySource.ResolvedThumbprintEmpty">
    <value>MSB3327: Unable to find code signing certificate in the current user’s Windows certificate store. To correct this, either disable signing of the ClickOnce manifest or install the certificate into the certificate store.</value>
    <comment>{StrBegin="MSB3327: "}</comment>
  </data>
  <!--
        The ResolveManifestFiles message bucket is: MSB3331 - MSB3340

        If this bucket overflows, pls. contact 'vsppbdev'.
  -->
  <data name="ResolveManifestFiles.PublishFileNotFound">
    <value>MSB3331: Unable to apply publish properties for item "{0}".</value>
    <comment>{StrBegin="MSB3331: "}</comment>
  </data>
  <!--
        The ResolveNativeReference message bucket is: MSB3341 - MSB3350

        If this bucket overflows, pls. contact 'vsppbdev'.
  -->
  <data name="ResolveNativeReference.Comment">
    <value>Processing manifest file "{0}".</value>
  </data>
  <data name="ResolveNativeReference.ResolveReference">
    <value>Attempting to resolve reference "{0}" on path(s):</value>
  </data>
  <data name="ResolveNativeReference.FailedToResolveReference">
    <value>MSB3341: Could not resolve reference "{0}". If this reference is required by your code, you may get compilation errors.</value>
    <comment>{StrBegin="MSB3341: "}</comment>
  </data>
  <!--
        The ResolveNonMSBuildProjectOutput message bucket is: MSB3581 - MSB3600

        If this bucket overflows, pls. contact 'vsppbdev'.
  -->
  <data name="ResolveNonMSBuildProjectOutput.ProjectReferenceResolutionFailure">
    <value>MSB3582: Could not resolve project reference "{0}".</value>
    <comment>{StrBegin="MSB3582: "}</comment>
  </data>
  <data name="ResolveNonMSBuildProjectOutput.ProjectReferenceUnresolved">
    <value>Project reference "{0}" has not been resolved.</value>
    <comment>
      UE and LOCALIZATION:
      This is not an error - we pass unresolved references to UnresolvedProjectReferences for further
      processing in the .targets file.
    </comment>
  </data>
  <data name="ResolveNonMSBuildProjectOutput.ProjectReferenceResolutionStarting">
    <value>Resolving project reference "{0}".</value>
  </data>
  <data name="ResolveNonMSBuildProjectOutput.ProjectReferenceResolutionSuccess">
    <value>Project reference "{0}" resolved as "{1}".</value>
  </data>
  <!--
        The ResolveVCProjectOutput message bucket is: MSB3421 - MSB3440

        If this bucket overflows, pls. contact 'vsppbdev'.
  -->
  <!--
        The SGen message bucket is: MSB3471 - MSB3480

        If this bucket overflows, pls. contact 'vsppbdev'.
  -->
  <data name="SGen.ResourceNotFound">
    <value>MSB3471: Non-existent reference "{0}" passed to the SGen task.</value>
    <comment>{StrBegin="MSB3471: "}</comment>
  </data>
  <data name="SGen.CouldNotDeleteSerializer">
    <value>MSB3472: We were unable to delete the existing serializer "{0}" before creating a new one: {1}  </value>
    <comment>{StrBegin="MSB3472: "}</comment>
  </data>
  <data name="SGen.InvalidPath">
    <value>MSB3473: Path for "{0}" is invalid. {1}</value>
    <comment>{StrBegin="MSB3473: "}</comment>
  </data>
  <data name="SGen.TaskNotSupported">
    <value>MSB3474: The task "{0}" is not supported on the .NET Core version of MSBuild. Use the Microsoft XML Serializer Generator package instead. See https://go.microsoft.com/fwlink/?linkid=858594 for more information.</value>
    <comment>{StrBegin="MSB3474: "}</comment>
  </data>
  <!--
        The SignFile message bucket is: MSB3481 - MSB3490

        If this bucked overflows, pls. contact 'vsppbdev'.
  -->
  <data name="SignFile.CertNotInStore">
    <value>MSB3481: The signing certificate could not be located. Ensure that it is in the current user's personal store.</value>
    <comment>{StrBegin="MSB3481: "}</comment>
  </data>
  <data name="SignFile.SignToolError">
    <value>MSB3482: An error occurred while signing: {0}</value>
    <comment>{StrBegin="MSB3482: "}</comment>
  </data>
  <data name="SignFile.SignToolWarning">
    <value>MSB3483: A warning occurred while signing: {0}</value>
    <comment>{StrBegin="MSB3483: "}</comment>
  </data>
  <data name="SignFile.TargetFileNotFound">
    <value>MSB3484: Signing target '{0}' could not be found.</value>
    <comment>{StrBegin="MSB3484: "}</comment>
  </data>
  <data name="SignFile.CertMissingPrivateKey">
    <value>MSB3487: The signing certificate does not include private key information.</value>
    <comment>{StrBegin="MSB3487: "}</comment>
  </data>
  <!--
        The StrongNameUtils message bucket is: MSB3351 - MSB3360

        If this bucket overflows, pls. contact 'vsppbdev'.
  -->
  <data name="StrongNameUtils.BadKeyContainer">
    <value>MSB3351: Unable to create a strong name key pair from key container '{0}'.</value>
    <comment>{StrBegin="MSB3351: "}</comment>
  </data>
  <data name="StrongNameUtils.KeyFileReadFailure">
    <value>MSB3352: The specified key file '{0}' could not be read.</value>
    <comment>{StrBegin="MSB3352: "}</comment>
  </data>
  <data name="StrongNameUtils.NoPublicKeySpecified">
    <value>MSB3353: Public key necessary for delay signing was not specified.</value>
    <comment>{StrBegin="MSB3353: "}</comment>
  </data>
  <!--
        The TlbImp message bucket is: MSB3661 - MSB3665

        If this bucket overflows, pls. contact 'vsppbdev'.
  -->
  <data name="TlbImp.InvalidTransformParameter">
    <value>MSB3661: Invalid value '{0}' passed to the Transform property.</value>
    <comment>{StrBegin="MSB3661: "}</comment>
  </data>
  <data name="TlbImp.NoInputFileSpecified">
    <value>MSB3662: No input file has been passed to the task, exiting.</value>
    <comment>{StrBegin="MSB3662: "}</comment>
  </data>
  <!--
        The Touch message bucket is: MSB3371 - MSB3390

        If this bucket overflows, pls. contact 'vsppbdev'.
  -->
  <data name="Touch.CannotCreateFile">
    <value>MSB3371: The file "{0}" cannot be created. {1}</value>
    <comment>{StrBegin="MSB3371: "}</comment>
  </data>
  <data name="Touch.CannotMakeFileWritable">
    <value>MSB3372: The file "{0}" cannot be made writable. {1}</value>
    <comment>{StrBegin="MSB3372: "}</comment>
  </data>
  <data name="Touch.CannotRestoreAttributes">
    <value>MSB3373: The attributes on file "{0}" cannot be restored to their original value. {1}</value>
    <comment>{StrBegin="MSB3373: "}</comment>
  </data>
  <data name="Touch.CannotTouch">
    <value>MSB3374: The last access/last write time on file "{0}" cannot be set. {1}</value>
    <comment>{StrBegin="MSB3374: "}</comment>
  </data>
  <data name="Touch.CreatingFile">
    <value>Creating "{0}" because "{1}" was specified.</value>
  </data>
  <data name="Touch.FileDoesNotExist">
    <value>MSB3375: The file "{0}" does not exist.</value>
    <comment>{StrBegin="MSB3375: "}</comment>
  </data>
  <data name="Touch.TimeSyntaxIncorrect">
    <value>MSB3376: The syntax of the Time parameter is incorrect. {0}</value>
    <comment>{StrBegin="MSB3376: "}</comment>
  </data>
  <data name="Touch.Touching">
    <value>Touching "{0}".</value>
  </data>
  <!--
        The UnregisterAssembly message bucket is: MSB3391 - MSB3400

        If this bucket overflows, pls. contact 'vsppbdev'.
  -->
  <data name="UnregisterAssembly.AssemblyPathOrStateFileIsRequired">
    <value>MSB3396: The "{0}" task needs either an assembly path or state file path.</value>
    <comment>{StrBegin="MSB3396: "}</comment>
  </data>
  <data name="UnregisterAssembly.CantUnregisterAssembly">
    <value>MSB3395: Cannot unregister assembly "{0}". {1}</value>
    <comment>{StrBegin="MSB3395: "}</comment>
  </data>
  <data name="UnregisterAssembly.NoValidTypes">
    <value>MSB3391: "{0}" does not contain any types that can be unregistered for COM Interop.</value>
    <comment>{StrBegin="MSB3391: "}</comment>
  </data>
  <data name="UnregisterAssembly.UnauthorizedAccess">
    <value>MSB3392: Cannot unregister assembly "{0}" - access denied. Please make sure you're running the application as administrator. {1}</value>
    <comment>{StrBegin="MSB3392: "}</comment>
  </data>
  <data name="UnregisterAssembly.UnregisterAsmFileDoesNotExist">
    <value>MSB3393: Cannot unregister assembly "{0}" - file doesn't exist.</value>
    <comment>{StrBegin="MSB3393: "}</comment>
  </data>
  <data name="UnregisterAssembly.UnregisteringAssembly">
    <value>Unregistering assembly "{0}" for COM Interop.</value>
  </data>
  <data name="UnregisterAssembly.UnregisteringTypeLib">
    <value>Unregistering type library "{0}".</value>
  </data>
  <data name="UnregisterAssembly.UnregisterTlbCantLoadFile">
    <value>MSB3397: Cannot unregister type library "{0}" - cannot load file, check to make sure it's a valid type library.</value>
    <comment>{StrBegin="MSB3397: "}</comment>
  </data>
  <data name="UnregisterAssembly.UnregisterTlbFileDoesNotExist">
    <value>Cannot unregister type library "{0}" - file doesn't exist.</value>
  </data>
  <data name="UnregisterAssembly.UnregisterTlbFileNotRegistered">
    <value>MSB3394: Type library "{0}" is not registered, cannot unregister.</value>
    <comment>{StrBegin="MSB3394: "}</comment>
  </data>
  <!--
        The Vbc message bucket is: MSB3401 - MSB3410

        If this bucket overflows, pls. contact 'vsppbdev'.
  -->
  <data name="Vbc.EnumParameterHasInvalidValue">
    <value>MSB3401: "{1}" is an invalid value for the "{0}" parameter.  The valid values are: {2}</value>
    <comment>{StrBegin="MSB3401: "}</comment>
  </data>
  <data name="VBC.RenamePDB">
    <value>MSB3402: There was an error creating the pdb file "{0}". {1}</value>
    <comment>{StrBegin="MSB3402: "}</comment>
  </data>
  <data name="Vbc.ParameterHasInvalidValue">
    <value>"{1}" is an invalid value for the "{0}" parameter.</value>
  </data>
  <!--
        The VCBuild message bucket is: MSB3411 - MSB3420

        If this bucket overflows, pls. contact 'vsppbdev'.
  -->
  <!--
        The WriteLinesToFile message bucket is: MSB3491 - MSB3500.

        If this bucket overflows, pls. contact 'vsppbdev'.
  -->
  <data name="WriteLinesToFile.ErrorOrWarning">
    <value>MSB3491: Could not write lines to file "{0}". {1}</value>
    <comment>{StrBegin="MSB3491: "}</comment>
  </data>
  <data name="WriteLinesToFile.ErrorReadingFile">
    <value>MSB3492: Could not read existing file "{0}" to determine whether its contents are up to date. Overwriting it.</value>
    <comment>{StrBegin="MSB3492: "}</comment>
  </data>
  <data name="WriteLinesToFile.SkippingUnchangedFile">
    <value>Skipping write to file "{0}" because content would not change.</value>
  </data>
  <data name="WriteLinesToFile.UnusedWriteOnlyWhenDifferent">
    <value>'WriteOnlyWhenDifferent' attribute on "{0}" takes effect only when 'Overwrite="true"'.</value>
  </data>
  <!--
        The GetReferenceAssemblyPaths message bucket is: MSB3642 - MSB3646.
        If this bucket overflows, pls. contact 'vsppbdev'.
  -->
  <data name="GetReferenceAssemblyPaths.InvalidTargetFrameworkMoniker">
    <value>MSB3642: The Target Framework Moniker "{0}" is invalid. "{1}"</value>
    <comment>{StrBegin="MSB3642: "}</comment>
  </data>
  <data name="GetReferenceAssemblyPaths.ProblemGeneratingReferencePaths">
    <value>MSB3643: There was an error generating reference assembly paths based on the TargetFrameworkMoniker "{0}". {1}</value>
    <comment>{StrBegin="MSB3643: "}</comment>
  </data>
  <data name="GetReferenceAssemblyPaths.NoReferenceAssemblyDirectoryFound">
    <value>MSB3644: The reference assemblies for {0} were not found. To resolve this, install the Developer Pack (SDK/Targeting Pack) for this framework version or retarget your application. You can download .NET Framework Developer Packs at https://aka.ms/msbuild/developerpacks</value>
    <comment>{StrBegin="MSB3644: "}</comment>
  </data>
  <data name="GetReferenceAssemblyPaths.NETFX35SP1NotIntstalled">
    <value>MSB3645: .NET Framework v3.5 Service Pack 1 was not found. In order to target "{0}", .NET Framework v3.5 Service Pack 1 or later must be installed.</value>
    <comment>{StrBegin="MSB3645: "}</comment>
  </data>
  <data name="GetReferenceAssemblyPaths.OutOfDateSDK">
    <value>MSB3971: The reference assemblies for "{0}" were not found. You might be using an older .NET SDK to target .NET 5.0 or higher. Update Visual Studio and/or your .NET SDK.</value>
    <comment>{StrBegin="MSB3971: "}</comment>
  </data>

  <!--
        The WinMDExp task has the error buckets of MSB3762 - MSB3772
        If this bucket overflows, pls. contact 'vsppbdev'.
  -->
  <data name="WinMDExp.MustPassReferences">
    <value>MSB3762: No references were passed to the task. References to at least mscorlib and Windows.Foundation are required.</value>
    <comment>{StrBegin="MSB3762: "}</comment>
  </data>

  <!--
        The XamlTaskFactory message bucket is: MSB3686 - MSB3695 and MSB3721 - MSB3730.
        If this bucket overflows, pls. contact 'vsppbdev'.
  -->
  <data name="Xaml.TaskCreationFailed" xml:space="preserve">
    <value>MSB3686: Unable to create Xaml task.  Compilation failed.  {0}</value>
    <comment>{StrBegin="MSB3686: "}</comment>
  </data>
  <data name="Xaml.RuleParseFailed" xml:space="preserve">
    <value>MSB3687: Unable to parse Xaml rule.  {0}</value>
    <comment>{StrBegin="MSB3687: "}</comment>
  </data>
  <data name="Xaml.RuleFileNotFound" xml:space="preserve">
    <value>MSB3688: Unable to create Xaml task.  File not found: {0}.</value>
    <comment>{StrBegin="MSB3688: "}</comment>
  </data>
  <data name="Xaml.RuleMissingToolName" xml:space="preserve">
    <value>MSB3689: Unable to execute Xaml task.  If the CommandLineTemplate task parameter is not specified, then the ToolName attribute must be specified in the Rule or the ToolExe task parameter must be set.</value>
    <comment>{StrBegin="MSB3689: "}</comment>
  </data>
  <data name="Xaml.RuleNotFound" xml:space="preserve">
      <value>MSB3690: Unable to create Xaml task.  The Rule "{0}" was not found.</value>
    <comment>{StrBegin="MSB3690: "}</comment>
  </data>
  <data name="Xaml.InvalidRootObject" xml:space="preserve">
      <value>MSB3691: Unable to create Xaml task.  The root object was not of type ProjectSchemaDefinitions.</value>
    <comment>{StrBegin="MSB3691: "}</comment>
  </data>
  <data name="Xaml.MissingTaskBody" xml:space="preserve">
      <value>MSB3692: Unable to create Xaml task.  The &lt;UsingTask&gt; does not contain a &lt;Task&gt; definition.</value>
    <comment>{StrBegin="MSB3692: "}</comment>
  </data>
  <data name="Xaml.ArgumentOutOfRange" xml:space="preserve">
      <value>MSB3693: Unable to execute Xaml task.  The value "{1}" specified for task parameter "{0}" is not valid.</value>
    <comment>{StrBegin="MSB3693: "}</comment>
  </data>
  <data name="Xaml.MissingSwitchValue" xml:space="preserve">
      <value>MSB3694: Unable to create Xaml task.  The EnumValue "{1}" on EnumProperty "{0}" is missing the SwitchValue attribute.</value>
    <comment>{StrBegin="MSB3694: "}</comment>
  </data>
  <!-- 3695 belongs to this task but was skipped so that the two "CommandFailed" error codes could be side-by-side.  Please consider
       using this error code first before jumping to 3723. -->
  <data name="Xaml.CommandFailed">
    <value>MSB3721: The command "{0}" exited with code {1}.</value>
    <comment>{StrBegin="MSB3721: "}</comment>
  </data>
  <data name="Xaml.CommandFailedAccessDenied">
    <value>MSB3722: The command "{0}" exited with code {1}. Please verify that you have sufficient rights to run this command.</value>
    <comment>{StrBegin="MSB3722: "}</comment>
  </data>
  <data name="Xaml.MissingRequiredArgument">
    <value>MSB3723: The parameter "{0}" requires missing parameter "{1}" to be set.</value>
    <comment>{StrBegin="MSB3723: "}</comment>
  </data>
  <data name="Xaml.DuplicatePropertyName" xml:space="preserve">
      <value>MSB3724: Unable to create Xaml task.  Duplicate property name '{0}'.</value>
    <comment>{StrBegin="MSB3724: "}</comment>
  </data>

  <!--
        The XslTransformation message bucket is: MSB3701-3710.
        If this bucket overflows, pls. contact 'vsppbdev'.
  -->
  <data name="XslTransform.ArgumentError" xml:space="preserve">
    <value>MSB3701: Unable to load arguments for the XslTransformation task. {0}</value>
    <comment>{StrBegin="MSB3701: "}</comment>
  </data>
  <data name="XslTransform.XsltArgumentsError" xml:space="preserve">
    <value>MSB3702: Unable to process the XsltParameters argument for the XslTransformation task. {0}</value>
    <comment>{StrBegin="MSB3702: "}</comment>
  </data>
  <data name="XslTransform.TransformError" xml:space="preserve">
    <value>MSB3703: Unable to execute transformation. {0}</value>
    <comment>{StrBegin="MSB3703: "}</comment>
  </data>
  <data name="XslTransform.XmlInput.TooMany" xml:space="preserve">
    <value>Only one of XmlContent or XmlInputPaths arguments can be set.</value>
  </data>
  <data name="XslTransform.XmlInput.TooFew" xml:space="preserve">
    <value>One of XmlContent or XmlInputPaths arguments must be set.</value>
  </data>
  <data name="XslTransform.XsltInput.TooMany" xml:space="preserve">
    <value>Only one of XslContent, XslInputPath or XslCompiledDllPath arguments can be set.</value>
  </data>
  <data name="XslTransform.XsltInput.TooFew" xml:space="preserve">
    <value>One of XslContent, XslInputPath and XslCompiledDllPath arguments must be set.</value>
  </data>
  <data name="XslTransform.XsltLoadError" xml:space="preserve">
    <value>MSB3704: Unable to load the specified Xslt. {0}</value>
    <comment>{StrBegin="MSB3704: "}</comment>
  </data>
  <data name="XslTransform.MustSpecifyType" xml:space="preserve">
    <value>When specifying assembly "{0}", you must specify the type as well.</value>
  </data>
  <data name="XslTransform.XsltParameterNoAttribute" xml:space="preserve">
    <value>The specified Xslt Parameter doesn't have attribute "{0}".</value>
  </data>
  <data name="XslTransform.XsltParameterNotWellFormed" xml:space="preserve">
    <value>The specified Xslt Parameter attribute is not a well-formed XML fragment.</value>
  </data>
  <data name="XslTransform.UseTrustedSettings" xml:space="preserve">
    <value>The usage of the document() method and embedded scripts is prohibited by default, due to risks of foreign code execution.  If "{0}" is a trusted source that requires those constructs, please set the "UseTrustedSettings" parameter to "true" to allow their execution.</value>
  </data>
  <data name="XslTransform.SecuritySettingsViaUseTrustedSettings" xml:space="preserve">
    <value>You are enabling relaxed XSLT security settings via the UseTrustedSettings parameter. For more details on security implications of this setting please see https://aka.ms/msbuild/xsltransformation-task</value>
  </data>
    <data name="XslTransform.PrecompiledXsltError" xml:space="preserve">
    <value>MSB3705: XslCompiledDllPath is not supported when building with .NET Core.</value>
    <comment>{StrBegin="MSB3705: "}</comment>
  </data>


  <!--
        The XmlPoke message bucket is: MSB3731-3740.
        If this bucket overflows, pls. contact 'vsppbdev'.
  -->
  <data name="XmlPoke.NamespacesError" xml:space="preserve">
    <value>MSB3731: Unable to process the Namespaces argument for the XmlPoke task. {0}</value>
    <comment>{StrBegin="MSB3731: "}</comment>
  </data>
  <data name="XmlPoke.NamespacesParameterNoAttribute" xml:space="preserve">
    <value>The specified Namespaces attribute doesn't have attribute "{0}".</value>
  </data>
  <data name="XmlPoke.NamespacesParameterNotWellFormed" xml:space="preserve">
    <value>The specified Namespaces attribute is not a well-formed XML fragment.</value>
  </data>
  <data name="XmlPoke.Replaced" xml:space="preserve">
    <value>Replaced "{0}" with "{1}".</value>
  </data>
  <data name="XmlPoke.Count" xml:space="preserve">
    <value>Made {0} replacement(s).</value>
  </data>
  <data name="XmlPoke.XPathContextError" xml:space="preserve">
    <value>MSB3732: Unable to set XPath expression's Context. {0}</value>
    <comment>{StrBegin="MSB3732: "}</comment>
  </data>
  <data name="XmlPeekPoke.InputFileError" xml:space="preserve">
    <value>MSB3733: Input file "{0}" cannot be opened. {1}</value>
    <comment>{StrBegin="MSB3733: "}</comment>
  </data>
  <data name="XmlPeekPoke.XPathError" xml:space="preserve">
    <value>MSB3734: XPath Query "{0}" cannot be loaded. {1}</value>
    <comment>{StrBegin="MSB3734: "}</comment>
  </data>
  <data name="XmlPoke.PokeError" xml:space="preserve">
    <value>MSB3735: Error while executing poke operation with the Value parameter "{0}". {1}</value>
    <comment>{StrBegin="MSB3735: "}</comment>
  </data>
  <!--
        The XmlPeek message bucket is: MSB3741-3750.
        If this bucket overflows, pls. contact 'vsppbdev'.
  -->
  <data name="XmlPeek.ArgumentError" xml:space="preserve">
    <value>MSB3741: Unable to load arguments for the XmlPeek task. {0}</value>
    <comment>{StrBegin="MSB3741: "}</comment>
  </data>
  <data name="XmlPeek.NamespacesError" xml:space="preserve">
    <value>MSB3742: Unable to process the Namespaces argument for the XmlPeek task. {0}</value>
    <comment>{StrBegin="MSB3742: "}</comment>
  </data>
  <data name="XmlPeek.XPathContextError" xml:space="preserve">
    <value>MSB3743: Unable to set XPath expression's Context. {0}</value>
    <comment>{StrBegin="MSB3743: "}</comment>
  </data>
  <data name="XmlPeek.XmlInput.TooMany" xml:space="preserve">
    <value>Only one of XmlContent or XmlInputPath arguments can be set.</value>
  </data>
  <data name="XmlPeek.XmlInput.TooFew" xml:space="preserve">
    <value>One of XmlContent or XmlInputPath arguments must be set.</value>
  </data>
  <data name="XmlPeek.NamespacesParameterNoAttribute" xml:space="preserve">
    <value>The specified Namespaces attribute does not have attribute "{0}".</value>
  </data>
  <data name="XmlPeek.NamespacesParameterNotWellFormed" xml:space="preserve">
    <value>The specified Namespaces attribute is not a well-formed XML fragment.</value>
  </data>
  <data name="XmlPeek.Found" xml:space="preserve">
    <value>Found "{0}".</value>
  </data>
  <data name="XmlPeek.NotFound" xml:space="preserve">
    <value>The specified XPath query did not capture any nodes.</value>
  </data>
    <!--
          The WriteCodeFragment message bucket is: MSB3711-3720.
          If this bucket overflows, pls. contact 'vsppbdev'.
    -->
    <data name="WriteCodeFragment.MustSpecifyLocation" xml:space="preserve">
      <value>MSB3711: At least one of OutputFile or OutputDirectory must be provided.</value>
      <comment>{StrBegin="MSB3711: "}</comment>
    </data>
    <data name="WriteCodeFragment.CouldNotCreateProvider" xml:space="preserve">
      <value>MSB3712: Code for the language "{0}" could not be generated. {1}</value>
      <comment>{StrBegin="MSB3712: "}</comment>
    </data>
    <data name="WriteCodeFragment.CouldNotWriteOutput" xml:space="preserve">
      <value>MSB3713: The file "{0}" could not be created. {1}</value>
      <comment>{StrBegin="MSB3713: "}</comment>
    </data>
    <data name="WriteCodeFragment.SkippedNumberedParameter" xml:space="preserve">
      <value>MSB3714: The parameter "{0}" was supplied, but not all previously numbered parameters.</value>
      <comment>{StrBegin="MSB3714: "}</comment>
    </data>
    <data name="WriteCodeFragment.ParameterTypeNotFound" xml:space="preserve">
      <value>MSB3715: The type "{0}" was not found.</value>
      <comment>{StrBegin="MSB3715: "}</comment>
    </data>
    <data name="WriteCodeFragment.CouldNotConvertValue" xml:space="preserve">
      <value>MSB3716: The parameter value "{0}" could not be converted to "{1}". {2}</value>
      <comment>{StrBegin="MSB3716: "}</comment>
    </data>
    <data name="WriteCodeFragment.NoWorkToDo" xml:space="preserve">
      <value>No output file was written because no code was specified to create.</value>
    </data>
    <data name="WriteCodeFragment.GeneratedFile" xml:space="preserve">
      <value>Emitted specified code into "{0}".</value>
    </data>
    <data name="WriteCodeFragment.Comment" xml:space="preserve">
      <value>Generated by the MSBuild WriteCodeFragment class.</value>
    </data>
    <data name="WriteCodeFragment.CouldNotInferParameterType" xml:space="preserve">
      <value>Could not infer the type of parameter "{0}" because the attribute type is unknown. The value will be treated as a string.</value>
    </data>
    <data name="WriteCodeFragment.CouldNotConvertToInferredType" xml:space="preserve">
      <value>Could not convert the value for parameter "{0}" to the inferred type "{1}". The value will be treated as a string. {2}</value>
    </data>
    <data name="WriteCodeFragment.MultipleConstructorsFound" xml:space="preserve">
      <value>Multiple attribute constructors were found for type inferencing.</value>
    </data>


 <!--
        MSB3751 - MSB3761   Task: CodeTaskFactory
        MSB3911 - MSB3920   Task: CodeTaskFactory
        CodeTaskFactory Exception messagse
        If this bucket overflows, pls. contact 'vsppbdev'.
 -->
  <data name="CodeTaskFactory.CodeElementIsMissing" xml:space="preserve">
    <value>MSB3751: The &lt;Code&gt; element is missing for the "{0}" task. This element is required.</value>
    <comment>{StrBegin="MSB3751: "} &lt;Code&gt; should not be localized it is the name of an xml element</comment>
  </data>
  <data name="CodeTaskFactory.AttributeEmpty" xml:space="preserve">
    <value>MSB3752: The "{0}" attribute has been set but is empty. If the "{0}" attribute is set it must not be empty.</value>
    <comment>{StrBegin="MSB3752: "}</comment>
  </data>
  <data name="CodeTaskFactory.AttributeEmptyWithElement" xml:space="preserve">
    <value>MSB3752: The "{0}" attribute of the &lt;{1}&gt; element has been set but is empty. If the "{0}" attribute is set it must not be empty.</value>
    <comment>{StrBegin="MSB3752: "}</comment>
  </data>
  <data name="CodeTaskFactory.NeedsITaskInterface" xml:space="preserve">
    <value>MSB3753: The task could not be instantiated because it does not implement the ITask interface. Make sure the task implements the Microsoft.Build.Framework.ITask interface.</value>
    <comment>{StrBegin="MSB3753: "}</comment>
  </data>
  <data name="CodeTaskFactory.ReferenceAssemblyIsInvalid" xml:space="preserve">
    <value>MSB3754: The reference assembly "{0}" is invalid. "{1}"</value>
    <comment>{StrBegin="MSB3754: "}</comment>
  </data>
  <data name="CodeTaskFactory.CouldNotFindReferenceAssembly" xml:space="preserve">
    <value>MSB3755: Could not find reference "{0}". If this reference is required by your code, you may get compilation errors.</value>
    <comment>{StrBegin="MSB3755: "}</comment>
  </data>
  <data name="CodeTaskFactory.InvalidElementLocation" xml:space="preserve">
    <value>MSB3756: The element &lt;{0}&gt; is not a valid child of the &lt;{1}&gt; element.  Valid child elements are &lt;Code&gt;, &lt;Reference&gt;, and &lt;Using&gt;.</value>
    <comment>{StrBegin="MSB3756: "}</comment>
  </data>
  <data name="CodeTaskFactory.MultipleCodeNodes" xml:space="preserve">
    <value>MSB3757: Only one &lt;Code&gt; element can be specified.</value>
    <comment>{StrBegin="MSB3757: "}</comment>
  </data>
  <data name="CodeTaskFactory.CompilerError" xml:space="preserve">
    <value>MSB3758: An error has occurred during compilation. {0}</value>
    <comment>{StrBegin="MSB3758: "}</comment>
  </data>
  <data name="CodeTaskFactory.CouldNotFindTaskInAssembly" xml:space="preserve">
    <value>The task name "{0}" could not be found.</value>
  </data>
  <data name="CodeTaskFactory.FindSourceFileAt" xml:space="preserve">
    <value>The source file for this compilation can be found at: "{0}"</value>
  </data>
  <data name="CodeTaskFactory.HaveReflectionOnlyAssembly" xml:space="preserve">
    <value>The reference assembly "{0}" is a metadata only assembly.</value>
  </data>
  <data name="CodeTaskFactory.InvalidCodeType" xml:space="preserve">
    <value>MSB3759: The specified code type "{0}" is invalid.  The supported code types are "{1}".</value>
    <comment>{StrBegin="MSB3759: "}</comment>
  </data>
  <data name="CodeTaskFactory.InvalidCodeLanguage" xml:space="preserve">
    <value>MSB3759: The specified code language "{0}" is invalid.  The supported code languages are "{1}".</value>
    <comment>{StrBegin="MSB3759: "}</comment>
  </data>
  <data name="CodeTaskFactory.NoSourceCode" xml:space="preserve">
    <value>MSB3760: You must specify source code within the Code element or a path to a file containing source code.</value>
    <comment>{StrBegin="MSB3760: "}</comment>
  </data>
  <data name="CodeTaskFactory.CompilingAssembly" xml:space="preserve">
    <value>Compiling task source code</value>
  </data>
  <data name="CodeTaskFactory.InvalidTaskXml" xml:space="preserve">
    <value>MSB3761: The specified task XML is invalid.  {0}</value>
    <comment>{StrBegin="MSB3761: "}</comment>
  </data>
  <data name="CodeTaskFactory.InvalidCodeElementAttribute" xml:space="preserve">
    <value>MSB3756: The attribute "{0}" is not valid for the &lt;Code&gt; element.  Valid attributes are "Language", "Source", and "Type".</value>
    <comment>{StrBegin="MSB3756: "}</comment>
  </data>
  <!--
        MSB3773 - MSB3783   Task: ResolveSDKReference
        MSB3841 - MSB3850
        ResolveSDKReference Exception messages
        If this bucket overflows, pls. contact 'vsppbdev'.
 -->
  <data name="ResolveSDKReference.SearchingForSDK" xml:space="preserve">
    <value>Searching for SDK "{0}": </value>
  </data>
  <data name="ResolveSDKReference.FoundSDK" xml:space="preserve">
    <value>Found at search location "{0}".</value>
  </data>
  <data name="ResolveSDKReference.ErrorReadingManifest" xml:space="preserve">
    <value>There was a problem reading the SDK manifest file "{0}". {1}</value>
   </data>
  <data name="ResolveSDKReference.ReadingSDKManifestFile" xml:space="preserve">
    <value>Reading SDK manifest file "{0}".</value>
   </data>
  <data name="ResolveSDKReference.TargetedConfigAndArchitecture" xml:space="preserve">
    <value>Targeted configuration and architecture "{0}|{1}"</value>
   </data>
  <data name="ResolveSDKReference.PlatformSDK" xml:space="preserve">
    <value>Has a platform identity of "{0}".</value>
   </data>
  <data name="ResolveSDKReference.CouldNotFindFrameworkIdentity" xml:space="preserve">
    <value>Could not find "FrameworkIdentity" attribute "{0}" in the SDK manifest. </value>
   </data>
  <data name="ResolveSDKReference.NoFrameworkIdentitiesFound" xml:space="preserve">
    <value>No FrameworkIdentity attributes were found in the SDK manifest, treating this SDK as a non-framework SDK.</value>
   </data>
  <data name="ResolveSDKReference.NoAppxLocationsFound" xml:space="preserve">
    <value>No "APPX" attributes indicating app package locations were found in the SDK manifest. If an app package is required at runtime the project may not run.</value>
   </data>
  <data name="ResolveSDKReference.FoundFrameworkIdentity" xml:space="preserve">
    <value>Found "FrameworkIdentity" attribute "{0}" in the SDK manifest.</value>
   </data>
  <data name="ResolveSDKReference.FoundAppxLocation" xml:space="preserve">
    <value>Found "APPX" location attribute "{0}" in the SDK manifest.</value>
   </data>
  <data name="ResolveSDKReference.ReplaceAppxLocation" xml:space="preserve">
    <value>Updating the "{0}" architecture "APPX" location from "{1}" to "{2}". </value>
   </data>
  <data name="ResolveSDKReference.NoSDKLocationsSpecified" xml:space="preserve">
    <value>Cannot resolve "SDKReference" items because no installed SDK locations were passed into the property "InstalledSdks".</value>
    <comment>"SDKReference" and "InstalledSDKs" are property names on the task and should not be localized</comment>
   </data>
  <data name="ResolveSDKReference.CannotReferenceTwoSDKsSameFamily" xml:space="preserve">
    <value>MSB3773: The SDK "{0}" cannot be referenced alongside SDK(s) {1}, as they all belong to the same SDK product Family "{2}". Please consider removing references to other SDKs of the same product family.</value>
    <comment>{StrBegin="MSB3773: "}</comment>
   </data>
  <data name="ResolveSDKReference.CouldNotResolveSDK" xml:space="preserve">
    <value>MSB3774: Could not find SDK "{0}".</value>
    <comment>{StrBegin="MSB3774: "}</comment>
   </data>
  <data name="ResolveSDKReference.ErrorResolvingSDK" xml:space="preserve">
    <value>MSB3775: There was an error resolving the SDK "{0}". {1}</value>
    <comment>{StrBegin="MSB3775: "} "{0}" will be the root location which could not be searched. Ie (c:\program files\sdks\..) </comment>
   </data>
    <data name="ResolveSDKReference.SDKReferenceIncorrectFormat" xml:space="preserve">
    <value>MSB3776: The SDK Reference "{0}" is incorrectly formatted. It must be in the following format "&lt;SDKName&gt;, Version=&lt;SDKVersion&gt;. For example: "MySDK, Version=2.0"</value>
    <comment>{StrBegin="MSB3776: "}</comment>
   </data>
  <data name="ResolveSDKReference.NoMatchingFrameworkIdentity" xml:space="preserve">
    <value>MSB3777: "FrameworkIdentity" attributes were found in the SDK manifest file "{0}", however none of the attributes matched the targeted configuration and architecture "{1} | {2}" and no "FrameworkIdentity" attribute without configuration and architecture could be found. If this project is to be packaged, packaging will fail.</value>
    <comment>{StrBegin="MSB3777: "}</comment>
   </data>
  <data name="ResolveSDKReference.NoMatchingAppxLocation" xml:space="preserve">
    <value>MSB3778: "APPX" attributes were found in the SDK manifest file "{0}" however none of the attributes matched the targeted configuration and architecture "{1} | {2}" and no "APPX" attribute without configuration and architecture could be found. If an app package is required then the project will fail at runtime.</value>
    <comment>{StrBegin="MSB3778: "}</comment>
   </data>
   <data name="ResolveSDKReference.TargetArchitectureNotSupported" xml:space="preserve">
    <value>MSB3779: The processor architecture of the project being built "{0}" is not supported by the referenced SDK "{1}". Please consider changing the targeted processor architecture of your project (in Visual Studio this can be done through the Configuration Manager) to one of the architectures supported by the SDK: "{2}".</value>
    <comment>{StrBegin="MSB3779: "}</comment>
   </data>
  <data name="ResolveSDKReference.CannotReferenceTwoSDKsSameName" xml:space="preserve">
    <value>MSB3780: The SDK "{0}" cannot be referenced alongside SDK(s) {1}, because only one version of the SDK can be referenced from a project. Please consider removing references to the other SDKs.</value>
    <comment>{StrBegin="MSB3780: "}</comment>
   </data>
    <data name="ResolveSDKReference.SDKMissingDependency" xml:space="preserve">
    <value>MSB3781: The SDK "{0}" depends on the following SDK(s) {1}, which have not been added to the project or were not found. Please ensure that you add these dependencies to your project or you may experience runtime issues. You can add dependencies to your project through the Reference Manager.</value>
    <comment>{StrBegin="MSB3781: "}</comment>
   </data>
    <data name="ResolveSDKReference.Prefer32BitNotSupportedWithNeutralProject" xml:space="preserve">
    <value>MSB3782: The "{0}" SDK does not support targeting a neutral architecture with "Prefer 32-Bit" enabled for the project. Please go to the project properties (Build tab for C# and Compile tab for VB) and disable the "Prefer 32-bit" option, or change your project to target a non-neutral architecture.</value>
    <comment>{StrBegin="MSB3782: "} Also, please localize "Prefer 32-Bit" in the same way that it is localized in wizard\vbdesigner\designer\proppages\buildproppage.resx</comment>
   </data>
    <data name="ResolveSDKReference.MaxPlatformVersionLessThanTargetPlatformVersion" xml:space="preserve">
    <value>MSB3783: Project "{0}" depends upon SDK "{1} v{2}" which was released originally for apps targeting "{3} {4}". To verify whether "{1} v{2}" is compatible with "{5} {6}", contact the SDK author or see http://go.microsoft.com/fwlink/?LinkID=309181.</value>
    <comment>{StrBegin="MSB3783: "}</comment>
   </data>
   <data name="ResolveSDKReference.InvalidDependencyInPlatform" xml:space="preserve">
    <value>MSB3841: The SDK "{0}" depends on the SDK "{1}", which is not compatible with "{2} {3}". Please reference a version of SDK "{0}" which supports "{2} {3}".</value>
    <comment>{StrBegin="MSB3841: "}</comment>
   </data>
   <data name="ResolveSDKReference.MaxPlatformVersionNotSpecified" xml:space="preserve">
    <value>MSB3842: Project "{0}" depends upon SDK "{1} v{2}" which supports apps targeting "{3} {4}". To verify whether "{1} v{2}" is compatible with "{5} {6}", contact the SDK author or see http://go.microsoft.com/fwlink/?LinkID=309181.</value>
    <comment>{StrBegin="MSB3842: "}</comment>
   </data>
   <data name="ResolveSDKReference.TargetPlatformIdentifierDoesNotMatch" xml:space="preserve">
    <value>MSB3843: Project "{0}" targets platform "{3}", but references SDK "{1} v{2}" which targets platform "{4}".</value>
    <comment>{StrBegin="MSB3843: "}</comment>
   </data>
   <data name="ResolveSDKReference.PlatformVersionIsLessThanMinVersion" xml:space="preserve">
    <value>MSB3844: Project "{0}" targets platform version "{3}", but references SDK "{1} v{2}" which requires platform version "{4}" or higher.</value>
    <comment>{StrBegin="MSB3844: "}</comment>
   </data>
    <!--
        MSB3784 - MSB3794   Task: GetInstalledSDKs
        GetInstalledSDKs Exception messagse
        If this bucket overflows, pls. contact 'vsppbdev'.
 -->
  <data name="GetInstalledSDKs.ListInstalledSDKs" xml:space="preserve">
    <value>Installed SDKs:</value>
  </data>
  <data name="GetInstalledSDKs.SDKNameAndLocation" xml:space="preserve">
    <value>SDK "{0}" is installed at "{1}"</value>
  </data>
  <data name="GetInstalledSDKs.FoundSDKs" xml:space="preserve">
    <value>Found "{0}" SDKs.</value>
  </data>
  <data name="GetInstalledSDKs.SearchingForSDKs" xml:space="preserve">
    <value>Searching for SDKs targeting "{0}, {1}".</value>
    <comment>{0} will be the platform identifier, "Windows" and {1} will be a version number</comment>
  </data>
  <data name="GetInstalledSDKs.TargetPlatformInformationMissing" xml:space="preserve">
    <value>MSB3784: "TargetPlatformVersion" and "TargetPlatformIdentifier" cannot be empty.</value>
    <comment>{StrBegin="MSB3784: "} TargetPlatformVersion and TargetPlatformIdentifier root are property names and should not be localized</comment>
   </data>
  <data name="GetInstalledSDKs.NoSDksFound" xml:space="preserve">
    <value>MSB3785: No SDKs were found for TargetPlatform = {0} v{1}. SDKReference items will not be resolved. If your application requires these references there may be compilation errors.</value>
    <comment>{StrBegin="MSB3785: "} "SDKReference" refers to SDKReference items in the project file and should not be localized.</comment>
   </data>
  <data name="GetInstalledSDKs.CouldNotGetSDKList" xml:space="preserve">
    <value>MSB3786: There was a problem retrieving the installed SDKs on the machine. {0}</value>
    <comment>{StrBegin="MSB3786: "}</comment>
   </data>

  <!--
        MSB3795 - MSB3810   Task: GetSDKReferenceFiles
        GetInstalledSDKs Exception messagse
        If this bucket overflows, pls. contact 'vsppbdev'.
 -->
  <data name="GetSDKReferenceFiles.GetSDKReferences" xml:space="preserve">
    <value>Enumerating SDK Reference "{0}" from "{1}".</value>
  </data>
  <data name="GetSDKReferenceFiles.ExpandReferencesFrom" xml:space="preserve">
    <value>Looking for references under "{0}".</value>
  </data>
  <data name="GetSDKReferenceFiles.ExpandRedistFrom" xml:space="preserve">
    <value>Looking for redist files under "{0}".</value>
  </data>
  <data name="GetSDKReferenceFiles.NotExpanding" xml:space="preserve">
    <value>Not enumerating SDK Reference "{0}" because the "ExpandReferences" metadata is not true on the reference.</value>
  </data>
  <data name="GetSDKReferenceFiles.AddingReference" xml:space="preserve">
    <value>Adding reference "{0}".</value>
  </data>
  <data name="GetSDKReferenceFiles.AddingRedistFile" xml:space="preserve">
    <value>Adding file "{0}" from redist folder with target path "{1}".</value>
  </data>
  <data name="GetSDKReferenceFiles.ConflictRedistSameSDK" xml:space="preserve">
    <value>There was a conflict between two redist files going to the same target path "{0}" within the "{1}" SDK. Choosing "{2}" over "{3}" because it was resolved first.</value>
  </data>
  <data name="GetSDKReferenceFiles.ConflictRedistDifferentSDK" xml:space="preserve">
    <value>There was a conflict between two files from the redist folder files going to the same target path "{0}" between the "{1}" and "{2}" SDKs. Choosing "{3}" over "{4}" because it was resolved first.</value>
  </data>
  <data name="GetSDKReferenceFiles.ConflictReferenceSameSDK" xml:space="preserve">
    <value>There was a conflict between two references with the same file name resolved within the "{0}" SDK. Choosing "{1}" over "{2}" because it was resolved first.</value>
  </data>
  <data name="GetSDKReferenceFiles.ConflictReferenceDifferentSDK" xml:space="preserve">
    <value>There was a conflict between two references with the same file name between the "{0}" and "{1}" SDKs. Choosing "{2}" over "{3}" because it was resolved first.</value>
  </data>
  <data name="GetSDKReferenceFiles.ProblemReadingCacheFile" xml:space="preserve">
    <value>There was a problem reading the cache file "{0}". "{1}"</value>
  </data>
  <data name="GetSDKReferenceFiles.ProblemDeletingCacheFile" xml:space="preserve">
    <value>There was a problem deleting the cache file "{0}". "{1}"</value>
  </data>
  <data name="GetSDKReferenceFiles.ProblemGeneratingHash" xml:space="preserve">
    <value>There was a problem getting the time stamp of the current assembly "{0}". "{1}"</value>
  </data>
  <data name="GetSDKReferenceFiles.ProblemGettingAssemblyMetadata" xml:space="preserve">
    <value>There was a problem getting the assembly metadata for "{0}". "{1}"</value>
  </data>
  <data name="GetSDKReferenceFiles.ProblemWritingCacheFile" xml:space="preserve">
    <value>There was a problem writing the cache file "{0}". "{1}"</value>
  </data>
  <data name="GetSDKReferenceFiles.NoOriginalItemSpec" xml:space="preserve">
    <value>The "OriginalItemSpec" metadata for the resolved SDK with path "{0}" was empty. The "OriginalItemSpec" metadata must be set."</value>
  </data>
  <data name="GetSDKReferenceFiles.CouldNotGetSDKReferenceFiles" xml:space="preserve">
    <value>MSB3795: There was a problem in the GetSDKReferenceFiles task. {0}</value>
    <comment>{StrBegin="MSB3795: "}</comment>
  </data>
    <data name="GetSDKReferenceFiles.ConflictBetweenFiles" xml:space="preserve">
    <value>MSB3796: There was a conflict between two files. {0}</value>
    <comment>{StrBegin="MSB3796: "}</comment>
  </data>
  <data name="GetSDKReferenceFiles.CannotHaveEmptyTargetConfiguration" xml:space="preserve">
    <value>MSB3797: The targeted configuration for the resolved sdk reference "{0}" was empty. Cannot find reference or redist files without a targeted configuration.</value>
    <comment>{StrBegin="MSB3797: "}</comment>
  </data>
  <data name="GetSDKReferenceFiles.CannotHaveEmptyTargetArchitecture" xml:space="preserve">
    <value>MSB3798: The targeted architecture for the resolved sdk reference "{0}" was empty. Cannot find reference or redist files without a targeted architecture.</value>
    <comment>{StrBegin="MSB3798: "}</comment>
  </data>

 <!--
        MSB3851 - MSB3860   Task: FindInvalidProjectReferences
        If this bucket overflows, pls. contact 'vsppbdev'.
 -->
  <data name="FindInvalidProjectReferences.WarnWhenVersionIsIncompatible" xml:space="preserve">
    <value>MSB3851: This project targets "{0}, Version={1}", but it is attempting to reference "{2}" targeting "{3}", which is invalid.</value>
    <comment>{StrBegin="MSB3851: "}</comment>
  </data>

  <!--
        MSB3861 - MSB3870   Task: ErrorFromResources
        If this bucket overflows, pls. contact 'vsppbdev'.
  -->
  <data name="ErrorFromResources.LogErrorFailure">
    <value>MSB3861: Failed to log an error using resource string "{0}".  {1}</value>
    <comment>{StrBegin="MSB3861: "}</comment>
  </data>

  <!--
        MSB3871 - MSB3880   Targets: Code sharing
        If this bucket overflows, pls. contact 'vsppbdev'.
  -->
  <data name="CodeSharing.CannotBuildSharedProject">
    <value>MSB3871: Shared projects cannot be built on their own.  Please either build a project that references this project, or build the entire solution.</value>
    <comment>{StrBegin="MSB3871: "}</comment>
  </data>

  <!--
        MSB3891 - MSB3900   Targets: Copy Overflow
        If this bucket overflows, pls. contact 'vsppbdev'.
  -->
  <data name="Copy.ErrorIfLinkFailsSetWithoutLinkOption" xml:space="preserve">
    <value>MSB3892: ErrorIfLinkFails requires UseHardlinksIfPossible or UseSymbolicLinksIfPossible to be set.</value>
    <comment>{StrBegin="MSB3892: "} LOCALIZATION: Do not localize "ErrorIfLinkFails", "UseHardLinksIfPossible", or "UseSymbolicLinksIfPossible".</comment>
  </data>
  <data name="Copy.LinkFailed" xml:space="preserve">
    <value>MSB3893: Could not use a link to copy "{0}" to "{1}".</value>
    <comment>{StrBegin="MSB3893: "} LOCALIZATION: {0} and {1} are paths.</comment>
  </data>
<<<<<<< HEAD
  <data name="Copy.IncompatibleParameters">
    <value>MSB3896: Both "{0}" and "{1}" were specified as parameters in the project file but cannot be used together. Please choose one or the other.</value>
    <comment>{StrBegin="MSB3896: "}</comment>
=======
  <data name="Copy.IOException">
    <value>MSB3894: "Got {0} copying {1} to {2} and HR is {3}"</value>
    <comment>{StrBegin="MSB3894: "} LOCALIZATION: {0} is exception.ToString(), {1} and {2} are paths, {3} is a number")</comment>
  </data>
  <data name="Copy.RetryingOnAccessDenied">
    <value>"MSB3895: Retrying on ERROR_ACCESS_DENIED because environment variable MSBUILDALWAYSRETRY = 1"</value>
    <comment>{StrBegin="MSB3895: "} LOCALIZATION: Do NOT translate MSBUILDALWAYSRETRY")</comment>
>>>>>>> 0bc63232
  </data>

  <!--
        MSB3901 - MSB3910   Task: Telemetry
        If this bucket overflows, pls. contact 'vsppbdev'.
  -->
  <data name="Telemetry.IllegalEventDataString">
    <value>The property "{0}" in the telemetry event data property list "{1}" is malformed.  Please only pass in a semicolon-delimited list of constant string values separated by "=", e.g., "Property1=Value1;Property2=Value2".</value>
  </data>


  <data name="ErrorAndWarning.EmptyMessage">
    <!-- When a user did not specify a message to an <Error /> or <Warning /> task -->
    <value>(No message specified)</value>
  </data>

  <!-- Engine errors for features not supported on .NET Core have the arbitrarily-chosen 48 prefix -->
  <data name="TaskFactoryNotSupportedFailure" xml:space="preserve">
    <value>MSB4801: The task factory "{0}" is not supported on the .NET Core version of MSBuild.</value>
    <comment>{StrBegin="MSB4801: "}</comment>
  </data>

  <!-- Some tasks are only supported on .NET Framework -->
  <data name="TaskRequiresFrameworkFailure" xml:space="preserve">
    <value>MSB4803: The task "{0}" is not supported on the .NET Core version of MSBuild. Please use the .NET Framework version of MSBuild. See https://aka.ms/msbuild/MSB4803 for further details.</value>
    <comment>{StrBegin="MSB4803: "}</comment>
  </data>

  <!--
        MSB3921 - MSB3930   Task: DownloadFile
  -->
  <data name="DownloadFile.ErrorInvalidUrl" xml:space="preserve">
    <value>MSB3921: The specified URL "{0}" is not valid.</value>
    <comment>{StrBegin="MSB3921: "}</comment>
  </data>
  <data name="DownloadFile.ErrorUnknownFileName" xml:space="preserve">
    <value>MSB3922: Failed to determine a file name from the URL "{0}".  Please specify a file name with the "{1}" parameter.</value>
    <comment>{StrBegin="MSB3922: "}</comment>
  </data>
  <data name="DownloadFile.ErrorDownloading" xml:space="preserve">
    <value>MSB3923: Failed to download file "{0}".  {1}</value>
    <comment>{StrBegin="MSB3923: "}</comment>
  </data>
  <data name="DownloadFile.Retrying" xml:space="preserve">
    <value>MSB3924: Failed to download file "{0}". Beginning retry {1} in {2}ms. {3}</value>
    <comment>{StrBegin="MSB3924: "}</comment>
  </data>
  <data name="DownloadFile.DidNotDownloadBecauseOfFileMatch">
    <value>Did not download file from "{0}" to "{1}" because the "{2}" parameter was set to "{3}" in the project and the files' sizes match.</value>
  </data>
  <data name="DownloadFile.Downloading">
    <value>Downloading from "{0}" to "{1}" ({2:N0} bytes).</value>
  </data>

  <!--
        MSB3931 - MSB3940   Task: Unzip
        If this bucket overflows, pls. contact 'vsppbdev'.
  -->
  <data name="Unzip.ErrorCouldNotCreateDestinationDirectory">
    <value>MSB3931: Failed to unzip to directory "{0}" because it could not be created.  {1}</value>
    <comment>{StrBegin="MSB3931: "}</comment>
  </data>
  <data name="Unzip.ErrorFileDoesNotExist">
    <value>MSB3932: Failed to unzip file "{0}" because the file does not exist or is inaccessible.</value>
    <comment>{StrBegin="MSB3932: "}</comment>
  </data>
  <data name="Unzip.ErrorCouldNotOpenFile">
    <value>MSB3933: Failed to open zip file "{0}".  {1}</value>
    <comment>{StrBegin="MSB3933: "}</comment>
  </data>
  <data name="Unzip.ErrorExtractingResultsInFilesOutsideDestination">
    <value>MSB3934: Failed to open unzip file "{0}" to "{1}" because it is outside the destination directory.</value>
    <comment>{StrBegin="MSB3934: "}</comment>
  </data>
  <data name="Unzip.ErrorCouldNotMakeFileWriteable">
    <value>MSB3935: Failed to unzip file "{0}" because destination file "{1}" is read-only and could not be made writable.  {2}</value>
    <comment>{StrBegin="MSB3935: "}</comment>
  </data>
  <data name="Unzip.ErrorCouldNotExtractFile">
    <value>MSB3936: Failed to open unzip file "{0}" to "{1}".  {2}</value>
    <comment>{StrBegin="MSB3936: "}</comment>
  </data>
  <data name="Unzip.ErrorParsingPatternInvalidPath">
    <value>MSB3937: Failed to parse pattern "{0}" because it contains an invalid path character.</value>
    <comment>{StrBegin="MSB3937: "}</comment>
  </data>
  <data name="Unzip.ErrorParsingPatternPropertyReferences">
    <value>MSB3938: Failed to parse pattern "{0}" because it contains a property reference which isn't supported.</value>
    <comment>{StrBegin="MSB3938: "}</comment>
  </data>
  <data name="Unzip.DidNotUnzipBecauseOfFileMatch">
    <value>Did not unzip from file "{0}" to file "{1}" because the "{2}" parameter was set to "{3}" in the project and the files' sizes and timestamps match.</value>
  </data>
  <data name="Unzip.DidNotUnzipBecauseOfFilter">
    <value>Did not unzip file "{0}" because it didn't match the include filter or because it matched the exclude filter.</value>
  </data>
  <data name="Unzip.ZipSlipExploit">
    <value>Entry is outside the target directory: "{0}"</value>
  </data>
  <data name="Unzip.FileComment">
    <value>Unzipping file "{0}" to "{1}".</value>
  </data>

  <!--
        MSB3941 - MSB3950   Task: ZipDirectory
        If this bucket overflows, pls. contact 'vsppbdev'.
  -->
  <data name="ZipDirectory.ErrorDirectoryDoesNotExist">
    <value>MSB3941: Failed to zip directory "{0}" because it does not exist or is inaccessible.</value>
    <comment>{StrBegin="MSB3941: "}</comment>
  </data>
  <data name="ZipDirectory.ErrorFileExists">
    <value>MSB3942: Failed to create zip file "{0}" because it already exists.  Please delete or rename the file and try again.</value>
    <comment>{StrBegin="MSB3942: "}</comment>
  </data>
  <data name="ZipDirectory.ErrorFailed">
    <value>MSB3943: Failed to zip directory "{0}" to file "{1}".  {2}</value>
    <comment>{StrBegin="MSB3943: "}</comment>
  </data>
  <data name="ZipDirectory.Comment">
    <value>Zipping directory "{0}" to "{1}".</value>
  </data>

  <!--
        MSB3951 - MSB3960  Tasks: GetFileHash and VerifyFileHash
        If this bucket overflows, pls. contact 'vsppbdev'.
  -->
  <data name="FileHash.UnrecognizedHashEncoding" xml:space="preserve">
    <value>MSB3951: Unrecognized hash encoding '{0}'. Allowed encodings are 'hex' and 'base64'.</value>
    <comment>{StrBegin="MSB3951: "}</comment>
  </data>
  <data name="VerifyFileHash.HashMismatch" xml:space="preserve">
    <value>MSB3952: File hash mismatch. Expected {0} to have a {1} file hash of {2}, but it was {3}.</value>
    <comment>{StrBegin="MSB3952: "}</comment>
  </data>
  <data name="FileHash.UnrecognizedHashAlgorithm" xml:space="preserve">
    <value>MSB3953: Unrecognized hash algorithm name '{0}'. Allowed algorithms are 'SHA256', 'SHA384', and 'SHA512'.</value>
    <comment>{StrBegin="MSB3953: "}</comment>
  </data>
  <data name="FileHash.FileNotFound" xml:space="preserve">
    <value>MSB3954: Failed to compute hash for file '{0}' because it does not exist or is inaccessible.</value>
    <comment>{StrBegin="MSB3954: "}</comment>
  </data>

  <!--
        MSB3961 - MSB3970   Task: GenerateLauncher
        If this bucket overflows, pls. contact 'vsppbdev'.
  -->
  <data name="GenerateLauncher.CopyError">
    <value>MSB3961: An error occurred trying to copy '{0}' to '{1}': {2}</value>
    <comment>{StrBegin="MSB3961: "}</comment>
  </data>
  <data name="GenerateLauncher.General">
    <value>MSB3962: An error occurred generating a launcher: {0}</value>
    <comment>{StrBegin="MSB3962: "}</comment>
  </data>
  <data name="GenerateLauncher.InvalidInput">
    <value>MSB3963: Not enough data was provided to generate a launcher. Please provide a value for: 'EntryPoint'.</value>
    <comment>{StrBegin="MSB3963: "}</comment>
  </data>
  <data name="GenerateLauncher.MissingLauncherExe">
    <value>MSB3964: Could not find required file '{0}'.</value>
    <comment>{StrBegin="MSB3964: "}</comment>
  </data>
  <data name="GenerateLauncher.NoOutputPath">
    <value>MSB3965: No output path specified in build settings.</value>
    <comment>{StrBegin="MSB3965: "}</comment>
  </data>

  <!--
        MSB3981 - MSB3990   Task: GetCompatiblePlatform
  -->
  <data name="GetCompatiblePlatform.NoCompatiblePlatformFound">
    <value>MSB3981: Could not determine what '{0}' should be built as. The project will be built without the Platform property set.</value>
    <comment>{StrBegin="MSB3981: "}</comment>
  </data>
  <data name="GetCompatiblePlatform.NoPlatformsListed">
    <value>MSB3982: EnableDynamicPlatformResolution is true but referenced project '{0}' has no 'Platforms' or 'Platform' metadata set. It will be built without a specified platform.</value>
    <comment>{StrBegin="MSB3982: "}</comment>
  </data>
  <data name="GetCompatiblePlatform.InvalidLookupTableFormat">
    <value>MSB3983: The PlatformLookupTable '{0}' is in an invalid format and won't be used. The format should be 'A=B;C=D'.</value>
    <comment>{StrBegin="MSB3983: "}</comment>
  </data>
  <data name="GetCompatiblePlatform.LookupTableParsed">
    <value>Parsed lookup table:'{0}'.</value>
  </data>
    <data name="GetCompatiblePlatform.FoundMappingInTable">
    <value>Found mapping '{0}'='{1}' in given lookup table: '{2}'.</value>
  </data>
  <data name="GetCompatiblePlatform.DisplayChosenPlatform">
    <value>Project '{0}' will build with platform: '{1}'.</value>
  </data>
  <data name="GetCompatiblePlatform.SamePlatform">
    <value>ProjectReference and current project have the same platform.</value>
  </data>
  <data name="GetCompatiblePlatform.AnyCPUDefault">
    <value>Choosing AnyCPU by default.</value>
  </data>
  <data name="GetCompatiblePlatform.ReferencedProjectHasDefinitivePlatform">
    <value>Platform property of referenced project '{0}' matches current project's platform: '{1}'. Referenced project will be built without a global Platform property.</value>
  </data>
  <data name="ResolveKeySource.PfxUnsupported" xml:space="preserve">
    <value>PFX signing not supported on .NET Core.</value>
  </data>

  <!--
        MSB3991 - MSB3999   Task: CombineTargetFrameworkInfoProperties
  -->
  <data name="CombineTargetFrameworkInfoProperties.NotNullAndEmptyRootElementName">
    <value>MSB3991: '{0}' is not set or empty. When {1} is false, make sure to set a non-empty value for '{0}'.</value>
    <comment>{StrBegin="MSB3991: "}</comment>
  </data>
  <data name="CombineTargetFrameworkInfoProperties.NotNullRootElementName">
    <value>MSB3992: '{0}' is not set. When {1} is true, make sure to set a value for '{0}'.</value>
    <comment>{StrBegin="MSB3992: "}</comment>
  </data>
  <!--
        The tasks message bucket is: MSB3001 - MSB3999

        See the comments above each task's messages for individual task message buckets.

        If you need a new bucket, please update the master bucket list below:
            MSB3001 - MSB3010   Task: AssignCulture
            MSB3011 - MSB3020   Task: AL
            MSB3021 - MSB3030   Task: Copy
            MSB3031 - MSB3040   Task: CreateItem
            MSB3041 - MSB3050   Task: CreateManifestResourceName
            MSB3051 - MSB3060   Task: Csc
            MSB3061 - MSB3070   Task: Delete
            MSB3071 - MSB3080   Task: Exec
            MSB3081 - MSB3109   Task: General                 // MSB3109 not used but already shipped, do not reuse
            MSB3110 - MSB3130   Task: GenerateManifest overflow
            MSB3131 - MSB3140   Task: GetRedistListPaths      // DEAD DO NOT REUSE BLOCK
            MSB3141 - MSB3170   Task: GenerateBootstrapper    // MSB3167 not used but already shipped, do not reuse
            MSB3171 - MSB3190   Task: GenerateManifest
            MSB3191 - MSB3200   Task: MakeDir
            MSB3201 - MSB3210   Task: MSBuild
            MSB3211 - MSB3230   Task: RegisterAssembly
            MSB3231 - MSB3240   Task: RemoveDir
            MSB3241 - MSB3280   Task: ResolveAssemblyReference
            MSB3281 - MSB3320   Task: ResolveComReference
            MSB3321 - MSB3330   Task: ResolveKeySource
            MSB3331 - MSB3340   Task: ResolveManifestFiles
            MSB3341 - MSB3350   Task: ResolveNativeReference
            MSB3351 - MSB3360   Task: StrongNameUtils
            MSB3361 - MSB3370   Task: ToolTask
            MSB3371 - MSB3390   Task: Touch
            MSB3391 - MSB3400   Task: UnregisterAssembly
            MSB3401 - MSB3410   Task: Vbc
            MSB3411 - MSB3420   Task: VCBuild                     // DEAD DO NOT REUSE BLOCK
            MSB3421 - MSB3440   Task: ResolveVCProjectOutput      // DEAD DO NOT REUSE BLOCK
            MSB3441 - MSB3450   Task: GetAssemblyIdentity
            MSB3451 - MSB3460   Task: ResGen
            MSB3461 - MSB3470   Task: AspNetCompiler
            MSB3471 - MSB3480   Task: SGen
            MSB3481 - MSB3490   Task: SignFile    // MSB3485 MSB3486 not used but already shipped, do not reuse
            MSB3491 - MSB3500   Task: WriteLinesToFile
            MSB3501 - MSB3510   Task: ReadLinesFromFile
            MSB3511 - MSB3520   Task: Message
            MSB3521 - MSB3530   Task: Warning
            MSB3531 - MSB3540   Task: Error    // MSB3539, MSB3540 is used in Microsoft.Common.CurrentVersion.targets, do not reuse
            MSB3541 - MSB3550   Task: FindUnderPath
            MSB3551 - MSB3580   Task: GenerateResource     // MSB3561, MSB3571 not used but already shipped, do not reuse
            MSB3581 - MSB3600   Task: ResolveNonMSBuildProjectOutput
            MSB3601 - MSB3610   Task: ResolveProjectConfiguration
            MSB3611 - MSB3620   Task: CreateTemporaryVCProject    // DEAD DO NOT REUSE BLOCK
            MSB3621 - MSB3641   Task: General overflow
            MSB3642 - MSB3646   Task: GetReferenceAssemblyPaths
            MSB3646 - MSB3655   Task: AxTlbBaseTask
            MSB3656 - MSB3660   Task: AxImp
            MSB3661 - MSB3665   Task: TlbImp
            MSB3666 - MSB3675   Task: General
            MSB3676 - MSB3685   Task: Move
            MSB3686 - MSB3695   Task: XamlTaskFactory
            MSB3696 - MSB3700   Task: GenerateBootstrapper overflow
            MSB3701 - MSB3710   Task: XslTransformation
            MSB3711 - MSB3720   Task: WriteCodeFragment
            MSB3721 - MSB3730   Task: XamlTaskFactory overflow
            MSB3731 - MSB3740   Task: XmlPoke
            MSB3741 - MSB3750   Task: XmlPeek
            MSB3751 - MSB3761   Task: CodeTaskFactory
            MSB3762 - MSB3772   Task: WinMDExp
            MSB3773 - MSB3783   Task: ResolveSDKReference
            MSB3784 - MSB3794   Task: GetInstalledSDKs
            MSB3795 - MSB3810   Task: GetSDKReferenceFiles
            MSB3811 - MSB3830   Task: GenerateResource
            MSB3831 - MSB3840   Task: GenerateBindingRedirects
            MSB3841 - MSB3850   Task: ResolveSDKReference (additional error messages)
            MSB3851 - MSB3860   Task: FindInvalidProjectReferences
            MSB3861 - MSB3870   Task: ErrorFromResources
            MSB3871 - MSB3880   Targets: Code sharing
            MSB3881 - MSB3890   Task: Compiler
            MSB3891 - MSB3900   Overflow: Copy
            MSB3901 - MSB3910   Task: Telemetry
            MSB3911 - MSB3920   Task: CodeTaskFactory
            MSB3921 - MSB3930   Task: DownloadFile
            MSB3931 - MSB3940   Task: Unzip
            MSB3941 - MSB3950   Task: ZipDirectory
            MSB3951 - MSB3960   Task: VerifyFileHash
            MSB3961 - MSB3970   Task: GenerateLauncher
            MSB3971 - MSB3980   Task: GetReferenceAssemblyPaths overflow
            MSB3981 - MSB3990   Task: GetCompatiblePlatform
            MSB3991 - MSB3999   Task: CombineTargetFrameworkInfoProperties

            MSB4000 - MSB4200   Portable targets & tasks (vsproject\flavors\portable\msbuild)
            MSB9000 - MSB9900   MSBuild targets files (C++)

        The following codes are not longer used but have shipped so should not be reused:
            MSB3109
            MSB3493


        The message spec is here:
           http://msbuild/wiki/default.aspx/MSBuild.GenerateResourceTaskMessages

        Codes only need to be applied to messages that are logged as errors/warnings. Messages thrown with exceptions do NOT need
        error codes, because those exceptions should ideally be caught at a higher scope and logged with a wrapper message that
        DOES have an error code.
  -->
</root><|MERGE_RESOLUTION|>--- conflicted
+++ resolved
@@ -2781,19 +2781,17 @@
     <value>MSB3893: Could not use a link to copy "{0}" to "{1}".</value>
     <comment>{StrBegin="MSB3893: "} LOCALIZATION: {0} and {1} are paths.</comment>
   </data>
-<<<<<<< HEAD
+  <data name="Copy.IOException">
+    <value>MSB3894: "Got {0} copying {1} to {2} and HR is {3}"</value>
+    <comment>{StrBegin="MSB3894: "} LOCALIZATION: {0} is exception.ToString(), {1} and {2} are paths, {3} is a number")</comment>
+  </data>
+  <data name="Copy.RetryingOnAccessDenied">
+    <value>"MSB3895: Retrying on ERROR_ACCESS_DENIED because environment variable MSBUILDALWAYSRETRY = 1"</value>
+    <comment>{StrBegin="MSB3895: "} LOCALIZATION: Do NOT translate MSBUILDALWAYSRETRY")</comment>
+  </data>
   <data name="Copy.IncompatibleParameters">
     <value>MSB3896: Both "{0}" and "{1}" were specified as parameters in the project file but cannot be used together. Please choose one or the other.</value>
     <comment>{StrBegin="MSB3896: "}</comment>
-=======
-  <data name="Copy.IOException">
-    <value>MSB3894: "Got {0} copying {1} to {2} and HR is {3}"</value>
-    <comment>{StrBegin="MSB3894: "} LOCALIZATION: {0} is exception.ToString(), {1} and {2} are paths, {3} is a number")</comment>
-  </data>
-  <data name="Copy.RetryingOnAccessDenied">
-    <value>"MSB3895: Retrying on ERROR_ACCESS_DENIED because environment variable MSBUILDALWAYSRETRY = 1"</value>
-    <comment>{StrBegin="MSB3895: "} LOCALIZATION: Do NOT translate MSBUILDALWAYSRETRY")</comment>
->>>>>>> 0bc63232
   </data>
 
   <!--
