--- conflicted
+++ resolved
@@ -510,13 +510,8 @@
         <note />
       </trans-unit>
       <trans-unit id="General.StateFileAlreadyPresent">
-<<<<<<< HEAD
-        <source>MSB3101: There is already a file at "{0}". If you are trying to create a precomputed cache, ensure that you are building a single project that depends on your assemblies rather than building your assemblies themselves. If you are running RAR normally, do not set the "_CacheOutputPath" field of RAR.</source>
-        <target state="new">MSB3101: There is already a file at "{0}". If you are trying to create a precomputed cache, ensure that you are building a single project that depends on your assemblies rather than building your assemblies themselves. If you are running RAR normally, do not set the "_CacheOutputPath" field of RAR.</target>
-=======
         <source>MSB3667: There is already a file at "{0}". If you are trying to create a precomputed cache, ensure that you are building a single project that depends on your assemblies rather than building your assemblies themselves. If you are running RAR normally, do not set the "CacheOutputPath" parameter of the ResolveAssemblyReference task.</source>
         <target state="new">MSB3667: There is already a file at "{0}". If you are trying to create a precomputed cache, ensure that you are building a single project that depends on your assemblies rather than building your assemblies themselves. If you are running RAR normally, do not set the "CacheOutputPath" parameter of the ResolveAssemblyReference task.</target>
->>>>>>> 412c21b6
         <note>{StrBegin="MSB3667: "}</note>
       </trans-unit>
       <trans-unit id="General.UndefineProperties">
