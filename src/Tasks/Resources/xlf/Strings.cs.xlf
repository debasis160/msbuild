﻿<?xml version="1.0" encoding="utf-8"?>
<xliff xmlns="urn:oasis:names:tc:xliff:document:1.2" xmlns:xsi="http://www.w3.org/2001/XMLSchema-instance" version="1.2" xsi:schemaLocation="urn:oasis:names:tc:xliff:document:1.2 xliff-core-1.2-transitional.xsd">
  <file datatype="xml" source-language="en" target-language="cs" original="../Strings.resx">
    <body>
      <trans-unit id="AppConfig.BindingRedirectMissingOldVersion">
        <source>BindingRedirect is missing required field 'oldVersion'.</source>
        <target state="translated">Nebylo nalezeno požadované pole oldVersion pro element BindingRedirect.</target>
        <note />
      </trans-unit>
      <trans-unit id="AppConfig.BindingRedirectMissingNewVersion">
        <source>BindingRedirect is missing required field 'newVersion'.</source>
        <target state="translated">Nebylo nalezeno požadované pole newVersion pro element BindingRedirect.</target>
        <note />
      </trans-unit>
      <trans-unit id="AppConfig.InvalidAssemblyIdentityFields">
        <source>Some attributes of the assemblyIdentity element are incorrect.</source>
        <target state="translated">Některé atributy elementu assemblyIdentity jsou nesprávné.</target>
        <note />
      </trans-unit>
      <trans-unit id="AppConfig.InvalidOldVersionAttribute">
        <source>There was a problem parsing the oldVersion attribute. {0}</source>
        <target state="translated">Došlo k potížím při analýze atributu oldVersion. {0}</target>
        <note />
      </trans-unit>
      <trans-unit id="AppConfig.InvalidNewVersionAttribute">
        <source>There was a problem parsing the newVersion attribute. {0}</source>
        <target state="translated">Došlo k potížím při analýze atributu newVersion. {0}</target>
        <note />
      </trans-unit>
      <trans-unit id="AssignProjectConfiguration.IllegalMappingString">
        <source>The platform mapping "{0}" in the platform mapping list "{1}" is malformed.  Please only pass in a semicolon-delimited list of constant string values separated by "=", e.g., "foo=bar;foo2=bar2".</source>
        <target state="translated">Mapování platformy {0} v seznamu mapování platforem {1} má chybný tvar.  Smí se předat jenom seznam dvojic řetězcových konstant oddělených znakem =, které jsou od sebe odděleny středníkem, např. foo=bar;foo2=bar2.</target>
        <note />
      </trans-unit>
      <trans-unit id="AssignProjectConfiguration.ProjectConfigurationUnresolved">
        <source>Project reference "{0}" has not been resolved.</source>
        <target state="translated">Odkaz na projekt {0} nebyl přeložen.</target>
        <note>
      UE and LOCALIZATION:
      This is not an error - we pass unresolved references to UnresolvedProjectReferences for further
      processing in the .targets file.
    </note>
      </trans-unit>
      <trans-unit id="AssignProjectConfiguration.ProjectConfigurationResolutionSuccess">
        <source>Project reference "{0}" has been assigned the "{1}" configuration.</source>
        <target state="translated">Odkazu na projekt {0} byla přiřazena konfigurace {1}.</target>
        <note />
      </trans-unit>
      <trans-unit id="AspNetCompiler.CannotCombineMetabaseAndVirtualPathOrPhysicalPath">
        <source>MSB3461: The MetabasePath parameter cannot be combined with VirtualPath or PhysicalPath.</source>
        <target state="translated">MSB3461: Parametr MetabasePath nelze kombinovat s parametry VirtualPath nebo PhysicalPath.</target>
        <note>{StrBegin="MSB3461: "}</note>
      </trans-unit>
      <trans-unit id="AspNetCompiler.MissingMetabasePathAndVirtualPath">
        <source>MSB3462: Either MetabasePath or VirtualPath must be specified.</source>
        <target state="translated">MSB3462: Je nutné zadat buď parametr MetabasePath, nebo parametr VirtualPath.</target>
        <note>{StrBegin="MSB3462: "}</note>
      </trans-unit>
      <trans-unit id="AspNetCompiler.MissingTargetPathForUpdatableApplication">
        <source>MSB3463: The TargetPath parameter must be specified if the application is updatable.</source>
        <target state="translated">MSB3463: Pokud lze aplikaci aktualizovat, je nutné zadat parametr TargetPath.</target>
        <note>{StrBegin="MSB3463: "}</note>
      </trans-unit>
      <trans-unit id="AspNetCompiler.MissingTargetPathForOverwrittenApplication">
        <source>MSB3464: The TargetPath parameter must be specified if the target directory needs to be overwritten.</source>
        <target state="translated">MSB3464: Je-li třeba přepsat cílový adresář, je nutné zadat parametr TargetPath.</target>
        <note>{StrBegin="MSB3464: "}</note>
      </trans-unit>
      <trans-unit id="AssignCulture.CannotExtractCulture">
        <source>MSB3001: Cannot extract culture information from file name "{0}". {1}</source>
        <target state="translated">MSB3001: Nelze extrahovat informace o jazykové verzi ze souboru s názvem {0}. {1}</target>
        <note>{StrBegin="MSB3001: "}</note>
      </trans-unit>
      <trans-unit id="AssignCulture.Comment">
        <source>Culture of "{0}" was assigned to file "{1}".</source>
        <target state="translated">Souboru {1} byla přiřazena jazyková verze {0}.</target>
        <note />
      </trans-unit>
      <trans-unit id="AxImp.NoInputFileSpecified">
        <source>MSB3656: No input file has been passed to the task, exiting.</source>
        <target state="translated">MSB3656: Úloze nebyl předán žádný vstupní soubor. Akce bude ukončena.</target>
        <note>{StrBegin="MSB3656: "}</note>
      </trans-unit>
      <trans-unit id="AxTlbBaseTask.CannotSpecifyBothKeyFileAndKeyContainer">
        <source>MSB3646: Cannot specify values for both KeyFile and KeyContainer.</source>
        <target state="translated">MSB3646: Nelze zadat hodnoty pro parametr KeyFile a zároveň pro parametr KeyContainer.</target>
        <note>{StrBegin="MSB3646: "}</note>
      </trans-unit>
      <trans-unit id="AxTlbBaseTask.CannotSpecifyDelaySignWithoutEitherKeyFileOrKeyContainer">
        <source>MSB3647: DelaySign parameter is true, but no KeyFile or KeyContainer was specified.</source>
        <target state="translated">MSB3647: Parametr DelaySign má hodnotu True, nebyl však zadán parametr KeyFile ani KeyContainer.</target>
        <note>{StrBegin="MSB3647: "}</note>
      </trans-unit>
      <trans-unit id="AxTlbBaseTask.InvalidKeyFileSpecified">
        <source>MSB3649: The KeyFile path '{0}' is invalid. KeyFile must point to an existing file.</source>
        <target state="translated">MSB3649: Cesta parametru KeyFile {0} je neplatná. Parametr KeyFile musí ukazovat na existující soubor.</target>
        <note>{StrBegin="MSB3649: "}</note>
      </trans-unit>
      <trans-unit id="AxTlbBaseTask.SdkOrToolPathNotSpecifiedOrInvalid">
        <source>MSB3650: Neither SDKToolsPath '{0}' nor ToolPath '{1}' is a valid directory.  One of these must be set.</source>
        <target state="translated">MSB3650: V parametru SDKToolsPath {0} ani v parametru ToolPath {1} není nastaven platný adresář.  Je nutné nastavit alespoň jeden z parametrů.</target>
        <note>{StrBegin="MSB3650: "}</note>
      </trans-unit>
      <trans-unit id="AxTlbBaseTask.StrongNameUtils.NoKeyPairInContainer">
        <source>MSB3651: The key container '{0}' does not contain a public/private key pair.</source>
        <target state="translated">MSB3651: Kontejner klíčů {0} neobsahuje dvojici veřejného a privátního klíče.</target>
        <note>{StrBegin="MSB3651: "}</note>
      </trans-unit>
      <trans-unit id="AxTlbBaseTask.StrongNameUtils.NoKeyPairInFile">
        <source>MSB3652: The key file '{0}' does not contain a public/private key pair.</source>
        <target state="translated">MSB3652: Soubor klíčů {0} neobsahuje dvojici veřejného a privátního klíče.</target>
        <note>{StrBegin="MSB3652: "}</note>
      </trans-unit>
      <trans-unit id="AxTlbBaseTask.ToolNameMustBeSet">
        <source>MSB3653: AxTlbBaseTask is not an executable task. If deriving from it, please ensure the ToolName property was set.</source>
        <target state="translated">MSB3653: AxTlbBaseTask není spustitelná úloha. Pokud se použije k dalšímu odvození, je nutné, aby byla nastavena vlastnost ToolName.</target>
        <note>{StrBegin="MSB3653: "}</note>
      </trans-unit>
      <trans-unit id="AxTlbBaseTask.StrongNameUtils.NoPublicKeySpecified">
        <source>MSB3654: Delay signing requires that at least a public key be specified.  Please either supply a public key using the KeyFile or KeyContainer properties, or disable delay signing.</source>
        <target state="translated">MSB3654: Pozdržené podepisování požaduje, aby byl určen alespoň veřejný klíč.  Zadejte veřejný klíč pomocí vlastnosti KeyFile nebo KeyContainer, nebo zakažte pozdržené podepisování.</target>
        <note>{StrBegin="MSB3654: "}</note>
      </trans-unit>
      <trans-unit id="CombineTargetFrameworkInfoProperties.NotNullAndEmptyRootElementName">
        <source>MSB3991: '{0}' is not set or empty. When {1} is false, make sure to set a non-empty value for '{0}'.</source>
        <target state="translated">MSB3991: Hodnota {0} není nastavena nebo je prázdná. Pokud {1} má hodnotu false, nezapomeňte pro hodnotu {0} nastavit neprázdnou hodnotu.</target>
        <note>{StrBegin="MSB3991: "}</note>
      </trans-unit>
      <trans-unit id="CombineTargetFrameworkInfoProperties.NotNullRootElementName">
        <source>MSB3992: '{0}' is not set. When {1} is true, make sure to set a value for '{0}'.</source>
        <target state="translated">MSB3992: Hodnota {0} není nastaven. Pokud {1} má hodnotu true, nezapomeňte nastavit hodnotu pro {0}.</target>
        <note>{StrBegin="MSB3992: "}</note>
      </trans-unit>
      <trans-unit id="Compiler.FatalArguments">
        <source>MSB3881: Fatal Error: more than {0} command line arguments.</source>
        <target state="translated">MSB3881: Závažná chyba: víc než {0} argumentů příkazového řádku</target>
        <note>{StrBegin="MSB3881: "}</note>
      </trans-unit>
      <trans-unit id="Compiler.FatalNoResponse">
        <source>MSB3882: Fatal Error: No response from server.</source>
        <target state="translated">MSB3882: Závažná chyba: žádná odpověď od serveru</target>
        <note>{StrBegin="MSB3882: "}</note>
      </trans-unit>
      <trans-unit id="Compiler.UnexpectedException">
        <source>MSB3883: Unexpected exception: </source>
        <target state="translated">MSB3883: Neočekávaná výjimka: </target>
        <note>{StrBegin="MSB3883: "}</note>
      </trans-unit>
      <trans-unit id="Compiler.UnableToFindRuleSet">
        <source>MSB3884: Could not find rule set file "{0}".</source>
        <target state="translated">MSB3884: Nejde najít soubor sady pravidel {0}.</target>
        <note>{StrBegin="MSB3884: "}</note>
      </trans-unit>
      <trans-unit id="Copy.CreatesDirectory">
        <source>Creating directory "{0}".</source>
        <target state="translated">Probíhá vytváření adresáře {0}.</target>
        <note />
      </trans-unit>
      <trans-unit id="Copy.DestinationIsDirectory">
        <source>MSB3024: Could not copy the file "{0}" to the destination file "{1}", because the destination is a folder instead of a file. To copy the source file into a folder, consider using the DestinationFolder parameter instead of DestinationFiles.</source>
        <target state="translated">MSB3024: Nelze zkopírovat soubor {0} do cílového souboru {1}, protože cílem není soubor, ale složka. Pokud chcete zkopírovat zdrojový soubor do složky, zkuste namísto parametru DestinationFiles použít parametr DestinationFolder.</target>
        <note>{StrBegin="MSB3024: "}</note>
      </trans-unit>
      <trans-unit id="Copy.DidNotCopyBecauseOfFileMatch">
        <source>Did not copy from file "{0}" to file "{1}" because the "{2}" parameter was set to "{3}" in the project and the files' sizes and timestamps match.</source>
        <target state="translated">Nebylo možno kopírovat ze souboru {0} do souboru {1}, protože parametr {2} byl v projektu nastaven na hodnotu {3} a velikosti souborů a časová razítka se shodují.</target>
        <note />
      </trans-unit>
      <trans-unit id="Copy.Error">
        <source>MSB3021: Unable to copy file "{0}" to "{1}". {2}</source>
        <target state="translated">MSB3021: Soubor {0} nelze zkopírovat do umístění {1}. {2}</target>
        <note>{StrBegin="MSB3021: "}</note>
      </trans-unit>
      <trans-unit id="Copy.ErrorIfLinkFailsSetWithoutLinkOption">
        <source>MSB3892: ErrorIfLinkFails requires UseHardlinksIfPossible or UseSymbolicLinksIfPossible to be set.</source>
        <target state="translated">MSB3892: ErrorIfLinkFails vyžaduje, aby byly nastavené UseHardlinksIfPossible nebo UseSymbolicLinksIfPossible.</target>
        <note>{StrBegin="MSB3892: "} LOCALIZATION: Do not localize "ErrorIfLinkFails", "UseHardLinksIfPossible", or "UseSymbolicLinksIfPossible".</note>
      </trans-unit>
      <trans-unit id="Copy.ExactlyOneTypeOfDestination">
        <source>MSB3022: Both "{0}" and "{1}" were specified as input parameters in the project file. Please choose one or the other.</source>
        <target state="translated">MSB3022: V souboru projektu byly jako vstupní parametry zadány položky {0} a {1}. Zvolte buď jednu, nebo druhou položku.</target>
        <note>{StrBegin="MSB3022: "}</note>
      </trans-unit>
      <trans-unit id="Copy.FileComment">
        <source>Copying file from "{0}" to "{1}".</source>
        <target state="translated">Probíhá kopírování souboru z umístění {0} do umístění {1}.</target>
        <note>LOCALIZATION: {0} and {1} are paths.</note>
      </trans-unit>
      <trans-unit id="Copy.HardLinkComment">
        <source>Creating hard link to copy "{0}" to "{1}".</source>
        <target state="translated">Vytváří se pevný odkaz pro kopírování {0} do {1}.</target>
        <note>LOCALIZATION: {0} and {1} are paths.</note>
      </trans-unit>
<<<<<<< HEAD
      <trans-unit id="Copy.IncompatibleParameters">
        <source>MSB3894: Both "{0}" and "{1}" were specified as parameters in the project file but cannot be used together. Please choose one or the other.</source>
        <target state="new">MSB3894: Both "{0}" and "{1}" were specified as parameters in the project file but cannot be used together. Please choose one or the other.</target>
        <note>{StrBegin="MSB3894: "}</note>
=======
      <trans-unit id="Copy.IOException">
        <source>MSB3894: "Got {0} copying {1} to {2} and HR is {3}"</source>
        <target state="new">MSB3894: "Got {0} copying {1} to {2} and HR is {3}"</target>
        <note>{StrBegin="MSB3894: "} LOCALIZATION: {0} is exception.ToString(), {1} and {2} are paths, {3} is a number")</note>
>>>>>>> 0bc63232
      </trans-unit>
      <trans-unit id="Copy.LinkFailed">
        <source>MSB3893: Could not use a link to copy "{0}" to "{1}".</source>
        <target state="translated">MSB3893: Nedá se použít odkaz pro kopírování {0} do {1}.</target>
        <note>{StrBegin="MSB3893: "} LOCALIZATION: {0} and {1} are paths.</note>
      </trans-unit>
      <trans-unit id="Copy.NonWindowsLinkErrorMessage">
        <source>The {0} library call failed with the following error code: {1}.</source>
        <target state="translated">Volání knihovny {0} se nezdařilo s následujícím kódem chyby: {1}.</target>
        <note />
      </trans-unit>
      <trans-unit id="Copy.RetryingAsFileCopy">
        <source>Could not use a link to copy "{0}" to "{1}". Copying the file instead. {2}</source>
        <target state="translated">Nedá se použít odkaz pro kopírování {0} do {1}. Místo toho se kopíruje soubor. {2}</target>
        <note>LOCALIZATION: {0} and {1} are paths. {2} is an optional localized message.</note>
      </trans-unit>
      <trans-unit id="Copy.NeedsDestination">
        <source>MSB3023: No destination specified for Copy. Please supply either "{0}" or "{1}".</source>
        <target state="translated">MSB3023: Není zadáno cílové umístění pro kopírování. Zadejte {0} nebo {1}.</target>
        <note>{StrBegin="MSB3023: "}</note>
      </trans-unit>
      <trans-unit id="Copy.RemovingReadOnlyAttribute">
        <source>Removing read-only attribute from "{0}".</source>
        <target state="translated">Probíhá odebírání atributu pouze pro čtení z položky {0}.</target>
        <note />
      </trans-unit>
      <trans-unit id="Copy.RetryingAsSymbolicLink">
        <source>Could not use a hard link to copy "{0}" to "{1}". Copying the file with symbolic link instead. {2}</source>
        <target state="translated">Nepovedlo se použít pevný odkaz ke zkopírování „{0}“ do „{1}“. Místo toho se soubor kopíruje pomocí symbolického odkazu. {2}</target>
        <note>LOCALIZATION: {0} and {1} are paths. {2} is an optional localized message.</note>
      </trans-unit>
      <trans-unit id="Copy.RetryingOnAccessDenied">
        <source>"MSB3895: Retrying on ERROR_ACCESS_DENIED because environment variable MSBUILDALWAYSRETRY = 1"</source>
        <target state="new">"MSB3895: Retrying on ERROR_ACCESS_DENIED because environment variable MSBUILDALWAYSRETRY = 1"</target>
        <note>{StrBegin="MSB3895: "} LOCALIZATION: Do NOT translate MSBUILDALWAYSRETRY")</note>
      </trans-unit>
      <trans-unit id="Copy.SourceIsDirectory">
        <source>MSB3025: The source file "{0}" is actually a directory.  The "Copy" task does not support copying directories.</source>
        <target state="translated">MSB3025: Zdrojový soubor {0} je ve skutečnosti adresář.  Úloha kopírování nepodporuje kopírování adresářů.</target>
        <note>{StrBegin="MSB3025: "}</note>
      </trans-unit>
      <trans-unit id="Copy.Retrying">
        <source>MSB3026: Could not copy "{0}" to "{1}". Beginning retry {2} in {3}ms. {4} {5}</source>
        <target state="translated">MSB3026: Soubor {0} nelze zkopírovat do umístění {1}. Za {3} ms bude zahájeno opakování {2}. {4} {5}</target>
        <note>{StrBegin="MSB3026: "} LOCALIZATION: {0} and {1} are paths. {2} and {3} are numbers. {4} is an optional localized message. {5} is either empty or a string from Copy.FileLocked ("The file is locked by: "{0}"")</note>
      </trans-unit>
      <trans-unit id="Copy.ExceededRetries">
        <source>MSB3027: Could not copy "{0}" to "{1}". Exceeded retry count of {2}. Failed. {3}</source>
        <target state="translated">MSB3027: Soubor {0} nelze zkopírovat do umístění {1}. Byl překročen počet opakování {2}. Nezdařilo se. {3}</target>
        <note>{StrBegin="MSB3027: "} LOCALIZATION: {0} and {1} are paths. {2} is a number. {3} is either empty or a string from Copy.FileLocked ("The file is locked by: "{0}"")</note>
      </trans-unit>
      <trans-unit id="Copy.InvalidRetryCount">
        <source>MSB3028: {0} is an invalid retry count. Value must not be negative.</source>
        <target state="translated">MSB3028: {0} je neplatný počet opakování. Hodnota nesmí být záporná.</target>
        <note>{StrBegin="MSB3028: "} LOCALIZATION: {0} is a number.</note>
      </trans-unit>
      <trans-unit id="Copy.InvalidRetryDelay">
        <source>MSB3029: {0} is an invalid retry delay. Value must not be negative.</source>
        <target state="translated">MSB3029: {0} je neplatné zpoždění opakování. Hodnota nesmí být záporná.</target>
        <note>{StrBegin="MSB3029: "} LOCALIZATION: {0} is a number.</note>
      </trans-unit>
      <trans-unit id="Copy.SourceFileNotFound">
        <source>MSB3030: Could not copy the file "{0}" because it was not found.</source>
        <target state="translated">MSB3030: Soubor {0} nebylo možné zkopírovat, protože nebyl nalezen.</target>
        <note>{StrBegin="MSB3030: "} LOCALIZATION: {0} is a number.</note>
      </trans-unit>
      <trans-unit id="CreateItem.AdditionalMetadataError">
        <source>MSB3031: Could not set additional metadata. "{0}" is a reserved metadata name and cannot be modified.</source>
        <target state="translated">MSB3031: Nelze nastavit další metadata. {0} je vyhrazený název metadat, který nelze upravit.</target>
        <note>{StrBegin="MSB3031: "} UE: Tasks and OM users are not allowed to remove or change the value of the built-in meta-data on items e.g. the meta-data "FullPath", "RelativeDir", etc. are reserved.</note>
      </trans-unit>
      <trans-unit id="CreateManifestResourceName.AssignedName">
        <source>Resource file '{0}' gets manifest resource name '{1}'.</source>
        <target state="translated">Soubor prostředků {0} má název prostředku manifestu {1}.</target>
        <note />
      </trans-unit>
      <trans-unit id="CreateManifestResourceName.DefinitionFoundWithinConditionalDirective">
        <source>MSB3042: A namespace or class definition was found within a conditional compilation directive in the file "{0}".  This may lead to an incorrect choice for the manifest resource name for resource "{1}".</source>
        <target state="translated">MSB3042: V direktivě podmíněné kompilace v souboru {0} byla nalezena definice oboru názvů nebo třídy.  To by mohlo vést k nesprávné volbě názvu prostředku manifestu pro prostředek {1}.</target>
        <note>{StrBegin="MSB3042: "}</note>
      </trans-unit>
      <trans-unit id="CreateManifestResourceName.DependsUpon">
        <source>Resource file '{0}' depends on '{1}'.</source>
        <target state="translated">Soubor prostředků {0} závisí na souboru {1}.</target>
        <note />
      </trans-unit>
      <trans-unit id="CreateManifestResourceName.DependsUponNothing">
        <source>Resource file '{0}' doesn't depend on any other file.</source>
        <target state="translated">Soubor prostředků {0} nezávisí na žádném dalším souboru.</target>
        <note />
      </trans-unit>
      <trans-unit id="CreateManifestResourceName.Error">
        <source>MSB3041: Unable to create a manifest resource name for "{0}". {1}</source>
        <target state="translated">MSB3041: Nelze vytvořit název prostředku manifestu pro položku {0}. {1}</target>
        <note>{StrBegin="MSB3041: "}</note>
      </trans-unit>
      <trans-unit id="CreateManifestResourceName.NoRootNamespace">
        <source>Root namespace is empty.</source>
        <target state="translated">Kořenový obor názvů je prázdný.</target>
        <note />
      </trans-unit>
      <trans-unit id="CreateManifestResourceName.RootNamespace">
        <source>Root namespace is '{0}'.</source>
        <target state="translated">Kořenový obor názvů je {0}.</target>
        <note />
      </trans-unit>
      <trans-unit id="Csc.AssemblyAliasContainsIllegalCharacters">
        <source>MSB3053: The assembly alias "{1}" on reference "{0}" contains illegal characters.</source>
        <target state="translated">MSB3053: Alias sestavení {1} odkazu {0} obsahuje neplatné znaky.</target>
        <note>{StrBegin="MSB3053: "}</note>
      </trans-unit>
      <trans-unit id="Csc.InvalidParameter">
        <source>MSB3051: The parameter to the compiler is invalid.  {0}</source>
        <target state="translated">MSB3051: Parametr kompilátoru je neplatný. {0}</target>
        <note>{StrBegin="MSB3051: "}</note>
      </trans-unit>
      <trans-unit id="Csc.InvalidParameterWarning">
        <source>MSB3052: The parameter to the compiler is invalid, '{0}{1}' will be ignored.</source>
        <target state="translated">MSB3052: Parametr kompilátoru je neplatný, {0}{1} bude ignorováno.</target>
        <note>{StrBegin="MSB3052: "}</note>
      </trans-unit>
      <trans-unit id="Delete.DeletingFile">
        <source>Deleting file "{0}".</source>
        <target state="translated">Probíhá odstraňování souboru {0}.</target>
        <note />
      </trans-unit>
      <trans-unit id="Delete.Error">
        <source>MSB3061: Unable to delete file "{0}". {1}</source>
        <target state="translated">MSB3061: Nelze odstranit soubor {0}. {1}</target>
        <note>{StrBegin="MSB3061: "}</note>
      </trans-unit>
      <trans-unit id="Delete.InvalidRetryCount">
        <source>MSB3028: {0} is an invalid retry count. Value must not be negative.</source>
        <target state="translated">MSB3028: {0} je neplatný počet opakování. Hodnota nesmí být záporná.</target>
        <note>{StrBegin="MSB3028: "} LOCALIZATION: {0} is a number.</note>
      </trans-unit>
      <trans-unit id="Delete.InvalidRetryDelay">
        <source>MSB3029: {0} is an invalid retry delay. Value must not be negative.</source>
        <target state="translated">MSB3029: {0} je neplatné zpoždění opakování. Hodnota nesmí být záporná.</target>
        <note>{StrBegin="MSB3029: "} LOCALIZATION: {0} is a number.</note>
      </trans-unit>
      <trans-unit id="Delete.Retrying">
        <source>MSB3062: Could not delete file "{0}". Beginning retry {1} in {2}ms. {3}</source>
        <target state="translated">MSB3062: Nelze odstranit soubor „{0}“. Začátek {1} opakování za {2}ms {3}</target>
        <note>{StrBegin="MSB3062: "} LOCALIZATION: {0} are paths. {1} and {2} are numbers. {3} is an optional localized message.</note>
      </trans-unit>
      <trans-unit id="Delete.SkippingNonexistentFile">
        <source>File "{0}" doesn't exist. Skipping.</source>
        <target state="translated">Soubor {0} neexistuje. Bude vynechán.</target>
        <note />
      </trans-unit>
      <trans-unit id="DownloadFile.DidNotDownloadBecauseOfFileMatch">
        <source>Did not download file from "{0}" to "{1}" because the "{2}" parameter was set to "{3}" in the project and the files' sizes match.</source>
        <target state="translated">Soubor se nestáhl z {0} do {1}, protože parametr {2} byl v projektu nastaven na hodnotu {3} a velikosti souborů se shodují.</target>
        <note />
      </trans-unit>
      <trans-unit id="DownloadFile.Downloading">
        <source>Downloading from "{0}" to "{1}" ({2:N0} bytes).</source>
        <target state="translated">Probíhá stahování z {0} do {1} ({2:N0} B).</target>
        <note />
      </trans-unit>
      <trans-unit id="DownloadFile.ErrorDownloading">
        <source>MSB3923: Failed to download file "{0}".  {1}</source>
        <target state="translated">MSB3923: Soubor {0} se nepodařilo stáhnout. {1}</target>
        <note>{StrBegin="MSB3923: "}</note>
      </trans-unit>
      <trans-unit id="DownloadFile.ErrorInvalidUrl">
        <source>MSB3921: The specified URL "{0}" is not valid.</source>
        <target state="translated">MSB3921: Zadaná adresa URL {0} není platná.</target>
        <note>{StrBegin="MSB3921: "}</note>
      </trans-unit>
      <trans-unit id="DownloadFile.ErrorUnknownFileName">
        <source>MSB3922: Failed to determine a file name from the URL "{0}".  Please specify a file name with the "{1}" parameter.</source>
        <target state="translated">MSB3922: Z adresy URL {0} se nepodařilo určit název souboru. Zadejte prosím název souboru pomocí parametru {1}.</target>
        <note>{StrBegin="MSB3922: "}</note>
      </trans-unit>
      <trans-unit id="DownloadFile.Retrying">
        <source>MSB3924: Failed to download file "{0}". Beginning retry {1} in {2}ms. {3}</source>
        <target state="translated">MSB3924: Soubor {0} se nepodařilo stáhnout. Za {2} ms bude zahájeno opakování {1}. {3}</target>
        <note>{StrBegin="MSB3924: "}</note>
      </trans-unit>
      <trans-unit id="Exec.AllDriveLettersMappedError">
        <source>MSB3071: All drive letters from A: through Z: are currently in use. Since the working directory "{0}" is a UNC path, the "Exec" task needs a free drive letter to map the UNC path to. Disconnect from one or more shared resources to free up drive letters, or specify a local working directory before attempting this command again.</source>
        <target state="translated">MSB3071: Všechna písmena jednotek od A: po Z: jsou aktuálně použita. Protože pracovní adresář {0} je cesta UNC, potřebuje úloha Exec volné písmeno jednotky pro namapování cesty UNC. Odpojením některých sdílených prostředků uvolněte písmena jednotek. Můžete také zadat místní pracovní adresář. Potom spusťte příkaz znovu.</target>
        <note>{StrBegin="MSB3071: "}LOCALIZATION: "Exec", "A:", and "Z:" should not be localized.</note>
      </trans-unit>
      <trans-unit id="Exec.CommandFailed">
        <source>MSB3073: The command "{0}" exited with code {1}.</source>
        <target state="translated">MSB3073: Příkaz {0} byl ukončen s kódem {1}.</target>
        <note>{StrBegin="MSB3073: "}</note>
      </trans-unit>
      <trans-unit id="Exec.CommandFailedAccessDenied">
        <source>MSB3075: The command "{0}" exited with code {1}. Please verify that you have sufficient rights to run this command.</source>
        <target state="translated">MSB3075: Příkaz {0} byl ukončen s kódem {1}. Zkontrolujte, zda máte dostatečná práva ke spuštění tohoto příkazu.</target>
        <note>{StrBegin="MSB3075: "}</note>
      </trans-unit>
      <trans-unit id="Exec.CommandFailedNoErrorCode">
        <source>The command "{0}" exited with code {1}.</source>
        <target state="translated">Příkaz {0} byl ukončen s kódem {1}.</target>
        <note />
      </trans-unit>
      <trans-unit id="Exec.InvalidRegex">
        <source>MSB3076: The regular expression "{0}" that was supplied is invalid. {1}</source>
        <target state="translated">MSB3076: Zadaný regulární výraz {0} je neplatný. {1}</target>
        <note>{StrBegin="MSB3076: "}</note>
      </trans-unit>
      <trans-unit id="Exec.MissingCommandError">
        <source>MSB3072: The "Exec" task needs a command to execute.</source>
        <target state="translated">MSB3072: Úloha Exec potřebuje příkaz ke spuštění.</target>
        <note>{StrBegin="MSB3072: "}LOCALIZATION: "Exec" should not be localized.</note>
      </trans-unit>
      <trans-unit id="Exec.InvalidWorkingDirectory">
        <source>The working directory "{0}" does not exist.</source>
        <target state="translated">Pracovní adresář {0} neexistuje.</target>
        <note>No error code because an error will be prefixed.</note>
      </trans-unit>
      <trans-unit id="FileHash.FileNotFound">
        <source>MSB3954: Failed to compute hash for file '{0}' because it does not exist or is inaccessible.</source>
        <target state="translated">MSB3954: Nepovedlo se vypočítat hodnotu hash pro soubor {0}, protože neexistuje nebo není dostupný.</target>
        <note>{StrBegin="MSB3954: "}</note>
      </trans-unit>
      <trans-unit id="FileHash.UnrecognizedHashAlgorithm">
        <source>MSB3953: Unrecognized hash algorithm name '{0}'. Allowed algorithms are 'SHA256', 'SHA384', and 'SHA512'.</source>
        <target state="translated">MSB3953: Nerozpoznaný název algoritmu hash {0}. Povolené algoritmy jsou SHA256, SHA384 a SHA512.</target>
        <note>{StrBegin="MSB3953: "}</note>
      </trans-unit>
      <trans-unit id="FileHash.UnrecognizedHashEncoding">
        <source>MSB3951: Unrecognized hash encoding '{0}'. Allowed encodings are 'hex' and 'base64'.</source>
        <target state="translated">MSB3951: Nerozpoznané kódování hodnoty hash {0}. Povolená kódování jsou hex a base64.</target>
        <note>{StrBegin="MSB3951: "}</note>
      </trans-unit>
      <trans-unit id="FindInList.Found">
        <source>Found "{0}".</source>
        <target state="translated">Nalezeno: {0}.</target>
        <note />
      </trans-unit>
      <trans-unit id="FindInList.InvalidPath">
        <source>"{0}" is not a valid file name. {1}</source>
        <target state="translated">{0} není platný název souboru. {1}</target>
        <note />
      </trans-unit>
      <trans-unit id="FindUnderPath.ComparisonPath">
        <source>Comparison path is "{0}".</source>
        <target state="translated">Cesta porovnání je {0}.</target>
        <note />
      </trans-unit>
      <trans-unit id="FindUnderPath.InvalidParameter">
        <source>MSB3541: {0} has invalid value "{1}". {2}</source>
        <target state="translated">MSB3541: Parametr {0} má neplatnou hodnotu {1}. {2}</target>
        <note>{StrBegin="MSB3541: "}</note>
      </trans-unit>
      <trans-unit id="General.CouldNotDeleteStateFile">
        <source>MSB3102: Could not delete state file "{0}". {1}</source>
        <target state="translated">MSB3102: Nelze odstranit soubor stavu {0}. {1}</target>
        <note>{StrBegin="MSB3102: "}</note>
      </trans-unit>
      <trans-unit id="General.CouldNotLocateAssembly">
        <source>Could not locate the assembly "{0}". Check to make sure the assembly exists on disk.</source>
        <target state="translated">Nelze nalézt sestavení {0}. Zkontrolujte, zda sestavení existuje na disku.</target>
        <note />
      </trans-unit>
      <trans-unit id="General.CouldNotReadStateFile">
        <source>MSB3088: Could not read state file "{0}". {1}</source>
        <target state="translated">MSB3088: Nelze číst v souboru stavu {0}. {1}</target>
        <note>{StrBegin="MSB3088: "}</note>
      </trans-unit>
      <trans-unit id="General.CouldNotReadStateFileMessage">
        <source>Could not read state file "{0}". {1}</source>
        <target state="translated">Nelze číst v souboru stavu {0}. {1}</target>
        <note />
      </trans-unit>
      <trans-unit id="General.CouldNotSetHostObjectParameter">
        <source>MSB3081: A problem occurred while trying to set the "{0}" parameter for the IDE's in-process compiler. {1}</source>
        <target state="translated">MSB3081: Při pokusu o nastavení parametru {0} pro vnitroprocesový kompilátor prostředí IDE došlo k potížím. {1}</target>
        <note>{StrBegin="MSB3081: "}</note>
      </trans-unit>
      <trans-unit id="General.CouldNotWriteStateFile">
        <source>MSB3101: Could not write state file "{0}". {1}</source>
        <target state="translated">MSB3101: Nelze zapisovat do souboru stavu {0}. {1}</target>
        <note>{StrBegin="MSB3101: "}</note>
      </trans-unit>
      <trans-unit id="General.DuplicateItemsNotSupported">
        <source>MSB3105: The item "{0}" was specified more than once in the "{1}" parameter.  Duplicate items are not supported by the "{1}" parameter.</source>
        <target state="translated">MSB3105: Položka {0} byla v parametru {1} uvedena více než jednou.  Parametr {1} nepodporuje duplicitní položky.</target>
        <note>{StrBegin="MSB3105: "}</note>
      </trans-unit>
      <trans-unit id="General.DuplicateItemsNotSupportedWithMetadata">
        <source>MSB3083: The item "{0}" was specified more than once in the "{1}" parameter and both items had the same value "{2}" for the "{3}" metadata.  Duplicate items are not supported by the "{1}" parameter unless they have different values for the "{3}" metadata.</source>
        <target state="translated">MSB3083: Položka {0} byla v parametru {1} uvedena více než jednou a oba výskyty obsahují stejnou hodnotu {2} metadat {3}.  Duplicitní položky nejsou u parametru {1} podporovány, pokud neobsahují různé hodnoty metadat {3}.</target>
        <note>{StrBegin="MSB3083: "}</note>
      </trans-unit>
      <trans-unit id="General.ErrorExecutingTask">
        <source>MSB3108: Error executing the {0} task. {1}</source>
        <target state="translated">MSB3108: Při provádění úlohy {0} došlo k chybě. {1}</target>
        <note>{StrBegin="MSB3108: "}</note>
      </trans-unit>
      <trans-unit id="General.ExpectedFileGotDirectory">
        <source>Expected a file but got directory "{0}".</source>
        <target state="translated">Byl očekáván soubor, byl však předán adresář {0}.</target>
        <note />
      </trans-unit>
      <trans-unit id="General.ExpectedFileMissing">
        <source>Expected file "{0}" does not exist.</source>
        <target state="translated">Očekávaný soubor {0} neexistuje.</target>
        <note />
      </trans-unit>
      <trans-unit id="General.FrameworksFileNotFound">
        <source>MSB3082: Task failed because "{0}" was not found, or the .NET Framework {1} is not installed.  Please install the .NET Framework {1}.</source>
        <target state="translated">MSB3082: Úloha se nezdařila, protože nebyla nalezena položka {0} nebo není nainstalováno rozhraní .NET Framework {1}.  Nainstalujte rozhraní .NET Framework {1}.</target>
        <note>{StrBegin="MSB3082: "}</note>
      </trans-unit>
      <trans-unit id="General.IncorrectHostObject">
        <source>MSB3087: An incompatible host object was passed into the "{0}" task.  The host object for this task must implement the "{1}" interface.</source>
        <target state="translated">MSB3087: Úloze {0} byl předán nekompatibilní objekt hostitele.  Objekt hostitele pro tuto úlohu musí implementovat rozhraní {1}.</target>
        <note>{StrBegin="MSB3087: "}</note>
      </trans-unit>
      <trans-unit id="General.IncompatibleStateFileType">
        <source>The format of this state file is not valid.</source>
        <target state="translated">Formát tohoto souboru stavu je neplatný.</target>
        <note />
      </trans-unit>
      <trans-unit id="General.InvalidAttributeMetadata">
        <source>Item "{0}" has attribute "{1}" with value "{2}" that could not be converted to "{3}".</source>
        <target state="translated">Položka {0} má atribut {1} s hodnotou {2}, kterou nebylo možné převést na hodnotu {3}.</target>
        <note />
      </trans-unit>
      <trans-unit id="General.InvalidArgument">
        <source>MSB3095: Invalid argument. {0}</source>
        <target state="translated">MSB3095: Argument je neplatný. {0}</target>
        <note>{StrBegin="MSB3095: "}</note>
      </trans-unit>
      <trans-unit id="General.InvalidAssembly">
        <source>MSB3097: File "{0}" is not a valid assembly.</source>
        <target state="translated">MSB3097: Soubor {0} není platným sestavením.</target>
        <note>{StrBegin="MSB3097: "}</note>
      </trans-unit>
      <trans-unit id="General.InvalidValue">
        <source>MSB3098: "{1}" task received an invalid value for the "{0}" parameter.</source>
        <target state="translated">MSB3098: Úloha {1} přijala pro parametr {0} neplatnou hodnotu.</target>
        <note>{StrBegin="MSB3098: "}</note>
      </trans-unit>
      <trans-unit id="General.InvalidAssemblyName">
        <source>MSB3099: Invalid assembly name "{0}". {1}</source>
        <target state="translated">MSB3099: Název sestavení {0} je neplatný. {1}</target>
        <note>{StrBegin="MSB3099: "}UE: This message is shown when RegisterAssembly or UnregisterAssembly is passed an assembly with an invalid filename. "{0}" is the name of the file, and "{1}" is a message explaining the problem. LOCALIZATION: "{1}" is a localized message.</note>
      </trans-unit>
      <trans-unit id="General.InvalidPropertyError">
        <source>MSB3100: Syntax for "{0}" parameter is not valid ({1}). Correct syntax is {0}="&lt;name&gt;=&lt;value&gt;".</source>
        <target state="translated">MSB3100: Syntaxe parametru {0} není platná ({1}). Správná syntaxe je {0}="&lt;název&gt;=&lt;hodnota&gt;".</target>
        <note>{StrBegin="MSB3100: "}This error is shown if the user does any of the following:
    Properties="foo"              (missing property value)
    Properties="=4"               (missing property name)
    The user must pass in an actual property name and value, as in Properties="Configuration=Debug".</note>
      </trans-unit>
      <trans-unit id="General.GlobalProperties">
        <source>Global Properties:</source>
        <target state="translated">Globální vlastnosti:</target>
        <note />
      </trans-unit>
      <trans-unit id="General.StateFileAlreadyPresent">
        <source>MSB3667: There is already a file at "{0}". If you are trying to create a precomputed cache, ensure that you are building a single project that depends on your assemblies rather than building your assemblies themselves. If you are running the ResolveAssemblyReference task normally, do not set the "AssemblyInformationCacheOutputPath" parameter of the ResolveAssemblyReference task.</source>
        <target state="translated">MSB3667: V {0} už nějaký soubor existuje. Pokud se pokoušíte vytvořit předvypočítanou mezipaměť, ujistěte se, že sestavujete jeden projekt, který závisí na sestaveních, nikoli sestavení samotná. Pokud spouštíte úlohu ResolveAssemblyReference běžným způsobem, nenastavujte v úloze ResolveAssemblyReference parametr AssemblyInformationCacheOutputPath.</target>
        <note>{StrBegin="MSB3667: "}</note>
      </trans-unit>
      <trans-unit id="General.TaskRequiresWindows">
        <source>MSB3096: Task "{0}" is only supported when building on Windows.</source>
        <target state="translated">MSB3096: Úloha {0} se podporuje pouze při sestavování v systému Windows.</target>
        <note>{StrBegin="MSB3096: "}</note>
      </trans-unit>
      <trans-unit id="General.UndefineProperties">
        <source>Removing Properties:</source>
        <target state="translated">Odstraňování vlastností:</target>
        <note />
      </trans-unit>
      <trans-unit id="General.OverridingProperties">
        <source>Overriding Global Properties for project "{0}" with:</source>
        <target state="translated">Globální vlastnosti projektu {0} budou přepsány následujícími hodnotami:</target>
        <note />
      </trans-unit>
      <trans-unit id="General.AdditionalProperties">
        <source>Additional Properties for project "{0}":</source>
        <target state="translated">Další vlastnosti pro projekt {0}:</target>
        <note />
      </trans-unit>
      <trans-unit id="General.ProjectUndefineProperties">
        <source>Removing Properties for project "{0}":</source>
        <target state="translated">Odstraňování vlastností projektu {0}:</target>
        <note />
      </trans-unit>
      <trans-unit id="General.InvalidResxFile">
        <source>MSB3103: Invalid Resx file. {0}</source>
        <target state="translated">MSB3103: Soubor RESX je neplatný. {0}</target>
        <note>{StrBegin="MSB3103: "}</note>
      </trans-unit>
      <trans-unit id="General.MalformedAssemblyName">
        <source>MSB3106: Assembly strong name "{0}" is either a path which could not be found or it is a full assembly name which is badly formed. If it is a full assembly name it may contain characters that need to be escaped with backslash(\). Those characters are Equals(=), Comma(,), Quote("), Apostrophe('), Backslash(\).</source>
        <target state="translated">MSB3106: Silný název sestavení {0} je buď cesta, která nebyla nalezena, nebo chybně formátovaný plný název sestavení. Pokud se jedná o plný název sestavení, pravděpodobně obsahuje znaky, které musejí být uvozeny zpětným lomítkem (\). Jde o tyto znaky: rovná se (=), čárka (,), uvozovky ("), apostrof (') a zpětné lomítko (\).</target>
        <note>{StrBegin="MSB3106: "}</note>
      </trans-unit>
      <trans-unit id="General.MissingOrUnknownProjectReferenceAttribute">
        <source>MSB3107: The specified project reference metadata for the reference "{0}" is missing or has an invalid value: {1}</source>
        <target state="translated">MSB3107: Zadaná metadata odkazu na projekt pro odkaz {0} nebyla nalezena nebo mají neplatnou hodnotu: {1}</target>
        <note>{StrBegin="MSB3107: "}</note>
      </trans-unit>
      <trans-unit id="General.ParameterUnsupportedOnHostCompiler">
        <source>The IDE's in-process compiler does not support the specified values for the "{0}" parameter.  Therefore, this task will fallback to using the command-line compiler.</source>
        <target state="translated">Vnitroprocesový kompilátor prostředí IDE nepodporuje zadané hodnoty pro parametr {0}.  U této úlohy se proto přejde k používání kompilátoru příkazového řádku.</target>
        <note />
      </trans-unit>
      <trans-unit id="General.PlatformSDKFileNotFound">
        <source>MSB3091: Task failed because "{0}" was not found, or the correct Microsoft Windows SDK is not installed. The task is looking for "{0}" in the "bin" subdirectory beneath the location specified in the {1} value of the registry key {2}. You may be able to solve the problem by doing one of the following:  1) Install the Microsoft Windows SDK.  2) Install Visual Studio 2010.  3) Manually set the above registry key to the correct location.  4) Pass the correct location into the "ToolPath" parameter of the task.</source>
        <target state="translated">MSB3091: Úloha se nezdařila, protože nebyla nalezena položka {0} nebo není nainstalována správná sada Microsoft Windows SDK. Úloha hledá položku {0} v podadresáři bin v umístění zadaném hodnotou {1} klíče registru {2}. Potíže bude pravděpodobně možné vyřešit provedením jedné z následujících akcí: 1) Instalací sady Microsoft Windows SDK.  2) Instalací sady Visual Studio 2010. 3) Ručním nastavením uvedeného klíče registru na správné umístění.  4) Předáním správného umístění parametru ToolPath úlohy.</target>
        <note>{StrBegin="MSB3091: "}</note>
      </trans-unit>
      <trans-unit id="General.PlatformSDKFileNotFoundSdkToolsPath">
        <source>MSB3084: Task attempted to find "{0}" in two locations. 1) Under the "{1}" processor specific directory which is generated based on SdkToolsPath 2) The x86 specific directory under "{2}" which is specified by the SDKToolsPath property. You may be able to solve the problem by doing one of the following:  1) Set the "SDKToolsPath" property to the location of the Microsoft Windows SDK.</source>
        <target state="translated">MSB3084: Úloha se pokusila najít položku {0} ve dvou umístěních. 1) V adresáři daného procesoru {1}, který je generován v závislosti na parametru SdkToolsPath. 2) V adresáři specifickém pro platformu x86 v adresáři {2}, který je zadán vlastností SDKToolsPath. Potíže bude pravděpodobně možné vyřešit provedením jedné z následujících akcí: 1) Nastavením vlastnosti SDKToolsPath na umístění sady Microsoft Windows SDK.</target>
        <note>{StrBegin="MSB3084: "}</note>
      </trans-unit>
      <trans-unit id="General.SdkToolsPathNotSpecifiedOrToolDoesNotExist">
        <source>Task attempted to find "{0}" using the SdkToolsPath value "{1}". Make sure the SdkToolsPath is set to the correct value and the tool exists in the correct processor specific location below it.</source>
        <target state="translated">Úloha se pokusila najít položku {0} pomocí hodnoty {1} parametru SdkToolsPath. Ověřte, že je parametr SdkToolsPath nastavený na správnou hodnotu a že se nástroj nachází ve správném umístění pro daný typ procesoru.</target>
        <note />
      </trans-unit>
      <trans-unit id="General.SdkToolsPathToolDoesNotExist">
        <source>MSB3086: Task could not find "{0}" using the SdkToolsPath "{1}" or the registry key "{2}". Make sure the SdkToolsPath is set and the tool exists in the correct processor specific location under the SdkToolsPath and that the Microsoft Windows SDK is installed</source>
        <target state="translated">MSB3086: Úloha nemůže najít položku {0} s použitím parametru SdkToolsPath {1} nebo klíče registru {2}. Ověřte, že je parametr SdkToolsPath nastavený, že se nástroj nachází ve správném umístění pro daný typ procesoru v cestě SdkToolsPath a že je nainstalovaná sada Microsoft Windows SDK.</target>
        <note>{StrBegin="MSB3086: "}</note>
      </trans-unit>
      <trans-unit id="General.SdkToolsPathError">
        <source>MSB3666: The SDK tool "{0}" could not be found. {1}</source>
        <target state="translated">MSB3666: Nástroj SDK {0} nebyl nalezen. {1}</target>
        <note>{StrBegin="MSB3666: "} The {1} will be the exception message</note>
      </trans-unit>
      <trans-unit id="General.ReferenceDoesNotExist">
        <source>MSB3104: The referenced assembly "{0}" was not found. If this assembly is produced by another one of your projects, please make sure to build that project before building this one.</source>
        <target state="translated">MSB3104: Odkazované sestavení {0} nebylo nalezeno. Pokud je toto sestavení vytvořeno jiným projektem, je třeba příslušný projekt sestavit před sestavením tohoto projektu.</target>
        <note>{StrBegin="MSB3104: "}</note>
      </trans-unit>
      <trans-unit id="General.ToolCommandFailed">
        <source>MSB3093: The command exited with code {0}.</source>
        <target state="translated">MSB3093: Příkaz byl ukončen s kódem {0}.</target>
        <note>{StrBegin="MSB3093: "}</note>
      </trans-unit>
      <trans-unit id="General.TwoVectorsMustHaveSameLength">
        <source>MSB3094: "{2}" refers to {0} item(s), and "{3}" refers to {1} item(s). They must have the same number of items.</source>
        <target state="translated">MSB3094: Položka {2} odkazuje na {0} položek a položka {3} odkazuje na {1} položek. Musí mít stejný počet položek.</target>
        <note>{StrBegin="MSB3094: "}</note>
      </trans-unit>
      <trans-unit id="GenerateBindingRedirects.CreatingBindingRedirectionFile">
        <source>Creating binding redirection file "{0}".</source>
        <target state="translated">Vytváření souboru přesměrování vazby „{0}“.</target>
        <note />
      </trans-unit>
      <trans-unit id="GenerateBindingRedirects.MissingConfigurationNode">
        <source>MSB3831: The application configuration file must have root configuration element.</source>
        <target state="translated">MSB3831: Konfigurační soubor aplikace musí mít kořenový element konfigurace.</target>
        <note>{StrBegin="MSB3831: "}</note>
      </trans-unit>
      <trans-unit id="GenerateBindingRedirects.MalformedVersionNumber">
        <source>MSB3832: The version number "{0}" is invalid.</source>
        <target state="translated">MSB3832: Číslo verze {0} není platné.</target>
        <note>{StrBegin="MSB3832: "}</note>
      </trans-unit>
      <trans-unit id="GenerateBindingRedirects.MalformedAssemblyName">
        <source>MSB3833: The assembly name "{0}" contained in the suggested binding redirect is invalid.</source>
        <target state="translated">MSB3833: Název sestavení {0} obsažený v navrženém přesměrování vazby není platný.</target>
        <note>{StrBegin="MSB3833: "}</note>
      </trans-unit>
      <trans-unit id="GenerateBindingRedirects.NoSuggestedRedirects">
        <source>No suggested binding redirects from ResolveAssemblyReferences.</source>
        <target state="translated">Úkol ResolveAssemblyReferences nevrátil žádné návrhy na přesměrování vazeb.</target>
        <note />
      </trans-unit>
      <trans-unit id="GenerateBindingRedirects.MissingNode">
        <source>MSB3835: The "{0}" node is missing from the "{1}" node. Skipping.</source>
        <target state="translated">MSB3835: V uzlu {1} chybí uzel {0}. Bude vynechán.</target>
        <note>{StrBegin="MSB3835: "}</note>
      </trans-unit>
      <trans-unit id="GenerateBindingRedirects.OverlappingBindingRedirect">
        <source>MSB3836: The explicit binding redirect on "{0}" conflicts with an autogenerated binding redirect. Consider removing it from the application configuration file or disabling autogenerated binding redirects. The build will replace it with: "{1}".</source>
        <target state="translated">MSB3836: Explicitní přesměrování vazby na {0} koliduje s automaticky vygenerovaným přesměrováním vazby. Zvažte jeho odebrání z konfiguračního souboru aplikace nebo zakázání automaticky vygenerovaných přesměrování vazby. V sestavení ho nahradí: {1}.</target>
        <note>{StrBegin="MSB3836: "}</note>
      </trans-unit>
      <trans-unit id="GenerateBindingRedirects.ProcessingSuggestedRedirect">
        <source>Processing suggested binding redirect on "{0}" with MaxVersion "{1}".</source>
        <target state="translated">Zpracování navrženého přesměrování vazby na {0} s atributem MaxVersion {1}.</target>
        <note />
      </trans-unit>
      <trans-unit id="GenerateBootstrapper.CircularDependency">
        <source>MSB3161: A circular dependency was detected between the following built packages: {0}.</source>
        <target state="translated">MSB3161: Mezi následujícími balíčky sestavení byla zjištěna cyklická závislost: {0}.</target>
        <note>{StrBegin="MSB3161: "}</note>
      </trans-unit>
      <trans-unit id="GenerateBootstrapper.CopyError">
        <source>MSB3142: An error occurred trying to copy '{0}' to '{1}': {2}</source>
        <target state="translated">MSB3142: Při pokusu o zkopírování položky {0} do umístění {1} došlo k chybě: {2}</target>
        <note>{StrBegin="MSB3142: "}</note>
      </trans-unit>
      <trans-unit id="GenerateBootstrapper.CopyPackageError">
        <source>MSB3143: An error occurred trying to copy '{0}' for item '{1}': {2}</source>
        <target state="translated">MSB3143: Při pokusu o zkopírování položky {0} pro položku {1} došlo k chybě: {2}</target>
        <note>{StrBegin="MSB3143: "}</note>
      </trans-unit>
      <trans-unit id="GenerateBootstrapper.DependencyNotFound">
        <source>MSB3162: The '{0}' item selected requires '{1}'. Select the missing prerequisite in the Prerequisites Dialog Box or create a bootstrapper package for the missing prerequisite.</source>
        <target state="translated">MSB3162: Vybraná položka {0} vyžaduje {1}. Vyberte chybějící součást v dialogovém okně Požadované součásti nebo pro chybějící součást vytvořte balíček zaváděcího nástroje.</target>
        <note>{StrBegin="MSB3162: "}</note>
      </trans-unit>
      <trans-unit id="GenerateBootstrapper.DifferingPublicKeys">
        <source>MSB3165: The value of the '{0}' attribute in '{1}' does not match that of file '{2}'.</source>
        <target state="translated">MSB3165: Hodnota atributu {0} v položce {1} neodpovídá hodnotě v souboru {2}.</target>
        <note>{StrBegin="MSB3165: "}</note>
      </trans-unit>
      <trans-unit id="GenerateBootstrapper.DuplicateItems">
        <source>MSB3168: Duplicate item '{0}' will be ignored.</source>
        <target state="translated">MSB3168: Duplicitní položka {0} bude ignorována.</target>
        <note>{StrBegin="MSB3168: "}</note>
      </trans-unit>
      <trans-unit id="GenerateBootstrapper.General">
        <source>MSB3169: An error occurred generating a bootstrapper: {0}</source>
        <target state="translated">MSB3169: Při generování zaváděcího nástroje došlo k chybě: {0}</target>
        <note>{StrBegin="MSB3169: "}</note>
      </trans-unit>
      <trans-unit id="GenerateBootstrapper.IncludedProductIncluded">
        <source>MSB3151: Item '{0}' already includes '{1}'.</source>
        <target state="translated">MSB3151: Položka {0} již obsahuje {1}.</target>
        <note>{StrBegin="MSB3151: "}</note>
      </trans-unit>
      <trans-unit id="GenerateBootstrapper.InvalidComponentsLocation">
        <source>MSB3163: Build input parameter 'ComponentsLocation={0}' is not valid. The value must be one of 'HomeSite', 'Relative', or 'Absolute'. Defaulting to 'HomeSite'.</source>
        <target state="translated">MSB3163: Vstupní parametr sestavení ComponentsLocation={0} není platný. Parametr musí mít jednu z následujících hodnot: HomeSite, Relative nebo Absolute. Použije se výchozí hodnota HomeSite.</target>
        <note>{StrBegin="MSB3163: "}</note>
      </trans-unit>
      <trans-unit id="GenerateBootstrapper.InvalidInput">
        <source>MSB3144: Not enough data was provided to generate a bootstrapper. Please provide a value for at least one of the parameters: 'ApplicationFile' or 'BootstrapperItems'.</source>
        <target state="translated">MSB3144: Není dostatek dat ke generování zaváděcího nástroje. Zadejte hodnotu alespoň jednoho z těchto parametrů: ApplicationFile nebo BootstrapperItems.</target>
        <note>{StrBegin="MSB3144: "}</note>
      </trans-unit>
      <trans-unit id="GenerateBootstrapper.InvalidUrl">
        <source>MSB3145: Build input parameter '{0}={1}' is not a web url or UNC share.</source>
        <target state="translated">MSB3145: Vstupní parametr sestavení {0}={1} není webová adresa URL ani sdílená položka UNC.</target>
        <note>{StrBegin="MSB3145: "}</note>
      </trans-unit>
      <trans-unit id="GenerateBootstrapper.MissingDependency">
        <source>MSB3146: Item '{0}' is required by '{1}', but was not included.</source>
        <target state="translated">MSB3146: Položka {1} vyžaduje položku {0}, která však není zahrnuta.</target>
        <note>{StrBegin="MSB3146: "}</note>
      </trans-unit>
      <trans-unit id="GenerateBootstrapper.MissingDependencyMultiple">
        <source>MSB3696: One of the following items '{0}' is required by '{1}', but none were included.</source>
        <target state="translated">MSB3696: Položka {1} vyžaduje jednu z následujících položek {0}, žádná z nich však není zahrnuta.</target>
        <note>{StrBegin="MSB3696: "}</note>
      </trans-unit>
      <trans-unit id="GenerateBootstrapper.MissingSetupBin">
        <source>MSB3147: Could not find required file '{0}' in '{1}'.</source>
        <target state="translated">MSB3147: Nebyl nalezen požadovaný soubor {0} v umístění {1}.</target>
        <note>{StrBegin="MSB3147: "}</note>
      </trans-unit>
      <trans-unit id="GenerateBootstrapper.MissingVerificationInformation">
        <source>MSB3141: No 'PublicKey' or 'Hash' attribute specified for file '{0}' in item '{1}'.</source>
        <target state="translated">MSB3141: Nebyl zadán atribut PublicKey nebo Hash pro soubor {0} v položce {1}.</target>
        <note>{StrBegin="MSB3141: "}</note>
      </trans-unit>
      <trans-unit id="GenerateBootstrapper.MultipleDependeciesNotFound">
        <source>MSB3170: Item '{0}' could not find any of dependent items '{1}'.</source>
        <target state="translated">MSB3170: Položka {0} nemůže najít žádné nezávislé položky {1}.</target>
        <note>{StrBegin="MSB3170: "}</note>
      </trans-unit>
      <trans-unit id="GenerateBootstrapper.NoOutputPath">
        <source>MSB3148: No output path specified in build settings.</source>
        <target state="translated">MSB3148: V nastavení sestavení nebyla zadána žádná výstupní cesta.</target>
        <note>{StrBegin="MSB3148: "}</note>
      </trans-unit>
      <trans-unit id="GenerateBootstrapper.NoResources">
        <source>MSB3149: No resources available for building a bootstrapper.</source>
        <target state="translated">MSB3149: Nejsou k dispozici žádné prostředky k vytvoření zaváděcího nástroje.</target>
        <note>{StrBegin="MSB3149: "}</note>
      </trans-unit>
      <trans-unit id="GenerateBootstrapper.NoStringsForCulture">
        <source>MSB3150: No string resources available for building a bootstrapper with culture '{0}'.</source>
        <target state="translated">MSB3150: Nejsou k dispozici žádné prostředky řetězců k vytvoření zaváděcího nástroje s jazykovou verzí {0}.</target>
        <note>{StrBegin="MSB3150: "}</note>
      </trans-unit>
      <trans-unit id="GenerateBootstrapper.PackageFileNotFound">
        <source>MSB3152: To enable 'Download prerequisites from the same location as my application' in the Prerequisites dialog box, you must download file '{0}' for item '{1}' to your local machine. For more information, see http://go.microsoft.com/fwlink/?LinkId=616018.</source>
        <target state="translated">MSB3152: Aby bylo možné v dialogovém okně Požadované součásti povolit možnost Stáhnout požadované součásti ze stejného umístění jako umístění mé aplikace, je nutné stáhnout soubor {0} pro položku {1} do místního počítače. Další informace najdete na webu http://go.microsoft.com/fwlink/?LinkId=616018.</target>
        <note>{StrBegin="MSB3152: "}</note>
      </trans-unit>
      <trans-unit id="GenerateBootstrapper.PackageResourceFileNotFound">
        <source>MSB3166: Could not find required file '{0}' for item '{1}'.</source>
        <target state="translated">MSB3166: Nebyl nalezen požadovaný soubor {0} pro položku {1}.</target>
        <note>{StrBegin="MSB3166: "}</note>
      </trans-unit>
      <trans-unit id="GenerateBootstrapper.PackageHomeSiteMissing">
        <source>MSB3164: No 'HomeSite' attribute has been provided for '{0}', so the package will be published to the same location as the bootstrapper.</source>
        <target state="translated">MSB3164: Nebyl zadán atribut HomeSite pro {0}, balíček bude proto publikován do stejného umístění jako zaváděcí nástroj.</target>
        <note>{StrBegin="MSB3164: "}</note>
      </trans-unit>
      <trans-unit id="GenerateBootstrapper.PackageValidation">
        <source>MSB3153: Xml validation did not pass for item '{0}' located at '{1}'.</source>
        <target state="translated">MSB3153: Ověření XML nebylo pro položku {0} v umístění {1} úspěšné.</target>
        <note>{StrBegin="MSB3153: "}</note>
      </trans-unit>
      <trans-unit id="GenerateBootstrapper.ProductCultureNotFound">
        <source>MSB3154: Could not find string resources for item '{0}'.</source>
        <target state="translated">MSB3154: Nebyly nalezeny prostředky řetězce pro položku {0}.</target>
        <note>{StrBegin="MSB3154: "}</note>
      </trans-unit>
      <trans-unit id="GenerateBootstrapper.ProductNotFound">
        <source>MSB3155: Item '{0}' could not be located in '{1}'.</source>
        <target state="translated">MSB3155: Položka {0} nebyla nalezena v umístění {1}.</target>
        <note>{StrBegin="MSB3155: "}</note>
      </trans-unit>
      <trans-unit id="GenerateBootstrapper.ProductValidation">
        <source>MSB3156: Xml validation did not pass for item '{0}' located at '{1}'.</source>
        <target state="translated">MSB3156: Ověření XML nebylo pro položku {0} v umístění {1} úspěšné.</target>
        <note>{StrBegin="MSB3156: "}</note>
      </trans-unit>
      <trans-unit id="GenerateBootstrapper.UsingProductCulture">
        <source>MSB3157: Could not match culture '{0}' for item '{1}'. Using culture '{2}' instead.</source>
        <target state="translated">MSB3157: Nebyla nalezena shoda jazykové verze {0} pro položku {1}. Místo toho bude použita jazyková verze {2}.</target>
        <note>{StrBegin="MSB3157: "}</note>
      </trans-unit>
      <trans-unit id="GenerateBootstrapper.UsingResourcesCulture">
        <source>MSB3158: Could not find resources for culture '{0}'. Using culture '{1}' instead.</source>
        <target state="translated">MSB3158: Nebyly nalezeny prostředky pro jazykovou verzi {0}. Místo toho bude použita jazyková verze {1}.</target>
        <note>{StrBegin="MSB3158: "}</note>
      </trans-unit>
      <trans-unit id="GenerateBootstrapper.ValidationError">
        <source>MSB3159: Xml Validation error in file '{0}': {1}</source>
        <target state="translated">MSB3159: Chyba ověření Xml v souboru {0}: {1}</target>
        <note>{StrBegin="MSB3159: "}</note>
      </trans-unit>
      <trans-unit id="GenerateBootstrapper.ValidationWarning">
        <source>MSB3160: Xml Validation warning in file '{0}': {1}</source>
        <target state="translated">MSB3160: Upozornění ověření Xml v souboru {0}: {1}</target>
        <note>{StrBegin="MSB3160: "}</note>
      </trans-unit>
      <trans-unit id="GenerateLauncher.CopyError">
        <source>MSB3961: An error occurred trying to copy '{0}' to '{1}': {2}</source>
        <target state="translated">MSB3961: Při pokusu o zkopírování položky {0} do umístění {1} došlo k chybě: {2}</target>
        <note>{StrBegin="MSB3961: "}</note>
      </trans-unit>
      <trans-unit id="GenerateLauncher.General">
        <source>MSB3962: An error occurred generating a launcher: {0}</source>
        <target state="translated">MSB3962: Při generování spouštěče došlo k chybě: {0}</target>
        <note>{StrBegin="MSB3962: "}</note>
      </trans-unit>
      <trans-unit id="GenerateLauncher.InvalidInput">
        <source>MSB3963: Not enough data was provided to generate a launcher. Please provide a value for: 'EntryPoint'.</source>
        <target state="translated">MSB3963: Nebyl k dispozici dostatek dat k vygenerování spouštěče. Zadejte prosím hodnotu EntryPoint.</target>
        <note>{StrBegin="MSB3963: "}</note>
      </trans-unit>
      <trans-unit id="GenerateLauncher.MissingLauncherExe">
        <source>MSB3964: Could not find required file '{0}'.</source>
        <target state="translated">MSB3964: Nepovedlo se najít požadovaný soubor {0}.</target>
        <note>{StrBegin="MSB3964: "}</note>
      </trans-unit>
      <trans-unit id="GenerateLauncher.NoOutputPath">
        <source>MSB3965: No output path specified in build settings.</source>
        <target state="translated">MSB3965: V nastavení sestavení nebyla zadána žádná výstupní cesta.</target>
        <note>{StrBegin="MSB3965: "}</note>
      </trans-unit>
      <trans-unit id="GenerateManifest.AllowPartiallyTrustedCallers">
        <source>MSB3177: Reference '{0}' does not allow partially trusted callers.</source>
        <target state="translated">MSB3177: Odkaz {0} nepovoluje částečně důvěryhodné volající.</target>
        <note>{StrBegin="MSB3177: "}</note>
      </trans-unit>
      <trans-unit id="GenerateManifest.AssemblyAsFile">
        <source>MSB3178: Assembly '{0}' is incorrectly specified as a file.</source>
        <target state="translated">MSB3178: Sestavení {0} je nesprávně uvedeno jako soubor.</target>
        <note>{StrBegin="MSB3178: "}</note>
      </trans-unit>
      <trans-unit id="GenerateManifest.ComImport">
        <source>MSB3179: Problem isolating COM reference '{0}': {1}</source>
        <target state="translated">MSB3179: Došlo k potížím při izolování odkazu modelu COM {0}: {1}</target>
        <note>{StrBegin="MSB3179: "}</note>
      </trans-unit>
      <trans-unit id="GenerateManifest.ConfigBindingRedirectsWithPartialTrust">
        <source>MSB3111: Use of app.config binding redirects requires full trust.</source>
        <target state="translated">MSB3111: Použití přesměrování vazby app.config vyžaduje úplný vztah důvěryhodnosti.</target>
        <note>{StrBegin="MSB3111: "}</note>
      </trans-unit>
      <trans-unit id="GenerateManifest.DuplicateAssemblyIdentity">
        <source>MSB3112: Two or more assemblies have the same identity '{0}'.</source>
        <target state="translated">MSB3112: Dvě nebo více sestavení mají stejnou identitu {0}.</target>
        <note>{StrBegin="MSB3112: "}</note>
      </trans-unit>
      <trans-unit id="GenerateManifest.DuplicateComDefinition">
        <source>MSB3180: COM component '{1}' is defined in both '{3}' and '{4}', {0}="{2}".</source>
        <target state="translated">MSB3180: Komponenta modelu COM {1} je definována v položkách {3} i {4}, {0}={2}.</target>
        <note>{StrBegin="MSB3180: "}</note>
      </trans-unit>
      <trans-unit id="GenerateManifest.DuplicateTargetPath">
        <source>MSB3181: Two or more files have the same target path '{0}'.</source>
        <target state="translated">MSB3181: Dvě nebo více sestavení mají stejnou cílovou cestu {0}.</target>
        <note>{StrBegin="MSB3181: "}</note>
      </trans-unit>
      <trans-unit id="GenerateManifest.FileAssociationDefaultIconNotInstalled">
        <source>MSB3127: The default icon {0} could not be found in the current file references or is not part of the required download group. The default icon file name is case sensitive so the file name referenced in the application manifest must exactly match the icon's file name.</source>
        <target state="translated">MSB3127: Výchozí ikona {0} nebyla nalezena v aktuálních odkazech na soubory nebo není součástí požadované skupiny pro stažení. V názvu souboru výchozí ikony se rozlišují velká a malá písmena, takže název souboru, na který odkazuje manifest aplikace, musí přesně odpovídat názvu souboru ikony.</target>
        <note>{StrBegin="MSB3127: "}</note>
      </trans-unit>
      <trans-unit id="GenerateManifest.FileAssociationExtensionMissingLeadDot">
        <source>MSB3119: File association extensions must start with a period character (.).</source>
        <target state="translated">MSB3119: Přípony přidružení typu souboru musí začínat tečkou.</target>
        <note>{StrBegin="MSB3119: "}</note>
      </trans-unit>
      <trans-unit id="GenerateManifest.FileAssociationExtensionTooLong">
        <source>MSB3120: File association extension '{0}' exceeds the maximum allowed length of {1}.</source>
        <target state="translated">MSB3120: Přípona přidružení typu souboru {0} přesahuje maximální povolenou délku {1}.</target>
        <note>{StrBegin="MSB3120: "}</note>
      </trans-unit>
      <trans-unit id="GenerateManifest.FileAssociationMissingAttribute">
        <source>MSB3121: The file association element in the application manifest is missing one or more of the following required attributes: extension, description, progid, or default icon.</source>
        <target state="translated">MSB3121: Element přidružení typu souboru v manifestu aplikace neobsahuje některé z následujících povinných atributů: přípona, popis, identifikátor progID nebo výchozí ikonu.</target>
        <note>{StrBegin="MSB3121: "}</note>
      </trans-unit>
      <trans-unit id="GenerateManifest.FileAssociationsApplicationNotFullTrust">
        <source>MSB3122: Use of file associations requires full trust.</source>
        <target state="translated">MSB3122: Použití přidružení typu souboru vyžaduje plnou důvěryhodnost.</target>
        <note>{StrBegin="MSB3122: "}</note>
      </trans-unit>
      <trans-unit id="GenerateManifest.FileAssociationsCountExceedsMaximum">
        <source>MSB3123: The number of file associations exceeds the limit of {0}.</source>
        <target state="translated">MSB3123: Počet přidružení typů souborů přesahuje maximální hodnotu {0}.</target>
        <note>{StrBegin="MSB3123: "}</note>
      </trans-unit>
      <trans-unit id="GenerateManifest.FileAssociationsDuplicateExtensions">
        <source>MSB3124: A file association has already been created for extension '{0}'.</source>
        <target state="translated">MSB3124: Pro příponu {0} již bylo vytvořeno přidružení typu souboru.</target>
        <note>{StrBegin="MSB3124: "}</note>
      </trans-unit>
      <trans-unit id="GenerateManifest.FileAssociationsNoEntryPoint">
        <source>MSB3125: The application is using file associations but has no EntryPoint build parameter.</source>
        <target state="translated">MSB3125: Aplikace používá přidružení typů souborů, ale neobsahuje parametr sestavení EntryPoint.</target>
        <note>{StrBegin="MSB3125: "}</note>
      </trans-unit>
      <trans-unit id="GenerateManifest.FileAssociationsNotInstalled">
        <source>MSB3126: The application is using file associations but is not marked for installation. File associations cannot be used for applications that are not installed such as applications hosted in a web browser.</source>
        <target state="translated">MSB3126: Aplikace používá přidružení typů souborů, ale není označena pro instalaci. Přidružení typů souborů nelze použít pro aplikace, které nejsou instalovány (např. aplikace hostované ve webovém prohlížeči).</target>
        <note>{StrBegin="MSB3126: "}</note>
      </trans-unit>
      <trans-unit id="GenerateManifest.General">
        <source>MSB3171: Problem generating manifest. {0}</source>
        <target state="translated">MSB3171: Při generování manifestu došlo k potížím. {0}</target>
        <note>{StrBegin="MSB3171: "}</note>
      </trans-unit>
      <trans-unit id="GenerateManifest.GreaterMinimumRequiredVersion">
        <source>MSB3176: Specified minimum required version is greater than the current publish version. Please specify a version less than or equal to the current publish version.</source>
        <target state="translated">MSB3176: Zadaná minimální požadovaná verze je novější než aktuální publikovaná verze. Zadejte verzi, která je starší nebo stejná jako aktuální publikovaná verze.</target>
        <note>{StrBegin="MSB3176: "}</note>
      </trans-unit>
      <trans-unit id="GenerateManifest.HostInBrowserInvalidFrameworkVersion">
        <source>MSB3117: Application is set to host in browser but the TargetFrameworkVersion is set to v2.0.</source>
        <target state="translated">MSB3117: Aplikace je v prohlížeči nastavena na hostitelskou, parametr TargetFrameworkVersion je však nastaven na hodnotu v2.0.</target>
        <note />
      </trans-unit>
      <trans-unit id="GenerateManifest.HostInBrowserNotOnlineOnly">
        <source>MSB3116: Application is marked to host in browser but is also marked for online and offline use. Please change your application to online only.</source>
        <target state="translated">MSB3116: Aplikace je označena pro hostování v prohlížeči, zároveň ale označena pro použití v režimu online i offline. Změňte nastavení aplikace pouze na režim online.</target>
        <note />
      </trans-unit>
      <trans-unit id="GenerateManifest.IdentityFileNameMismatch">
        <source>MSB3110: Assembly '{0}' has mismatched identity '{1}', expected file name: '{2}'.</source>
        <target state="translated">MSB3110: Sestavení {0} nemá odpovídající identitu {1}. Očekávaný název souboru: {2}.</target>
        <note>{StrBegin="MSB3110: "}</note>
      </trans-unit>
      <trans-unit id="GenerateManifest.InvalidEntryPoint">
        <source>MSB3115: File '{0}' is not a valid entry point.</source>
        <target state="translated">MSB3115: Soubor {0} není platný vstupní bod.</target>
        <note>{StrBegin="MSB3115: "}</note>
      </trans-unit>
      <trans-unit id="GenerateManifest.InvalidInputManifest">
        <source>MSB3184: Input manifest is invalid.</source>
        <target state="translated">MSB3184: Vstupní manifest je neplatný.</target>
        <note>{StrBegin="MSB3184: "}</note>
      </trans-unit>
      <trans-unit id="GenerateManifest.ExcludedPermissionsNotSupported">
        <source>MSB3133: The ExcludePermissions property is deprecated. The permission set requested by the application has been set to the permissions defined in Internet or Local Intranet zone. To continue using a custom Permission Set, define your custom permission set in the Security Page of the Project Designer.</source>
        <target state="translated">MSB3133: Vlastnost ExcludePermissions je zastaralá. Sada oprávnění požadovaná aplikací byla nastavena na oprávnění definované na Internetu nebo na místním intranetu. Chcete-li i nadále používat vlastní sadu oprávnění, definujte svoji vlastní sadu oprávnění na stránce zabezpečení návrháře projektu.</target>
        <note>{StrBegin="MSB3133: "}</note>
      </trans-unit>
      <trans-unit id="GenerateManifest.KnownTargetZoneCannotHaveAdditionalPermissionType">
        <source>MSB3134: The permission set requested by the application exceeded the permissions allowed by the Internet or Intranet zones. Select Full Trust or to continue using partial trust, define your custom permission set in the Security Page of the Project Designer.</source>
        <target state="translated">MSB3134: Sada oprávnění požadovaná aplikací překročila počet oprávnění povolený zónami Internetu nebo místního intranetu. Vyberte možnost Plná důvěryhodnost, nebo chcete-li pokračovat v používání částečné důvěryhodnosti, definujte vlastní sadu oprávnění na stránce zabezpečení návrháře projektu.</target>
        <note>{StrBegin="MSB3134: "}</note>
      </trans-unit>
      <trans-unit id="GenerateManifest.NoPermissionSetForTargetZone">
        <source>MSB3135: The PermissionSet for the target zone has not been defined for the following version of the .NET Framework: {0}.</source>
        <target state="translated">MSB3135: Parametr PermissionSet pro cílovou zónu nebyl definován pro následující verzi rozhraní .NET Framework: {0}.</target>
        <note>{StrBegin="MSB3135: "}</note>
      </trans-unit>
      <trans-unit id="GenerateManifest.InvalidItemValue">
        <source>MSB3175: Invalid value for '{0}' of item '{1}'.</source>
        <target state="translated">MSB3175: Hodnota pro {0} položky {1} je neplatná.</target>
        <note>{StrBegin="MSB3175: "}</note>
      </trans-unit>
      <trans-unit id="GenerateManifest.InvalidValue">
        <source>MSB3174: Invalid value for '{0}'.</source>
        <target state="translated">MSB3174: Hodnota pro {0} je neplatná.</target>
        <note>{StrBegin="MSB3174: "}</note>
      </trans-unit>
      <trans-unit id="GenerateManifest.InvalidDeploymentProvider">
        <source>MSB3189: The update location for this application is a local path.</source>
        <target state="translated">MSB3189: Umístěním aktualizace pro tuto aplikaci je místní cesta.</target>
        <note>{StrBegin="MSB3189: "}</note>
      </trans-unit>
      <trans-unit id="GenerateManifest.NoEntryPoint">
        <source>MSB3185: EntryPoint not specified for manifest.</source>
        <target state="translated">MSB3185: Nebyl zadán parametr EntryPoint pro manifest.</target>
        <note>{StrBegin="MSB3185: "}</note>
      </trans-unit>
      <trans-unit id="GenerateManifest.NoIdentity">
        <source>MSB3186: Unable to infer an assembly identity for generated manifest from task input parameters.</source>
        <target state="translated">MSB3186: Nelze stanovit identitu sestavení pro generovaný manifest ze vstupních parametrů úlohy.</target>
        <note>{StrBegin="MSB3186: "}</note>
      </trans-unit>
      <trans-unit id="GenerateManifest.PlatformMismatch">
        <source>MSB3187: Referenced assembly '{0}' targets a different processor than the application.</source>
        <target state="translated">MSB3187: Odkazované sestavení {0} odkazuje na jiný procesor než aplikace.</target>
        <note>{StrBegin="MSB3187: "}</note>
      </trans-unit>
      <trans-unit id="GenerateManifest.PrerequisiteNotSigned">
        <source>MSB3188: Assembly '{0}' must be strong signed in order to be marked as a prerequisite.</source>
        <target state="translated">MSB3188: Sestavení {0} musí mít silnější podpis, aby ho bylo možné označit za předpoklad.</target>
        <note>{StrBegin="MSB3188: "}</note>
      </trans-unit>
      <trans-unit id="GenerateManifest.ReadInputManifestFailed">
        <source>MSB3172: Unable to read manifest '{0}'. {1}</source>
        <target state="translated">MSB3172: Nelze číst manifest {0}. {1}</target>
        <note>{StrBegin="MSB3172: "}</note>
      </trans-unit>
      <trans-unit id="GenerateManifest.ResolveFailedInReadOnlyMode">
        <source>MSB3114: Could not find file '{0}' referenced by assembly '{1}'.</source>
        <target state="translated">MSB3114: Nebyl nalezen soubor {0}, na který odkazuje sestavení {1}.</target>
        <note>{StrBegin="MSB3114: "}</note>
      </trans-unit>
      <trans-unit id="GenerateManifest.ResolveFailedInReadWriteMode">
        <source>MSB3113: Could not find file '{0}'.</source>
        <target state="translated">MSB3113: Soubor {0} nebyl nalezen.</target>
        <note>{StrBegin="MSB3113: "}</note>
      </trans-unit>
      <trans-unit id="GenerateManifest.ManifestsSignedHashExcluded">
        <source>MSB3128: The ClickOnce manifests cannot be signed because they contain one or more references that are not hashed.</source>
        <target state="translated">MSB3128: Manifesty ClickOnce nelze podepsat, protože obsahují některé z odkazů, pro které nebyl použit algoritmus hash.</target>
        <note>{StrBegin="MSB3128: "}</note>
      </trans-unit>
      <trans-unit id="GenerateManifest.TargetPathTooLong">
        <source>MSB3182: File name '{0}' exceeds {1} characters.</source>
        <target state="translated">MSB3182: Název souboru {0} má více než {1} znaků.</target>
        <note>{StrBegin="MSB3182: "}</note>
      </trans-unit>
      <trans-unit id="GenerateManifest.UnmanagedCodePermission">
        <source>MSB3183: Reference '{0}' is an interop assembly requiring full trust.</source>
        <target state="translated">MSB3183: Odkaz {0} je sestavení vzájemné spolupráce vyžadující úplný vztah důvěryhodnosti.</target>
        <note>{StrBegin="MSB3183: "}</note>
      </trans-unit>
      <trans-unit id="GenerateManifest.WriteOutputManifestFailed">
        <source>MSB3173: Unable to write manifest '{0}'. {1}</source>
        <target state="translated">MSB3173: Nelze zapsat manifest {0}. {1}</target>
        <note>{StrBegin="MSB3173: "}</note>
      </trans-unit>
      <trans-unit id="GenerateManifest.InvalidRequestedExecutionLevel">
        <source>MSB3190: ClickOnce does not support the request execution level '{0}'.</source>
        <target state="translated">MSB3190: Funkce ClickOnce nepodporuje požadovanou úroveň provedení {0}.</target>
        <note>{StrBegin="MSB3190: "}</note>
      </trans-unit>
      <trans-unit id="GenerateResource.BinaryFormatterUse">
        <source>MSB3825: Resource "{0}" of type "{1}" is deserialized via BinaryFormatter at runtime. BinaryFormatter is deprecated due to possible security risks and will be removed with .NET 9. If you wish to continue using it, set property "GenerateResourceWarnOnBinaryFormatterUse" to false.
           More information: https://aka.ms/msbuild/net8-binaryformatter</source>
        <target state="translated">MSB3825: Prostředek „{0}“ typu „{1}“ je deserializován prostřednictvím BinaryFormatter za běhu. BinaryFormatter je zastaralý kvůli možným bezpečnostním rizikům a odebere se s .NET 9. Pokud ho chcete používat dál, nastavte vlastnost GenerateResourceWarnOnBinaryFormatterUse na false. 
           Další informace: https://aka.ms/msbuild/net8-binaryformatter</target>
        <note>{StrBegin="MSB3825: "}</note>
      </trans-unit>
      <trans-unit id="GenerateResource.CoreSupportsLimitedScenarios">
        <source>MSB3824: In order to build with .NET Core, resource inputs must be in .txt or .resx format.</source>
        <target state="translated">MSB3824: Aby bylo možné provést sestavení pomocí .NET Core, musí být vstupy prostředků ve formátu .txt nebo .resx.</target>
        <note>{StrBegin="MSB3824: "}</note>
      </trans-unit>
      <trans-unit id="GenerateResource.InputDoesntExist">
        <source>Input file "{0}" does not exist.</source>
        <target state="translated">Vstupní soubor {0} neexistuje.</target>
        <note>{0} is a filename on disk.</note>
      </trans-unit>
      <trans-unit id="GenerateResource.InputNewer">
        <source>Input file "{0}" is newer than output file "{1}".</source>
        <target state="translated">Vstupní soubor {0} je novější než výstupní soubor {1}.</target>
        <note>{0} and {1} are filenames on disk.</note>
      </trans-unit>
      <trans-unit id="GenerateResource.LinkedInputDoesntExist">
        <source>Linked input file "{0}" does not exist.</source>
        <target state="translated">Propojený vstupní soubor {0} neexistuje.</target>
        <note>{0} is a filename on disk.</note>
      </trans-unit>
      <trans-unit id="GenerateResource.LinkedInputNewer">
        <source>Linked input file "{0}" is newer than output file "{1}".</source>
        <target state="translated">Propojený vstupní soubor {0} je novější než výstupní soubor {1}.</target>
        <note>{0} and {1} are filenames on disk.</note>
      </trans-unit>
      <trans-unit id="GenerateResource.MOTW">
        <source>MSB3821: Couldn't process file {0} due to its being in the Internet or Restricted zone or having the mark of the web on the file. Remove the mark of the web if you want to process these files.</source>
        <target state="translated">MSB3821: Nešlo zpracovat soubor {0}, protože je v zóně Internet nebo Omezené nebo má na souboru značku webu. Pokud chcete tyto soubory zpracovat, odeberte značku webu.</target>
        <note>{StrBegin="MSB3821: "} "Internet zone", "Restricted zone", and "mark of the web" are Windows concepts that may have a specific translation.</note>
      </trans-unit>
      <trans-unit id="GenerateResource.MimeTypeNotSupportedOnCore">
        <source>MSB3826: Resource \"{0}\" in \"{1}\" uses MIME type \"{2}\", which is not supported by MSBuild when running on .NET.</source>
        <target state="translated">MSB3826: Prostředek \"{0}\" v \"{1}\" používá typ MIME \"{2}\", který MSBuild při spuštění v .NET nepodporuje.</target>
        <note>{StrBegin="MSB3826: "}</note>
      </trans-unit>
      <trans-unit id="GenerateResource.OutputDoesntExist">
        <source>Output file "{0}" does not exist.</source>
        <target state="translated">Výstupní soubor {0} neexistuje.</target>
        <note>{0} is a filename on disk.</note>
      </trans-unit>
      <trans-unit id="GenerateResource.PreserializedResourcesRequiresExtensions">
        <source>MSB3822: Non-string resources require the System.Resources.Extensions assembly at runtime, but it was not found in this project's references.</source>
        <target state="translated">MSB3822: Neřetězcové prostředky vyžadují při spuštění sestavení System.Resources.Extensions, v odkazech na tento projekt ale nebylo nalezeno.</target>
        <note>{StrBegin="MSB3822: "}</note>
      </trans-unit>
      <trans-unit id="GenerateResource.PreserializedResourcesRequiresProperty">
        <source>MSB3823: Non-string resources require the property GenerateResourceUsePreserializedResources to be set to true.</source>
        <target state="translated">MSB3823: Neřetězcové prostředky vyžadují, aby vlastnost GenerateResourceUsePreserializedResources byla nastavena na hodnotu true.</target>
        <note>{StrBegin="MSB3823: "}</note>
      </trans-unit>
      <trans-unit id="GenerateResource.ResourceNotFound">
        <source>MSB3552: Resource file "{0}" cannot be found.</source>
        <target state="translated">MSB3552: Soubor prostředků {0} nebyl nalezen.</target>
        <note>{StrBegin="MSB3552: "}</note>
      </trans-unit>
      <trans-unit id="GenerateResource.InvalidFilename">
        <source>MSB3553: Resource file "{0}" has an invalid name. {1}</source>
        <target state="translated">MSB3553: Soubor prostředku {0} má neplatný název. {1}</target>
        <note>{StrBegin="MSB3553: "}Appears if the input file name is so invalid we can't change the file extension on it.</note>
      </trans-unit>
      <trans-unit id="GenerateResource.CannotWriteOutput">
        <source>MSB3554: Cannot write to the output file "{0}". {1}</source>
        <target state="translated">MSB3554: Nelze zapisovat do výstupního souboru {0}. {1}</target>
        <note>{StrBegin="MSB3554: "}</note>
      </trans-unit>
      <trans-unit id="GenerateResource.CorruptOutput">
        <source>Output file "{0}" is possibly corrupt and will be deleted and recreated.</source>
        <target state="translated">Výstupní soubor {0} je pravděpodobně poškozený a bude odstraněn a znovu vytvořen.</target>
        <note />
      </trans-unit>
      <trans-unit id="GenerateResource.OnlyStringsSupported">
        <source>MSB3556: Only strings can be written to a .txt file, resource "{0}" is type {1}.</source>
        <target state="translated">MSB3556: Do souboru TXT lze zapsat pouze řetězce. Řetězec {0} je typu {1}.</target>
        <note>{StrBegin="MSB3556: "}</note>
      </trans-unit>
      <trans-unit id="GenerateResource.ErrorFromCodeDom">
        <source>MSB3557: Error(s) generating strongly typed resources for file "{0}".</source>
        <target state="translated">MSB3557: Při generování prostředků se silnými typy pro soubor {0} došlo k chybám.</target>
        <note>{StrBegin="MSB3557: "}</note>
      </trans-unit>
      <trans-unit id="GenerateResource.UnknownFileExtension">
        <source>MSB3558: Unsupported file extension "{0}" on file "{1}".</source>
        <target state="translated">MSB3558: Přípona souboru {0} není u souboru {1} podporována.</target>
        <note>{StrBegin="MSB3558: "}</note>
      </trans-unit>
      <trans-unit id="GenerateResource.STRCodeDomProviderFailed">
        <source>MSB3559: The code DOM provider for the "{0}" language failed. {1}</source>
        <target state="translated">MSB3559: Došlo k chybě zprostředkovatele DOM kódu pro jazyk {0}. {1}</target>
        <note>{StrBegin="MSB3559: "}</note>
      </trans-unit>
      <trans-unit id="GenerateResource.DeleteCorruptOutputFailed">
        <source>MSB3560: Could not delete the possibly corrupt output file "{0}". {1}</source>
        <target state="translated">MSB3560: Nelze odstranit výstupní soubor {0}, který by mohl být poškozen. {1}</target>
        <note>{StrBegin="MSB3560: "}</note>
      </trans-unit>
      <trans-unit id="GenerateResource.ObsoleteStringsTag">
        <source>MSB3562: The "[strings]" tag is no longer necessary in text resources; please remove it.</source>
        <target state="translated">MSB3562: Značka [strings] je již v textových prostředcích zbytečná. Odeberte ji.</target>
        <note>{StrBegin="MSB3562: "}</note>
      </trans-unit>
      <trans-unit id="GenerateResource.UnexpectedInfBracket">
        <source>MSB3563: Unsupported square bracket keyword, "{0}".</source>
        <target state="translated">MSB3563: Klíčové slovo v hranatých závorkách {0} není podporováno.</target>
        <note>{StrBegin="MSB3563: "}</note>
      </trans-unit>
      <trans-unit id="GenerateResource.NoEqualsInLine">
        <source>MSB3564: Resource line without an equals sign, "{0}".</source>
        <target state="translated">MSB3564: V řádku prostředku chybí znak rovná se, {0}.</target>
        <note>{StrBegin="MSB3564: "}</note>
      </trans-unit>
      <trans-unit id="GenerateResource.NoNameInLine">
        <source>MSB3565: Resource line without a name.</source>
        <target state="translated">MSB3565: V řádku prostředku chybí název.</target>
        <note>{StrBegin="MSB3565: "}</note>
      </trans-unit>
      <trans-unit id="GenerateResource.InvalidEscape">
        <source>MSB3566: Unsupported or invalid escape character in resource "{0}", char '{1}'.</source>
        <target state="translated">MSB3566: Řídicí znak v prostředku {0} (znak {1}) je neplatný nebo není podporován.</target>
        <note>{StrBegin="MSB3566: "}</note>
      </trans-unit>
      <trans-unit id="GenerateResource.CodeDomError">
        <source>MSB3567: Could not generate property on class "{0}".</source>
        <target state="translated">MSB3567: Nelze generovat vlastnost pro třídu {0}.</target>
        <note>{StrBegin="MSB3567: "}</note>
      </trans-unit>
      <trans-unit id="GenerateResource.CouldNotLoadType">
        <source>Could not load type {0} which is used in the .RESX file.  Ensure that the necessary references have been added to your project.</source>
        <target state="translated">Nelze načíst typ {0}, který se používá v souboru RESX.  Ověřte, že byly do projektu přidány nezbytné odkazy.</target>
        <note />
      </trans-unit>
      <trans-unit id="GenerateResource.DuplicateResourceName">
        <source>MSB3568: Duplicate resource name "{0}" is not allowed, ignored.</source>
        <target state="translated">MSB3568: Duplicitní názvy prostředků ({0}) nejsou povoleny a budou ignorovány.</target>
        <note>{StrBegin="MSB3568: "}</note>
      </trans-unit>
      <trans-unit id="GenerateResource.InvalidHexEscapeValue">
        <source>MSB3569: Invalid hex value after '\u' in resource "{0}", value '{1}'.</source>
        <target state="translated">MSB3569: Šestnáctková hodnota po parametru \u v prostředku {0} (hodnota {1}) je neplatná.</target>
        <note>{StrBegin="MSB3569: "}</note>
      </trans-unit>
      <trans-unit id="GenerateResource.CannotWriteSTRFile">
        <source>MSB3570: Cannot write to the Strongly Typed Resource class file "{0}". {1}</source>
        <target state="translated">MSB3570: Nelze zapisovat do souboru třídy prostředků se silnými typy {0}. {1}</target>
        <note>{StrBegin="MSB3570: "}</note>
      </trans-unit>
      <trans-unit id="GenerateResource.STRClassNamespaceOrFilenameWithoutLanguage">
        <source>MSB3572: StronglyTypedClassName, StronglyTypedNamespace, and/or StronglyTypedFileName parameters were passed in, but no StronglyTypedLanguage. If you want to create a strongly typed resource class, please specify a language. Otherwise remove all class, file name, and namespace parameters.</source>
        <target state="translated">MSB3572: Byly předány parametry StronglyTypedClassName, StronglyTypedNamespace nebo StronglyTypedFileName, ale ne parametr StronglyTypedLanguage. Chcete-li vytvořit třídu prostředků se silnými typy, zadejte jazyk. V opačném případě odeberte všechny parametry třídy, názvu souboru a oboru názvů.</target>
        <note>{StrBegin="MSB3572: "}</note>
      </trans-unit>
      <trans-unit id="GenerateResource.STRLanguageButNotExactlyOneSourceFile">
        <source>MSB3573: The language for a strongly typed resource class was specified, but more than one source file was passed in. Please pass in only one source file at a time if you want to generate strongly typed resource classes.</source>
        <target state="translated">MSB3573: Byl zadán jazyk pro třídu prostředků se silnými typy, ale předalo se více zdrojových souborů. Chcete-li generovat třídy prostředků se silnými typy, je třeba předat vždy jen jeden zdrojový soubor.</target>
        <note>{StrBegin="MSB3573: "}</note>
      </trans-unit>
      <trans-unit id="GenerateResource.MessageTunnel">
        <source>{0}</source>
        <target state="translated">{0}</target>
        <note />
      </trans-unit>
      <trans-unit id="GenerateResource.ProcessingFile">
        <source>Processing resource file "{0}" into "{1}".</source>
        <target state="translated">Probíhá zpracování souboru prostředku {0} do {1}.</target>
        <note />
      </trans-unit>
      <trans-unit id="GenerateResource.ExtractingResWFiles">
        <source>Extracting .ResW files from assembly "{0}" into "{1}".</source>
        <target state="translated">Probíhá extrakce souborů ResW ze sestavení {0} do {1}.</target>
        <note />
      </trans-unit>
      <trans-unit id="GenerateResource.SkippingExtractingFromNonSupportedFramework">
        <source>Skipping extracting .ResW files from assembly "{0}" because it declares non-supported framework "{1}".</source>
        <target state="translated">Bude přeskočena extrakce souborů .ResW ze sestavení {0}, protože deklaruje nepodporované rozhraní {1}.</target>
        <note />
      </trans-unit>
      <trans-unit id="GenerateResource.ReadResourceMessage">
        <source>Processing {0} resources from file "{1}".</source>
        <target state="translated">Probíhá zpracování {0} prostředků ze souboru {1}.</target>
        <note />
      </trans-unit>
      <trans-unit id="GenerateResource.CreatingSTR">
        <source>Creating strongly typed resources class "{0}".</source>
        <target state="translated">Probíhá vytváření třídy prostředků se silnými typy {0}.</target>
        <note />
      </trans-unit>
      <trans-unit id="GenerateResource.NoSources">
        <source>No resources specified in "Sources". Skipping resource generation.</source>
        <target state="translated">V části týkající se zdrojů nebyly zadány žádné prostředky. Generování prostředků bude vynecháno.</target>
        <note>
            LOCALIZATION: Please don't localize "Sources" this is an item meta-data name.
    </note>
      </trans-unit>
      <trans-unit id="GenerateResource.NothingOutOfDate">
        <source>No resources are out of date with respect to their source files. Skipping resource generation.</source>
        <target state="translated">Žádné prostředky nejsou vzhledem k příslušným zdrojovým souborům zastaralé. Generování prostředků bude vynecháno.</target>
        <note />
      </trans-unit>
      <trans-unit id="GenerateResource.AdditionalInputNewerThanTLog">
        <source>Additional input "{0}" has been updated since the last build.  Forcing regeneration of all resources.</source>
        <target state="translated">Od posledního sestavení byl zaktualizován další vstup {0}.  Probíhá vynucení opětovného generování všech prostředků.</target>
        <note />
      </trans-unit>
      <trans-unit id="GenerateResource.SeparateAppDomainBecauseNeverLockTypeAssembliesTrue">
        <source>Creating a separate AppDomain because "NeverLockTypeAssemblies" evaluated to 'true'.</source>
        <target state="translated">Probíhá vytvoření samostatné domény aplikace (AppDomain), protože parametr NeverLockTypeAssemblies měl hodnotu True.</target>
        <note />
      </trans-unit>
      <trans-unit id="GenerateResource.SeparateAppDomainBecauseOfErrorDeserializingLineNumber">
        <source>Creating a separate AppDomain because while parsing "{0}" the serialized type "{1}" on line {2} could not be loaded. {3}</source>
        <target state="translated">Probíhá vytvoření samostatné domény aplikace (AppDomain), protože při analýze souboru {0} se nepodařilo načíst serializovaný typ {1} na řádku {2}. {3}</target>
        <note />
      </trans-unit>
      <trans-unit id="GenerateResource.SeparateAppDomainBecauseOfException">
        <source>Creating a separate AppDomain because of error parsing "{0}". {1}</source>
        <target state="translated">Probíhá vytvoření samostatné domény aplikace (AppDomain), protože při analýze souboru {0} došlo k chybě. {1}</target>
        <note />
      </trans-unit>
      <trans-unit id="GenerateResource.SeparateAppDomainBecauseOfExceptionLineNumber">
        <source>Creating a separate AppDomain because of error parsing "{0}" on line {1}. {2}</source>
        <target state="translated">Probíhá vytvoření samostatné domény aplikace (AppDomain), protože došlo k chybě při analýze souboru {0} na řádku {1}. {2}</target>
        <note />
      </trans-unit>
      <trans-unit id="GenerateResource.SeparateAppDomainBecauseOfMimeType">
        <source>Creating a separate AppDomain because of resource "{0}" representing a serialized type "{1}" in "{2}" on line {3}.</source>
        <target state="translated">Probíhá vytvoření samostatné domény aplikace (AppDomain) vzhledem k prostředku {0} představujícímu serializovaný typ {1} v souboru {2} na řádku {3}.</target>
        <note />
      </trans-unit>
      <trans-unit id="GenerateResource.SeparateAppDomainBecauseOfType">
        <source>Creating a separate AppDomain because of resource "{0}" of type "{1}" in "{2}" on line {3}.</source>
        <target state="translated">Probíhá vytvoření samostatné domény aplikace (AppDomain) vzhledem k prostředku {0} typu {1} v souboru {2} na řádku {3}.</target>
        <note />
      </trans-unit>
      <trans-unit id="GenerateResource.BadImageFormat">
        <source>MSB3574: Did not recognize "{0}" as a managed assembly.</source>
        <target state="translated">MSB3574: Sestavení {0} nebylo rozpoznáno jako spravované sestavení.</target>
        <note>{StrBegin="MSB3574: "}</note>
      </trans-unit>
      <trans-unit id="GenerateResource.CannotWriteAssembly">
        <source>MSB3575: GenerateResource cannot write assemblies, only read from them. Cannot create assembly "{0}".</source>
        <target state="translated">MSB3575: Úloha GenerateResource nemůže sestavení zapisovat, může z nich pouze číst. Nelze vytvořit sestavení {0}.</target>
        <note>{StrBegin="MSB3575: "}</note>
      </trans-unit>
      <trans-unit id="GenerateResource.CreatingCultureInfoFailed">
        <source>MSB3576: Creating the CultureInfo failed for assembly "{2}". Note the set of cultures supported is Operating System-dependent, and the Operating System has removed some cultures from time to time (ie, some Serbian cultures are split up in Windows 7).  The culture may be a user-defined custom culture that we can't currently load on this machine.  Exception info: {0}: {1}</source>
        <target state="translated">MSB3576: Pro sestavení {2} se nepovedlo vytvořit instanci třídy CultureInfo obsahující informace o jazykové verzi. Sada podporovaných jazykových verzí je závislá na operačním systému a operační systém některé jazykové verze čas od času odstraňuje (např. některé srbské jazykové verze jsou v systému Windows 7 rozděleny).  Je možné, že daná jazyková verze je jazyková verze definovaná uživatelem, kterou v tomto počítači nyní nelze načíst.  Informace o výjimce: {0}: {1}</target>
        <note>{StrBegin="MSB3576: "}</note>
      </trans-unit>
      <trans-unit id="GenerateResource.DuplicateOutputFilenames">
        <source>MSB3577: Two output file names resolved to the same output path: "{0}"</source>
        <target state="translated">MSB3577: Dva názvy výstupních souborů byly přeloženy na stejnou výstupní cestu: {0}</target>
        <note>{StrBegin="MSB3577: "}</note>
      </trans-unit>
      <trans-unit id="GenerateResource.NeutralityOfCultureNotPreserved">
        <source>MSB3578: This assembly contains neutral resources corresponding to the culture "{0}". These resources will not be considered neutral in the output format as we are unable to preserve this information. The resources will continue to correspond to "{0}" in the output format.</source>
        <target state="translated">MSB3578: Toto sestavení obsahuje neutrální prostředky odpovídající jazykové verzi {0}. Tyto prostředky nebudou ve výstupním formátu považovány za neutrální, protože tuto informaci nelze uchovat. Prostředky budou ve výstupním formátu i nadále odpovídat jazykové verzi {0}.</target>
        <note>{StrBegin="MSB3578: "}</note>
      </trans-unit>
      <trans-unit id="GenerateResource.NoResourcesFileInAssembly">
        <source>MSB3579: Couldn't find the linked resources file "{0}" listed in the assembly manifest.</source>
        <target state="translated">MSB3579: Nebyl nalezen soubor připojených prostředků {0} uvedený v manifestu sestavení.</target>
        <note>{StrBegin="MSB3579: "}</note>
      </trans-unit>
      <trans-unit id="GenerateResource.SatelliteOrMalformedAssembly">
        <source>MSB3580: The assembly in file "{0}" has an assembly culture, indicating it is a satellite assembly for culture "{1}".  But satellite assembly simple names must end in ".resources", while this one's simple name is "{2}".  This is either a main assembly with the culture incorrectly set, or a satellite assembly with an incorrect simple name.</source>
        <target state="translated">MSB3580: Sestavení v souboru {0} má jazykovou verzi sestavení, která určuje, že se jedná o satelitní sestavení pro jazykovou verzi {1}.  Jednoduché názvy satelitních sestavení musí ale mít příponu .resources, zatímco jednoduchý název tohoto sestavení je {2}.  Buď se jedná o hlavní sestavení s nesprávně nastavenou jazykovou verzí, nebo o satelitní sestavení s nesprávným jednoduchým názvem.</target>
        <note>{StrBegin="MSB3580: "}</note>
      </trans-unit>
      <trans-unit id="GenerateResource.SatelliteAssemblyContainsCode">
        <source>MSB3811: The assembly "{0}" says it is a satellite assembly, but it contains code. Main assemblies shouldn't specify the assembly culture in their manifest, and satellites should not contain code.  This is almost certainly an error in your build process.</source>
        <target state="translated">MSB3811: Sestavení {0} uvádí, že se jedná o satelitní sestavení, ale obsahuje kód. Hlavní sestavení nesmí ve svém manifestu určovat jazykovou verzi sestavení a satelitní sestavení nesmí obsahovat kód.  Téměř jistě se jedná o chybu ve vašem procesu sestavení.</target>
        <note>{StrBegin="MSB3811: "}</note>
      </trans-unit>
      <trans-unit id="GenerateResource.SatelliteAssemblyContainsNoResourcesFile">
        <source>MSB3812: This assembly claims to be a satellite assembly, but doesn't contain any properly named .resources files as manifest resources. The name of the files should end in {0}.resources.  There is probably a build-related problem with this assembly.</source>
        <target state="translated">MSB3812: Toto sestavení uvádí, že se jedná o satelitní sestavení, ale neobsahuje žádné řádně pojmenované soubory .resources jako prostředky manifestu. Názvy souborů by měly mít koncovku {0}.resources.  U tohoto sestavení pravděpodobně došlo k problému souvisejícímu s procesem sestavení.</target>
        <note>{StrBegin="MSB3812: "}</note>
      </trans-unit>
      <trans-unit id="GenerateResource.UnrecognizedUltimateResourceFallbackLocation">
        <source>MSB3813: Invalid or unrecognized UltimateResourceFallbackLocation value in the NeutralResourcesLanguageAttribute for assembly "{1}". Location: "{0}"</source>
        <target state="translated">MSB3813: V atributu NeutralResourcesLanguageAttribute pro sestavení {1} je uvedena neplatná nebo nerozpoznaná hodnota UltimateResourceFallbackLocation. Umístění: {0}</target>
        <note>{StrBegin="MSB3813: "}</note>
      </trans-unit>
      <trans-unit id="GenerateResource.ImproperlyBuiltMainAssembly">
        <source>MSB3814: Main assembly "{1}" was built improperly. The manifest resource "{0}" ends in .en-US.resources, when it should end in .resources. Either rename it to something like foo.resources (and consider using the NeutralResourcesLanguageAttribute on the main assembly), or move it to a US English satellite assembly.</source>
        <target state="translated">MSB3814: Hlavní sestavení {1} bylo nesprávně sestaveno. Prostředek manifestu {0} má příponu .en-US.resources, ale měl by mít příponu .resources. Buď manifest přejmenujte s použitím formátu název.resources (a zvažte použití atributu NeutralResourcesLanguageAttribute pro hlavní sestavení), nebo jej přesuňte do satelitního sestavení pro jazykovou verzi Angličtina (USA).</target>
        <note>{StrBegin="MSB3814: "}</note>
      </trans-unit>
      <trans-unit id="GenerateResource.ImproperlyBuiltSatelliteAssembly">
        <source>MSB3815: Satellite assembly "{2}" was built improperly. The manifest resource "{0}" will not be found by the ResourceManager.  It must end in "{1}".</source>
        <target state="translated">MSB3815: Satelitní sestavení {2} bylo nesprávně sestaveno. Prostředek manifestu {0} nebude třídou ResourceManager nalezen.  Musí mít příponu {1}.</target>
        <note>{StrBegin="MSB3815: "}</note>
      </trans-unit>
      <trans-unit id="GenerateResource.CannotLoadAssemblyLoadFromFailed">
        <source>MSB3816: Loading assembly "{0}" failed. {1}</source>
        <target state="translated">MSB3816: Načtení sestavení {0} se nezdařilo. {1}</target>
        <note>{StrBegin="MSB3816: "}</note>
      </trans-unit>
      <trans-unit id="GenerateResource.MainAssemblyMissingNeutralResourcesLanguage">
        <source>MSB3817: The assembly "{0}" does not have a NeutralResourcesLanguageAttribute on it. To be used in an app package, portable libraries must define a NeutralResourcesLanguageAttribute on their main assembly (ie, the one containing code, not a satellite assembly).</source>
        <target state="translated">MSB3817: Sestavení {0} nemá nastaven atribut NeutralResourcesLanguageAttribute. Aby jej bylo možné použít v balíčku aplikace, musejí přenositelné knihovny definovat atribut NeutralResourcesLanguageAttribute pro své hlavní sestavení (tj. sestavení obsahující kód, nikoli satelitní sestavení).</target>
        <note>{StrBegin="MSB3817: "}</note>
      </trans-unit>
      <trans-unit id="GenerateResource.ExecuteAsToolAndExtractResWNotSupported">
        <source>MSB3818: The GenerateResource task doesn't currently support simultaneously running as an external tool and extracting ResW files from assemblies.</source>
        <target state="translated">MSB3818: Úloha GenerateResource nyní nepodporuje simultánní spuštění jako externí nástroj a extrakci souborů ResW ze sestavení.</target>
        <note>{StrBegin="MSB3818: "}</note>
      </trans-unit>
      <trans-unit id="GenerateResource.MissingFile">
        <source>MSB3819: Cannot find assembly "{0}", which may contain managed resources that need to be included in this app package.  Please ensure that this assembly exists.</source>
        <target state="translated">MSB3819: Nebylo nalezeno sestavení {0}. Toto sestavení může obsahovat spravované prostředky, které je nutné zahrnout do tohoto balíčku aplikace.  Ověřte, zda toto sestavení existuje.</target>
        <note>{StrBegin="MSB3819: "}</note>
      </trans-unit>
      <trans-unit id="GenerateResource.PathTooLong">
        <source>MSB3820: The path needed to store build-related temporary files is too long.  Try your project in a shorter directory, or rename some of your resources.  The full path was "{0}".</source>
        <target state="translated">MSB3820: Cesta potřebná pro uložení dočasných souborů souvisejících s procesem sestavení je příliš dlouhá.  Zkuste svůj projekt použít v adresáři s kratším názvem nebo změňte název některých svých prostředků.  Úplná cesta byla {0}.</target>
        <note>{StrBegin="MSB3820: "}</note>
      </trans-unit>
      <trans-unit id="GetAssemblyIdentity.CouldNotGetAssemblyName">
        <source>MSB3441: Cannot get assembly name for "{0}". {1}</source>
        <target state="translated">MSB3441: Nelze získat název sestavení pro {0}. {1}</target>
        <note>{StrBegin="MSB3441: "}</note>
      </trans-unit>
      <trans-unit id="GetCompatiblePlatform.AnyCPUDefault">
        <source>Choosing AnyCPU by default.</source>
        <target state="translated">Zvolí se možnost AnyCPU jako výchozí.</target>
        <note />
      </trans-unit>
      <trans-unit id="GetCompatiblePlatform.DisplayChosenPlatform">
        <source>Project '{0}' will build with platform: '{1}'.</source>
        <target state="translated">Projekt {0} se sestaví s platformou: {1}.</target>
        <note />
      </trans-unit>
      <trans-unit id="GetCompatiblePlatform.FoundMappingInTable">
        <source>Found mapping '{0}'='{1}' in given lookup table: '{2}'.</source>
        <target state="translated">Bylo nalezeno mapování {0}={1} v dané vyhledávací tabulce: {2}.</target>
        <note />
      </trans-unit>
      <trans-unit id="GetCompatiblePlatform.InvalidLookupTableFormat">
        <source>MSB3983: The PlatformLookupTable '{0}' is in an invalid format and won't be used. The format should be 'A=B;C=D'.</source>
        <target state="translated">MSB3983: PlatformLookupTable {0} nemá platný formát a nedá se použít. Formát by měl být A=B;C=D.</target>
        <note>{StrBegin="MSB3983: "}</note>
      </trans-unit>
      <trans-unit id="GetCompatiblePlatform.LookupTableParsed">
        <source>Parsed lookup table:'{0}'.</source>
        <target state="translated">Analyzovaná vyhledávací tabulka: {0}</target>
        <note />
      </trans-unit>
      <trans-unit id="GetCompatiblePlatform.NoCompatiblePlatformFound">
        <source>MSB3981: Could not determine what '{0}' should be built as. The project will be built without the Platform property set.</source>
        <target state="translated">MSB3981: Nešlo určit, jak by se mělo sestavit {0}. Projekt se sestaví bez sady vlastností platformy.</target>
        <note>{StrBegin="MSB3981: "}</note>
      </trans-unit>
      <trans-unit id="GetCompatiblePlatform.NoPlatformsListed">
        <source>MSB3982: EnableDynamicPlatformResolution is true but referenced project '{0}' has no 'Platforms' or 'Platform' metadata set. It will be built without a specified platform.</source>
        <target state="translated">MSB3982: EnableDynamicPlatformResolution je true, ale odkazovaný projekt {0} nemá nastavená metadata Platforms ani Platform. Sestaví se bez zadané platformy.</target>
        <note>{StrBegin="MSB3982: "}</note>
      </trans-unit>
      <trans-unit id="GetCompatiblePlatform.ReferencedProjectHasDefinitivePlatform">
        <source>Platform property of referenced project '{0}' matches current project's platform: '{1}'. Referenced project will be built without a global Platform property.</source>
        <target state="translated">Vlastnost platformy odkazovaného projektu {0} odpovídá platformě aktuálního projektu: {1}. Odkazovaný projekt se sestaví bez globální vlastnosti platformy.</target>
        <note />
      </trans-unit>
      <trans-unit id="GetCompatiblePlatform.SamePlatform">
        <source>ProjectReference and current project have the same platform.</source>
        <target state="translated">ProjectReference a aktuální projekt mají stejnou platformu.</target>
        <note />
      </trans-unit>
      <trans-unit id="GetFrameworkSdkPath.CouldNotFindSDK">
        <source>Could not locate the expected version of the Microsoft Windows SDK. Looked for a location specified in the "{0}" value of the registry key "{1}". If your build process does not need the SDK then this can be ignored. Otherwise you can solve the problem by doing one of the following:  1) Install the Microsoft Windows SDK.  2) Install Visual Studio 2010.  3) Manually set the above registry key to the correct location.</source>
        <target state="translated">Očekávaná verze sady Microsoft Windows SDK nebyla nalezena. Při hledání bylo použito umístění určené hodnotou {0} klíče registru {1}. Pokud daný proces sestavení sadu SDK nepotřebuje, lze tuto chybu ignorovat. V opačném případě můžete potíže odstranit provedením jedné z následujících akcí: 1) instalací sady Microsoft Windows SDK,  2) Instalací sady Visual Studio 2010. 3) Ručním nastavením uvedeného klíče registru na správné umístění.</target>
        <note />
      </trans-unit>
      <trans-unit id="GetFrameworkSdkPath.FoundSDK">
        <source>Found the Microsoft Windows SDK installed at "{0}".</source>
        <target state="translated">Byla nalezena instalace sady Microsoft Windows SDK v umístění {0}.</target>
        <note />
      </trans-unit>
      <trans-unit id="GetReferenceAssemblyPaths.OutOfDateSDK">
        <source>MSB3971: The reference assemblies for "{0}" were not found. You might be using an older .NET SDK to target .NET 5.0 or higher. Update Visual Studio and/or your .NET SDK.</source>
        <target state="translated">MSB3971: Referenční sestavení pro {0} se nenašla. Je možné, že používáte starší sadu .NET SDK, se kterou cílíte na .NET 5.0 nebo novější. Aktualizujte Visual Studio nebo sadu .NET SDK.</target>
        <note>{StrBegin="MSB3971: "}</note>
      </trans-unit>
      <trans-unit id="MakeDir.Comment">
        <source>Creating directory "{0}".</source>
        <target state="translated">Probíhá vytváření adresáře {0}.</target>
        <note />
      </trans-unit>
      <trans-unit id="MakeDir.Error">
        <source>MSB3191: Unable to create directory "{0}". {1}</source>
        <target state="translated">MSB3191: Nelze vytvořit adresář {0}. {1}</target>
        <note>{StrBegin="MSB3191: "}</note>
      </trans-unit>
      <trans-unit id="Message.InvalidImportance">
        <source>MSB3511: "{0}" is an invalid value for the "Importance" parameter. Valid values are: High, Normal and Low.</source>
        <target state="translated">MSB3511: {0} je neplatná hodnota parametru Importance. Platné hodnoty: High, Normal a Low.</target>
        <note>{StrBegin="MSB3511: "}UE: This message is shown when a user specifies a value for the importance attribute of Message which is not valid.
            The importance enumeration is: High, Normal and Low.  Specifying any other importance will result in this message being shown
            LOCALIZATION: "Importance" should not be localized.
            High should not be localized.
            Normal should not be localized.
            Low should not be localized.</note>
      </trans-unit>
      <trans-unit id="Move.CreatesDirectory">
        <source>Creating directory "{0}".</source>
        <target state="translated">Probíhá vytváření adresáře {0}.</target>
        <note />
      </trans-unit>
      <trans-unit id="Move.DestinationIsDirectory">
        <source>MSB3676: Could not move the file "{0}" to the destination file "{1}", because the destination is a folder instead of a file. To move the source file into a folder, consider using the DestinationFolder parameter instead of DestinationFiles.</source>
        <target state="translated">MSB3676: Nelze přesunout soubor {0} do cílového souboru {1}, protože cílem není soubor, ale složka. Pokud chcete přesunout zdrojový soubor do složky, zkuste namísto parametru DestinationFiles použít parametr DestinationFolder.</target>
        <note>{StrBegin="MSB3676: "}</note>
      </trans-unit>
      <trans-unit id="Move.Error">
        <source>MSB3677: Unable to move file "{0}" to "{1}". {2}</source>
        <target state="translated">MSB3677: Soubor {0} nelze přesunout do umístění {1}. {2}</target>
        <note>{StrBegin="MSB3677: "}</note>
      </trans-unit>
      <trans-unit id="Move.ExactlyOneTypeOfDestination">
        <source>MSB3678: Both "{0}" and "{1}" were specified as input parameters in the project file. Only one must be provided.</source>
        <target state="translated">MSB3678: V souboru projektu byly jako vstupní parametry zadány položky {0} a {1}. Je třeba zadat jenom jednu z těchto položek.</target>
        <note>{StrBegin="MSB3678: "}</note>
      </trans-unit>
      <trans-unit id="Move.FileComment">
        <source>Moving file from "{0}" to "{1}".</source>
        <target state="translated">Probíhá přesouvání souboru z umístění {0} do umístění {1}.</target>
        <note />
      </trans-unit>
      <trans-unit id="Move.NeedsDestination">
        <source>MSB3679: No destination specified for Move. Please supply either "{0}" or "{1}".</source>
        <target state="translated">MSB3679: Není zadáno cílové umístění pro přesunutí. Zadejte {0} nebo {1}.</target>
        <note>{StrBegin="MSB3679: "}</note>
      </trans-unit>
      <trans-unit id="Move.SourceDoesNotExist">
        <source>MSB3680: The source file "{0}" does not exist.</source>
        <target state="translated">MSB3680: Zdrojový soubor {0} neexistuje.</target>
        <note>{StrBegin="MSB3680: "}</note>
      </trans-unit>
      <trans-unit id="Move.SourceIsDirectory">
        <source>MSB3681: The source file "{0}" is a directory. The "Move" task does not support moving directories.</source>
        <target state="translated">MSB3681: Zdrojový soubor {0} je adresář. Úloha přesunutí nepodporuje přesun adresářů.</target>
        <note>{StrBegin="MSB3681: "}</note>
      </trans-unit>
      <trans-unit id="MSBuild.CannotRebaseOutputItemPath">
        <source>MSB3203: The output path "{0}" cannot be rebased. {1}</source>
        <target state="translated">MSB3203: Nelze přenést změny výstupní cesty {0}. {1}</target>
        <note>{StrBegin="MSB3203: "}UE: This message is shown when the user asks the "MSBuild" task to rebase the paths of its output items relative to the project from where the "MSBuild" task is called (as opposed to the project(s) on which the "MSBuild" task is called), and one of the output item paths is invalid. LOCALIZATION: "{1}" is a localized message from a CLR/FX exception explaining the problem.</note>
      </trans-unit>
      <trans-unit id="MSBuild.ProjectFileNotFound">
        <source>MSB3202: The project file "{0}" was not found.</source>
        <target state="translated">MSB3202: Soubor projektu {0} nebyl nalezen.</target>
        <note>{StrBegin="MSB3202: "}UE: This message is shown when the user passes a non-existent project file to the MSBuild task, in the "Projects" parameter.
             and they have not specified the SkipNonexistentProjects parameter, or it is set to false.</note>
      </trans-unit>
      <trans-unit id="MSBuild.ProjectFileNotFoundMessage">
        <source>Skipping project "{0}" because it was not found.</source>
        <target state="translated">Projekt {0} bude vynechán, protože nebyl nalezen.</target>
        <note>UE: This message is shown when the user passes a non-existent project file to the MSBuild task, in the "Projects" parameter, and they have specified the SkipNonexistentProjects parameter.</note>
      </trans-unit>
      <trans-unit id="MSBuild.ProjectUpgradeNeededToVcxProj">
        <source>MSB3204: The project file "{0}" is in the ".vcproj" file format, which MSBuild no longer supports. Please convert the project by opening it in the Visual Studio IDE or running the conversion tool, or use MSBuild 3.5 or earlier to build it.</source>
        <target state="translated">MSB3204: Soubor projektu {0} má formát .vcproj, který již nástroj MSBuild nepodporuje. Proveďte převod projektu – otevřete projekt v prostředí IDE aplikace Visual Studio nebo spusťte nástroj pro převod. Projekt můžete sestavit také pomocí nástroje MSBuild verze 3.5 nebo starší.</target>
        <note>{StrBegin="MSB3204: "} LOC: ".vcproj" should not be localized</note>
      </trans-unit>
      <trans-unit id="MSBuild.InvalidSkipNonexistentProjectValue">
        <source>MSB3205: SkipNonexistentProject can only accept values of "True", "False" and "Build".</source>
        <target state="translated">MSB3205: SkipNonexistentProject přijímá pouze hodnoty True, False a Build.</target>
        <note>{StrBegin="MSB3205: "} LOC: "SkipNonexistentProject", "True", "False" and "Build" should not be localized</note>
      </trans-unit>
      <trans-unit id="MSBuild.SkippingRemainingProjects">
        <source>The MSBuild task is skipping the remaining projects because the StopOnFirstFailure parameter was set to true.</source>
        <target state="translated">Úloha MSBuild vynechává zbývající projekty, protože parametr StopOnFirstFailure byl nastaven na hodnotu True.</target>
        <note>LOCALIZATION:  Do not localize the words "MSBuild" or "StopOnFirstFailure".</note>
      </trans-unit>
      <trans-unit id="MSBuild.SkippingRemainingTargets">
        <source>The MSBuild task is skipping the remaining targets because the StopOnFirstFailure parameter was set to true.</source>
        <target state="translated">Úloha MSBuild vynechává zbývající cíle, protože parametr StopOnFirstFailure byl nastaven na hodnotu True.</target>
        <note>LOCALIZATION:  Do not localize the words "MSBuild" or "StopOnFirstFailure".</note>
      </trans-unit>
      <trans-unit id="MSBuild.NotBuildingInParallel">
        <source>Overriding the BuildingInParallel property by setting it to false. This is due to the system being run in single process mode with StopOnFirstFailure set to true.</source>
        <target state="translated">Vlastnost BuildingInParallel bude potlačena nastavením na hodnotu False. Důvodem je skutečnost, že systém pracuje v jednoprocesovém režimu a vlastnost StopOnFirstFailure je nastavena na hodnotu True.</target>
        <note>LOCALIZATION:  Do not localize the words "MSBuild", "BuildingInParallel", or "StopOnFirstFailure".</note>
      </trans-unit>
      <trans-unit id="MSBuild.NoStopOnFirstFailure">
        <source>StopOnFirstFailure will have no effect when the following conditions are all present: 1) The system is running in multiple process mode 2) The BuildInParallel property is true. 3) The RunEachTargetSeparately property is false.</source>
        <target state="translated">Vlastnost StopOnFirstFailure nebude mít žádný účinek, jsou-li splněny všechny následující podmínky: 1) systém pracuje v režimu více procesů, 2) vlastnost BuildInParallel má hodnotu True, 3) vlastnost RunEachTargetSeparately má hodnotu False.</target>
        <note>LOCALIZATION:  Do not localize the words "RunEachTargetSeparately", "BuildingInParallel", or "StopOnFirstFailure".</note>
      </trans-unit>
      <trans-unit id="ReadLinesFromFile.ErrorOrWarning">
        <source>MSB3501: Could not read lines from file "{0}". {1}</source>
        <target state="translated">MSB3501: Nelze číst řádky ze souboru {0}. {1}</target>
        <note>{StrBegin="MSB3501: "}</note>
      </trans-unit>
      <trans-unit id="RegisterAssembly.AssemblyNotRegisteredForComInterop">
        <source>MSB3211: The assembly '{0}' is not registered for COM Interop. Please register it with regasm.exe /tlb.</source>
        <target state="translated">MSB3211: Sestavení {0} není registrováno pro zprostředkovatele komunikace s objekty COM. Zaregistrujte je zadáním příkazu regasm.exe /tlb.</target>
        <note>{StrBegin="MSB3211: "}</note>
      </trans-unit>
      <trans-unit id="RegisterAssembly.CantExportTypeLib">
        <source>MSB3212: The assembly "{0}" could not be converted to a type library. {1}</source>
        <target state="translated">MSB3212: Sestavení {0} nebylo možné převést na knihovnu typů. {1}</target>
        <note>{StrBegin="MSB3212: "}</note>
      </trans-unit>
      <trans-unit id="RegisterAssembly.CantRegisterAssembly">
        <source>MSB3217: Cannot register assembly "{0}". {1}</source>
        <target state="translated">MSB3217: Nelze zaregistrovat sestavení {0}. {1}</target>
        <note>{StrBegin="MSB3217: "}</note>
      </trans-unit>
      <trans-unit id="RegisterAssembly.CantRegisterTypeLib">
        <source>MSB3213: Cannot register type library "{0}". {1}</source>
        <target state="translated">MSB3213: Nelze zaregistrovat knihovnu typů {0}. {1}</target>
        <note>{StrBegin="MSB3213: "}</note>
      </trans-unit>
      <trans-unit id="RegisterAssembly.NoValidTypes">
        <source>MSB3214: "{0}" does not contain any types that can be registered for COM Interop.</source>
        <target state="translated">MSB3214: {0} neobsahuje žádné typy, které by bylo možné registrovat pro zprostředkovatele komunikace s objekty COM.</target>
        <note>{StrBegin="MSB3214: "}</note>
      </trans-unit>
      <trans-unit id="RegisterAssembly.RegisterAsmFileDoesNotExist">
        <source>MSB3215: Cannot register assembly "{0}" - file doesn't exist.</source>
        <target state="translated">MSB3215: Nelze zaregistrovat sestavení {0}, soubor neexistuje.</target>
        <note>{StrBegin="MSB3215: "}</note>
      </trans-unit>
      <trans-unit id="RegisterAssembly.RegisteringAssembly">
        <source>Registering assembly "{0}" for COM Interop.</source>
        <target state="translated">Probíhá registrace sestavení {0} pro zprostředkovatele komunikace s objekty COM</target>
        <note />
      </trans-unit>
      <trans-unit id="RegisterAssembly.RegisteringTypeLib">
        <source>Exporting and registering type library "{0}".</source>
        <target state="translated">Probíhá export a registrace knihovny typů {0}.</target>
        <note />
      </trans-unit>
      <trans-unit id="RegisterAssembly.TypeLibUpToDate">
        <source>Type library "{0}" is up to date, skipping regeneration.</source>
        <target state="translated">Knihovna typů {0} je aktuální, opětovné generování bude vynecháno.</target>
        <note />
      </trans-unit>
      <trans-unit id="RegisterAssembly.UnauthorizedAccess">
        <source>MSB3216: Cannot register assembly "{0}" - access denied. Please make sure you're running the application as administrator. {1}</source>
        <target state="translated">MSB3216: Nelze zaregistrovat sestavení {0}. Byl odepřen přístup. Zkontrolujte, zda spouštíte aplikaci jako správce. {1}</target>
        <note>{StrBegin="MSB3216: "}</note>
      </trans-unit>
      <trans-unit id="RemoveDir.EmptyPath">
        <source>MSB3232: An empty directory was passed to RemoveDir and was ignored.</source>
        <target state="translated">MSB3232: Do adresáře RemoveDir byl předán prázdný adresář a byl ignorován.</target>
        <note>{StrBegin="MSB3232: "}</note>
      </trans-unit>
      <trans-unit id="RemoveDir.Error">
        <source>MSB3231: Unable to remove directory "{0}". {1}</source>
        <target state="translated">MSB3231: Nelze odebrat adresář {0}. {1}</target>
        <note>{StrBegin="MSB3231: "}</note>
      </trans-unit>
      <trans-unit id="RemoveDir.Removing">
        <source>Removing directory "{0}".</source>
        <target state="translated">Probíhá odebírání adresáře {0}.</target>
        <note />
      </trans-unit>
      <trans-unit id="RemoveDir.SkippingNonexistentDirectory">
        <source>Directory "{0}" doesn't exist. Skipping.</source>
        <target state="translated">Adresář {0} neexistuje. Bude vynechán.</target>
        <note />
      </trans-unit>
      <trans-unit id="ResGen.NoInputFiles">
        <source>No resources specified in "InputFiles". Skipping resource generation.</source>
        <target state="translated">V části InputFiles nebyly zadány žádné prostředky. Generování prostředků bude vynecháno.</target>
        <note />
      </trans-unit>
      <trans-unit id="ResGen.SdkOrToolPathNotSpecifiedOrInvalid">
        <source>MSB3451: Neither SDKToolsPath '{0}' nor ToolPath '{1}' is a valid directory.  One of these must be set.</source>
        <target state="translated">MSB3451: V parametru SDKToolsPath {0} ani v parametru ToolPath {1} není nastaven platný adresář.  Je nutné nastavit alespoň jeden z parametrů.</target>
        <note>{StrBegin="MSB3451: "}</note>
      </trans-unit>
      <trans-unit id="ResGen.STRClassNamespaceOrFilenameWithoutLanguage">
        <source>MSB3452: StronglyTypedClassName, StronglyTypedNamespace, and/or StronglyTypedFileName parameters were passed in, but no StronglyTypedLanguage. If you want to create a strongly typed resource class, please specify a language. Otherwise remove all class, file name, and namespace parameters.</source>
        <target state="translated">MSB3452: Byly předány parametry StronglyTypedClassName, StronglyTypedNamespace nebo StronglyTypedFileName, ale ne parametr StronglyTypedLanguage. Chcete-li vytvořit třídu prostředků se silnými typy, zadejte jazyk. V opačném případě odeberte všechny parametry třídy, názvu souboru a oboru názvů.</target>
        <note>{StrBegin="MSB3452: "}</note>
      </trans-unit>
      <trans-unit id="ResGen.STRLanguageButNotExactlyOneSourceFile">
        <source>MSB3453: The language for a strongly typed resource class was specified, but more than one source file was passed in. Please pass in only one source file at a time if you want to generate strongly typed resource classes.</source>
        <target state="translated">MSB3453: Byl zadán jazyk pro třídu prostředků se silnými typy, ale předalo se více zdrojových souborů. Chcete-li generovat třídy prostředků se silnými typy, je třeba předat vždy jen jeden zdrojový soubor.</target>
        <note>{StrBegin="MSB3453: "}</note>
      </trans-unit>
      <trans-unit id="ResGen.TrackerNotFound">
        <source>MSB3454: Tracker.exe is required to correctly incrementally generate resources in some circumstances, such as when building on a 64-bit OS using 32-bit MSBuild. This build requires Tracker.exe, but it could not be found.  The task is looking for Tracker.exe beneath the {0} value of the registry key {1}.  To solve the problem, either: 1) Install the Microsoft Windows SDK v7.0A or later. 2) Install Microsoft Visual Studio 2010. 3) Manually set the above registry key to the correct location. Alternatively, you can turn off incremental resource generation by setting the "TrackFileAccess" property to "false".</source>
        <target state="translated">MSB3454: Za určitých okolností je ke správnému přírůstkovému generování prostředků vyžadováno použití nástroje Tracker.exe, například při sestavování pomocí 32bitové verze nástroje MSBuild v 64bitovém operačním systému. Toto sestavení vyžaduje soubor Tracker.exe, který nebyl nalezen.  Úloha hledá soubor Tracker.exe pod hodnotou {0} klíče registru {1}.  Problém můžete vyřešit následujícími způsoby: 1) Instalací sady Microsoft Windows SDK v7.0A nebo novější. 2) Instalací sady Microsoft Visual Studio 2010. 3) Ručním nastavením uvedeného klíče registru na správné umístění. Také můžete vypnout přírůstkové generování prostředků nastavením vlastnosti TrackFileAccess na hodnotu false.</target>
        <note>{StrBegin="MSB3454: "}</note>
      </trans-unit>
      <trans-unit id="ResGen.CommandTooLong">
        <source>MSB3455: ResGen.exe may not run because the command line is {0} characters long, which exceeds the maximum length of the command. To fix this problem, please either (1) remove unnecessary assembly references, or (2) make the paths to those references shorter.</source>
        <target state="translated">MSB3455: Aplikaci ResGen.exe nelze spustit, protože délka příkazového řádku ({0} znaků) překračuje maximální délku příkazu. Tento problém můžete vyřešit tak, že (1) odeberete nepotřebné odkazy na sestavení nebo (2) zkrátíte cesty k těmto odkazům.</target>
        <note>{StrBegin="MSB3455: "}</note>
      </trans-unit>
      <trans-unit id="ResolveAssemblyReference.AssemblyDoesNotContainPEMetadata">
        <source>Assembly file '{0}' could not be opened -- PE image doesn't contain managed metadata.</source>
        <target state="translated">Soubor sestavení {0} nešel otevřít – image PE neobsahuje spravovaná metadata.</target>
        <note />
      </trans-unit>
      <trans-unit id="ResolveAssemblyReference.AssemblyFoldersExSearchLocations">
        <source>AssemblyFoldersEx location: "{0}"</source>
        <target state="translated">Umístění AssemblyFoldersEx: {0}</target>
        <note />
      </trans-unit>
      <trans-unit id="ResolveAssemblyReference.NoBecauseBadImage">
        <source>This reference is not "CopyLocal" because it is a bad image. It may be a native binary, or it may not be an assembly at all.</source>
        <target state="translated">Tento odkaz není CopyLocal, protože se jedná o chybný obrázek. Může se jednat o nativní binární soubor, nebo se nemusí vůbec jednat o sestavení.</target>
        <note>
      LOCALIZATION: Please don't localize "CopyLocal" this is an item meta-data name.
    </note>
      </trans-unit>
      <trans-unit id="ResolveAssemblyReference.SearchedAssemblyFoldersEx">
        <source>Considered AssemblyFoldersEx locations.</source>
        <target state="translated">Byla uvažována umístění AssemblyFoldersEx.</target>
        <note />
      </trans-unit>
      <trans-unit id="ResolveAssemblyReference.ConflictFound">
        <source>There was a conflict between "{0}" and "{1}".</source>
        <target state="translated">Došlo ke konfliktu mezi sestavením {0} a sestavením {1}.</target>
        <note />
      </trans-unit>
      <trans-unit id="ResolveAssemblyReference.ConflictHigherVersionChosen">
        <source>"{0}" was chosen because it had a higher version.</source>
        <target state="translated">Bylo zvoleno sestavení {0}, protože mělo novější verzi.</target>
        <note />
      </trans-unit>
      <trans-unit id="ResolveAssemblyReference.ConflictPrimaryChosen">
        <source>"{0}" was chosen because it was primary and "{1}" was not.</source>
        <target state="translated">Bylo zvoleno sestavení {0}, protože bylo primární, zatímco sestavení {1} nebylo primární.</target>
        <note />
      </trans-unit>
      <trans-unit id="ResolveAssemblyReference.ConflictRedirectSuggestion">
        <source>Consider app.config remapping of assembly "{0}" from Version "{1}" [{2}] to Version "{3}" [{4}] to solve conflict and get rid of warning.</source>
        <target state="translated">Konflikt bude pravděpodobně možné vyřešit přemapováním souboru app.config sestavení {0} z verze {1} [{2}] na verzi {3} [{4}]. Upozornění by se poté nemělo zobrazovat.</target>
        <note>
            UE and LOCALIZATION:
        {1} and {3} are version numbers like 1.0.0.0
                {2} and {4} are file names correspending to {1} and {3} respectively
                {0} is an assembly name with no version number like 'D, Culture=neutral, PublicKeyToken=aaaaaaaaaaaaaaaa'
    </note>
      </trans-unit>
      <trans-unit id="ResolveAssemblyReference.ConsideredAndRejectedBecauseFusionNamesDidntMatch">
        <source>Considered "{0}",
			but its name "{1}"
			didn't match the expected name "{2}".</source>
        <target state="translated">Považovalo se za {0},
			ale příslušný název "{1}"
			neodpovídal očekávanému názvu "{2}".</target>
        <note />
      </trans-unit>
      <trans-unit id="ResolveAssemblyReference.ConsideredAndRejectedBecauseNoFile">
        <source>Considered "{0}", but it didn't exist.</source>
        <target state="translated">Byl proveden pokus o použití sestavení {0}, ale sestavení neexistovalo.</target>
        <note />
      </trans-unit>
      <trans-unit id="ResolveAssemblyReference.ConsideredAndRejectedBecauseNotAFileNameOnDisk">
        <source>Considered treating "{0}" as a file name, but it didn't exist.</source>
        <target state="translated">Byl proveden pokus o použití sestavení {0} jako názvu souboru. Sestavení však neexistovalo.</target>
        <note />
      </trans-unit>
      <trans-unit id="ResolveAssemblyReference.ConsideredAndRejectedBecauseNotInGac">
        <source>Considered "{0}", which was not found in the GAC.</source>
        <target state="translated">Byl proveden pokus o použití sestavení {0}. Nebylo však nalezeno v mezipaměti GAC.</target>
        <note />
      </trans-unit>
      <trans-unit id="ResolveAssemblyReference.ConsideredAndRejectedBecauseTargetDidntHaveFusionName">
        <source>Considered "{0}", which existed but did not appear to be a valid .NET assembly.</source>
        <target state="translated">Zvažuje se {0}, což existovalo, ale zřejmě nebylo platným sestavením .NET.</target>
        <note />
      </trans-unit>
      <trans-unit id="ResolveAssemblyReference.TargetedProcessorArchitectureDoesNotMatch">
        <source>Considered "{0}", which existed but had a processor architecture "{1}" which does not match the targeted processor architecture "{2}".</source>
        <target state="translated">Byl proveden pokus o použití existujícího sestavení {0} s architekturou procesoru {1}, která se však neshoduje s cílovou architekturou procesoru {2}.</target>
        <note />
      </trans-unit>
      <trans-unit id="ResolveAssemblyReference.Dependency">
        <source>Dependency "{0}".</source>
        <target state="translated">Závislost {0}.</target>
        <note />
      </trans-unit>
      <trans-unit id="ResolveAssemblyReference.EightSpaceIndent">
        <source>        {0}</source>
        <target state="translated">        {0}</target>
        <note />
      </trans-unit>
      <trans-unit id="ResolveAssemblyReference.TenSpaceIndent">
        <source>          {0}</source>
        <target state="translated">          {0}</target>
        <note />
      </trans-unit>
      <trans-unit id="ResolveAssemblyReference.TwelveSpaceIndent">
        <source>            {0}</source>
        <target state="translated">            {0}</target>
        <note />
      </trans-unit>
      <trans-unit id="ResolveAssemblyReference.FoundRelatedFile">
        <source>Found related file "{0}".</source>
        <target state="translated">Byl nalezen související soubor {0}.</target>
        <note />
      </trans-unit>
      <trans-unit id="ResolveAssemblyReference.FoundSatelliteFile">
        <source>Found satellite file "{0}".</source>
        <target state="translated">Byl nalezen satelitní soubor {0}.</target>
        <note />
      </trans-unit>
      <trans-unit id="ResolveAssemblyReference.FoundScatterFile">
        <source>Found embedded scatter file "{0}".</source>
        <target state="translated">Byl nalezen soubor, který je součástí vícesouborového sestavení {0}.</target>
        <note />
      </trans-unit>
      <trans-unit id="ResolveAssemblyReference.FourSpaceIndent">
        <source>    {0}</source>
        <target state="translated">    {0}</target>
        <note />
      </trans-unit>
      <trans-unit id="ResolveAssemblyReference.IgnoringBecauseNonEmptySubtype">
        <source>Ignoring "{0}" because it has a non-empty subtype "{1}".</source>
        <target state="translated">Sestavení {0} je ignorováno, protože obsahuje neprázdný dílčí typ {1}.</target>
        <note />
      </trans-unit>
      <trans-unit id="ResolveAssemblyReference.BadTargetFrameworkFormat">
        <source>Ignoring invalid Target Framework value "{0}".</source>
        <target state="translated">Byla ignorována neplatná hodnota cílové architektury {0}.</target>
        <note />
      </trans-unit>
      <trans-unit id="ResolveAssemblyReference.ConflictBetweenAppConfigAndAutoUnify">
        <source>MSB3242: Conflict between mutually exclusive parameters. AutoUnify was 'true' and AppConfigFile was set.</source>
        <target state="translated">MSB3242: Došlo ke konfliktu mezi vzájemně se vylučujícími parametry. Parametr AutoUnify měl hodnotu True a byl nastaven parametr AppConfigFile.</target>
        <note>{StrBegin="MSB3242: "}</note>
      </trans-unit>
      <trans-unit id="ResolveAssemblyReference.ConflictUnsolvable">
        <source>MSB3243: No way to resolve conflict between "{0}" and "{1}". Choosing "{0}" arbitrarily.</source>
        <target state="translated">MSB3243: Neexistuje způsob, jak vyřešit konflikt mezi sestaveními {0} a {1}. Bude zvolena jedna z možností: {0}.</target>
        <note>{StrBegin="MSB3243: "}</note>
      </trans-unit>
      <trans-unit id="ResolveAssemblyReference.FailedToFindDependentFiles">
        <source>MSB3244: Could not find dependent files. {0}</source>
        <target state="translated">MSB3244: Nebyly nalezeny závislé soubory. {0}</target>
        <note>{StrBegin="MSB3244: "}</note>
      </trans-unit>
      <trans-unit id="ResolveAssemblyReference.FailedToResolveReference">
        <source>MSB3245: Could not resolve this reference. {0} If this reference is required by your code, you may get compilation errors.</source>
        <target state="translated">MSB3245: Tento odkaz nelze přeložit. {0} Je-li tento odkaz kódem požadován, může dojít k chybám kompilace.</target>
        <note>{StrBegin="MSB3245: "}</note>
      </trans-unit>
      <trans-unit id="ResolveAssemblyReference.FailedWithException">
        <source>MSB3246: Resolved file has a bad image, no metadata, or is otherwise inaccessible. {0}</source>
        <target state="translated">MSB3246: Přeložený soubor má nesprávnou bitovou kopii, nemá žádná metadata nebo je jiným způsobem nedostupný. {0}</target>
        <note>{StrBegin="MSB3246: "}</note>
      </trans-unit>
      <trans-unit id="ResolveAssemblyReference.SuggestedRedirects">
        <source>MSB3247: Found conflicts between different versions of the same dependent assembly. In Visual Studio, double-click this warning (or select it and press Enter) to fix the conflicts; otherwise, add the following binding redirects to the "runtime" node in the application configuration file: {0}</source>
        <target state="translated">MSB3247: Byly zjištěny konflikty mezi různými verzemi stejného závislého sestavení. V sadě Visual Studio můžete konflikty opravit tak, že dvakrát kliknete na toto upozornění (nebo ho vyberete a stisknete klávesu Enter). Jinak přidejte následující přesměrování vazby na uzel runtime v konfiguračním souboru aplikace: {0}</target>
        <note>{StrBegin="MSB3247: "}</note>
      </trans-unit>
      <trans-unit id="ResolveAssemblyReference.InvalidParameter">
        <source>MSB3248: Parameter "{0}" has invalid value "{1}". {2}</source>
        <target state="translated">MSB3248: Parametr {0} má neplatnou hodnotu {1}. {2}</target>
        <note>{StrBegin="MSB3248: "}</note>
      </trans-unit>
      <trans-unit id="ResolveAssemblyReference.InvalidAppConfig">
        <source>MSB3249: Application Configuration file "{0}" is invalid. {1}</source>
        <target state="translated">MSB3249: Konfigurační soubor aplikace {0} je neplatný. {1}</target>
        <note>{StrBegin="MSB3249: "}</note>
      </trans-unit>
      <trans-unit id="ResolveAssemblyReference.InvalidInstalledAssemblyTablesFile">
        <source>MSB3250: The file "{0}" will be ignored because it cannot be read. This file was either passed in to InstalledAssemblyTables or was found by searching the {1} folder in the TargetFrameworkDirectories. {2}</source>
        <target state="translated">MSB3250: Soubor {0} nelze přečíst a bude ignorován. Tento soubor byl předán parametru InstalledAssemblyTables nebo byl nalezen ve složce {1} určené parametrem TargetFrameworkDirectories. {2}</target>
        <note>{StrBegin="MSB3250: "}</note>
      </trans-unit>
      <trans-unit id="ResolveAssemblyReference.FailedToResolveReferenceBecauseHigherTargetFramework">
        <source>MSB3251: Could not resolve assembly {0}. The target framework required by this assembly ({1}) is higher than the project target framework. If this reference is required by your code, you may get compilation errors.</source>
        <target state="translated">MSB3251: Sestavení {0} nelze přeložit. Cílová architektura vyžadovaná tímto sestavením ({1}) je novější než cílová architektura projektu. Pokud kód tento odkaz vyžaduje, při kompilaci může dojít k chybám.</target>
        <note />
      </trans-unit>
      <trans-unit id="ResolveAssemblyReference.FailedToResolveReferenceBecausePrimaryAssemblyInExclusionList">
        <source>MSB3252: The currently targeted framework "{1}" does not include the referenced assembly "{0}". To fix this, either (1) change the targeted framework for this project or (2) remove the referenced assembly from the project.</source>
        <target state="translated">MSB3252: Aktuální cílové rozhraní {1} neobsahuje odkazované sestavení {0}. Tento problém můžete vyřešit tak, že buď (1) změníte cílové rozhraní pro tento projekt, nebo (2) odeberete odkazované sestavení z projektu.</target>
        <note>{StrBegin="MSB3252: "}</note>
      </trans-unit>
      <trans-unit id="ResolveAssemblyReference.FailBecauseDependentAssemblyInExclusionList">
        <source>MSB3253: The currently targeted framework "{2}" does not include "{1}" which the referenced assembly "{0}" depends on. This caused the referenced assembly to not resolve. To fix this, either (1) change the targeted framework for this project, or (2) remove the referenced assembly from the project.</source>
        <target state="translated">MSB3253: Aktuální cílové rozhraní {2} neobsahuje sestavení {1}, na kterém závisí odkazované sestavení {0}. Z toho důvodu nebylo odkazované sestavení rozpoznáno. Tento problém můžete vyřešit tak, že buď (1) změníte cílové rozhraní pro tento projekt, nebo (2) odeberete odkazované sestavení z projektu.</target>
        <note>{StrBegin="MSB3253: "}</note>
      </trans-unit>
      <trans-unit id="ResolveAssemblyReference.InvalidInstalledAssemblySubsetTablesFile">
        <source>MSB3254: The file "{0}" will be ignored because it cannot be read. This file was either passed in to InstalledAssemblySubsetTables or was found by searching the {1} folder in the TargetFrameworkDirectories. {2}</source>
        <target state="translated">MSB3254: Soubor {0} nelze přečíst a bude ignorován. Tento soubor byl předán parametru InstalledAssemblySubsetTables nebo byl nalezen ve složce {1} určené parametrem TargetFrameworkDirectories. {2}</target>
        <note>{StrBegin="MSB3254: "}</note>
      </trans-unit>
      <trans-unit id="ResolveAssemblyReference.NoSubsetsFound">
        <source>MSB3255: Could not find any Target Framework Subset files in the Target Framework Directories or at the locations specified in the InstalledAssemblySubsetTables.</source>
        <target state="translated">MSB3255: V adresářích cílové architektury ani v umístěních zadaných parametrem InstalledAssemblySubsetTables nebyly nalezeny žádné soubory podmnožiny cílové architektury.</target>
        <note>{StrBegin="MSB3255: "}</note>
      </trans-unit>
      <trans-unit id="ResolveAssemblyReference.NoRedistAssembliesToGenerateExclusionList">
        <source>MSB3256: No assemblies were read in from the redist lists. A TargetFramework profile exclusion list could not be generated. </source>
        <target state="translated">MSB3256: Ze seznamů redistribučního balíčku nebyla přečtena žádná sestavení. Nelze vygenerovat seznam vyloučení profilu TargetFramework. </target>
        <note>{StrBegin="MSB3256: "}</note>
      </trans-unit>
      <trans-unit id="ResolveAssemblyReference.PrimaryReferenceOutsideOfFramework">
        <source>MSB3257: The primary reference "{0}" could not be resolved because it has a higher version "{1}" than exists in the current target framework. The version found in the current target framework is "{2}".</source>
        <target state="translated">MSB3257: Primární odkaz {0} nelze přeložit, protože má novější verzi {1}, než je verze v aktuální cílové architektuře. Verze zjištěná v aktuální cílové architektuře je {2}.</target>
        <note>{StrBegin="MSB3257: "}</note>
      </trans-unit>
      <trans-unit id="ResolveAssemblyReference.DependencyReferenceOutsideOfFramework">
        <source>MSB3258: The primary reference "{0}" could not be resolved because it has an indirect dependency on the .NET Framework assembly "{1}" which has a higher version "{2}" than the version "{3}" in the current target framework.</source>
        <target state="translated">MSB3258: Primární odkaz {0} nelze přeložit, protože je nepřímo závislý na sestavení {1} rozhraní .NET Framework, které má novější verzi {2}, než je verze {3} v aktuální cílové architektuře.</target>
        <note>{StrBegin="MSB3258: "}</note>
      </trans-unit>
      <trans-unit id="ResolveAssemblyReference.CannotSetProfileAndSubSet">
        <source>MSB3259: Invalid parameter combination. Can only set either subset or profile parameters. Cannot set one or more subset parameters ("TargetFrameworkSubsets", "InstalledAssemblySubsetTables") and one or more profile parameters ("ProfileName", "FullFrameworkFolders", "FullFrameworkAssemblyTables") at the same time. </source>
        <target state="translated">MSB3259: Neplatná kombinace parametrů. Nastavit lze buď parametry podmnožiny, nebo parametry profilu. Nelze nastavit jeden nebo více parametrů podmnožiny (TargetFrameworkSubsets, InstalledAssemblySubsetTables) a zároveň jeden nebo více parametrů profilu (ProfileName, FullFrameworkFolders, FullFrameworkAssemblyTables). </target>
        <note>{StrBegin="MSB3259: "}</note>
      </trans-unit>
      <trans-unit id="ResolveAssemblyReference.NoProfilesFound">
        <source>MSB3260: Could not find any target framework profile redist files in the FullFrameworkFolders locations.</source>
        <target state="translated">MSB3260: V umístěních uvedených v parametru FullFrameworkFolders nelze najít žádné soubory redistribučního balíčku profilu cílové architektury.</target>
        <note>{StrBegin="MSB3260: "}</note>
      </trans-unit>
      <trans-unit id="ResolveAssemblyReference.FrameworkDirectoryOnProfiles">
        <source>MSB3261: The FrameworkDirectory metadata must be set on all items passed to the FullFrameworkAssemblyTables parameter. The item "{0}" did not have the metadata set.</source>
        <target state="translated">MSB3261: Metadata FrameworkDirectory je nutné nastavit ve všech položkách předaných parametru FullFrameworkAssemblyTables. Položka {0} nemá nastavena metadata.</target>
        <note>{StrBegin="MSB3261: "}</note>
      </trans-unit>
      <trans-unit id="ResolveAssemblyReference.MustSetProfileNameAndFolderLocations">
        <source>MSB3262: When targeting a profile the ProfileName parameter and one of FullFrameworkFolders or FullFrameworkAssemblyTables must be set.</source>
        <target state="translated">MSB3262: Při cílení profilu je nutné nastavit parametr ProfileName a jeden z parametrů FullFrameworkFolders nebo FullFrameworkAssemblyTables.</target>
        <note>{StrBegin="MSB3262: "}</note>
      </trans-unit>
      <trans-unit id="ResolveAssemblyReference.InvalidProfileRedistLocation">
        <source>MSB3263: The file "{0}" will be ignored because it cannot be read. This file was either passed in to FullFrameworkAssemblyTables or was found by searching the "{1}" folder in the FullFrameworkFolders. {2}</source>
        <target state="translated">MSB3263: Soubor {0} nelze přečíst a bude ignorován. Tento soubor byl předán parametru FullFrameworkAssemblyTables nebo byl nalezen ve složce {1} určené parametrem FullFrameworkFolders. {2}</target>
        <note>{StrBegin="MSB3263: "}</note>
      </trans-unit>
      <trans-unit id="ResolveAssemblyReference.PrimaryReferenceInAnotherFramework">
        <source>MSB3267: The primary reference "{0}", which is a framework assembly, could not be resolved in the currently targeted framework. "{1}". To resolve this problem, either remove the reference "{0}" or retarget your application to a framework version which contains "{0}".</source>
        <target state="translated">MSB3267: Primární odkaz {0}, který je sestavením architektury, nelze přeložit v aktuálně cílené architektuře. {1}. Chcete-li tento problém vyřešit, buď odeberte odkaz {0}, nebo změňte cíl aplikace na verzi rozhraní obsahující řetězec {0}.</target>
        <note>{StrBegin="MSB3267: "}</note>
      </trans-unit>
      <trans-unit id="ResolveAssemblyReference.DependencyReferenceInAnotherFramework">
        <source>MSB3268: The primary reference "{0}" could not be resolved because it has an indirect dependency on the framework assembly "{1}" which could not be resolved in the currently targeted framework. "{2}". To resolve this problem, either remove the reference "{0}" or retarget your application to a framework version which contains "{1}".</source>
        <target state="translated">MSB3268: Primární odkaz {0} nelze přeložit, protože je nepřímo závislý na sestavení architektury {1}, které nebylo přeloženo v aktuálně cílené architektuře. {2}. Chcete-li tento problém vyřešit, buď odeberte odkaz {0}, nebo změňte cíl aplikace na verzi rozhraní obsahující řetězec {1}.</target>
        <note>{StrBegin="MSB3268: "}</note>
      </trans-unit>
      <trans-unit id="ResolveAssemblyReference.ProblemDeterminingFrameworkMembership">
        <source>MSB3269: Could not determine if resolved references are part of the targeted framework because of an error. "{0}"</source>
        <target state="translated">MSB3269: Kvůli chybě nelze určit, zda jsou přeložené odkazy částí cílové architektury. {0}</target>
        <note>{StrBegin="MSB3269: "}</note>
      </trans-unit>
      <trans-unit id="ResolveAssemblyReference.MismatchBetweenTargetedAndReferencedArch">
        <source>MSB3270: There was a mismatch between the processor architecture of the project being built "{0}" and the processor architecture of the reference "{1}", "{2}". This mismatch may cause runtime failures. Please consider changing the targeted processor architecture of your project through the Configuration Manager so as to align the processor architectures between your project and references, or take a dependency on references with a processor architecture that matches the targeted processor architecture of your project.</source>
        <target state="translated">MSB3270: Došlo k neshodě mezi architekturou procesoru {0} v sestavovaném projektu a architekturou procesoru {2} pro odkaz {1}. Tato neshoda může způsobit běhové chyby. Zvažte změnu cílové architektury procesoru ve vašem projektu prostřednictvím nástroje Správce konfigurace tak, aby architektura procesoru projektu odpovídala architekturám procesoru odkazů. Můžete také použít závislost na odkazech, jejichž architektura procesoru odpovídá cílové architektuře procesoru ve vašem projektu.</target>
        <note>{StrBegin="MSB3270: "}</note>
      </trans-unit>
      <trans-unit id="ResolveAssemblyReference.MismatchBetweenTargetedAndReferencedArchOfImplementation">
        <source>MSB3271: There was a mismatch between the processor architecture of the project being built "{0}" and the processor architecture, "{1}", of the implementation file "{2}" for "{3}". This mismatch may cause runtime failures. Please consider changing the targeted processor architecture of your project through the Configuration Manager so as to align the processor architectures between your project and implementation file, or choose a winmd file with an implementation file that has a processor architecture which matches the targeted processor architecture of your project.</source>
        <target state="translated">MSB3271: Došlo k neshodě mezi architekturou procesoru {0} v sestavovaném projektu a architekturou procesoru {1} v implementačním souboru {2} pro {3}. Tato neshoda může způsobit běhové chyby. Zvažte změnu cílové architektury procesoru ve vašem projektu prostřednictvím nástroje Správce konfigurace tak, aby architektura procesoru projektu odpovídala implementačnímu souboru. Můžete také zvolit soubor winmd s implementačním souborem, jehož architektura procesoru odpovídá cílové architektuře procesoru ve vašem projektu.</target>
        <note>{StrBegin="MSB3271: "}</note>
      </trans-unit>
      <trans-unit id="ResolveAssemblyReference.ProblemReadingImplementationDll">
        <source>MSB3272: There was a problem reading the implementation file "{0}". "{1}"</source>
        <target state="translated">MSB3272: Při čtení implementačního souboru {0} nastal problém. "{1}"</target>
        <note>{StrBegin="MSB3272: "}</note>
      </trans-unit>
      <trans-unit id="ResolveAssemblyReference.ImplementationDllHasInvalidPEHeader">
        <source>Invalid PE header found. The implementation file will not used.</source>
        <target state="translated">Byla nalezena neplatná PE hlavička. Implementační soubor nebude použit.</target>
        <note>This message can be used as the {1} in MSB3272</note>
      </trans-unit>
      <trans-unit id="ResolveAssemblyReference.UnknownProcessorArchitecture">
        <source>MSB3273: Unknown processor architecture. The implementation file "{0}" for "{1}" had an ImageFileMachine value of "0x{2}". If you wish to use this implementation file make sure the "ResolveAssemblyWarnOrErrorOnTargetArchitectureMismatch" property in your project is set to "Warning" or "None".</source>
        <target state="translated">MSB3273: Neznámá architektura procesoru. V implementačním souboru {0} pro {1} je uvedena hodnota ImageFileMachine 0x{2}. Pokud chcete tento implementační soubor použít, zkontrolujte, zda je vlastnost ResolveAssemblyWarnOrErrorOnTargetArchitectureMismatch ve vašem projektu nastavena na hodnotu Warning nebo None.</target>
        <note>{StrBegin="MSB3273: "}</note>
      </trans-unit>
      <trans-unit id="ResolveAssemblyReference.PrimaryReferenceOutsideOfFrameworkUsingAttribute">
        <source>MSB3274: The primary reference "{0}" could not be resolved because it was built against the "{1}" framework. This is a higher version than the currently targeted framework "{2}".</source>
        <target state="translated">MSB3274: Primární referenci {0} nebylo možné přeložit, protože byla sestavena v rozhraní {1}. To představuje vyšší verzi než aktuálně cílové rozhraní {2}.</target>
        <note>{StrBegin="MSB3274: "}</note>
      </trans-unit>
      <trans-unit id="ResolveAssemblyReference.DependencyReferenceOutsideOfFrameworkUsingAttribute">
        <source>MSB3275: The primary reference "{0}" could not be resolved because it has an indirect dependency on the assembly "{1}" which was built against the "{2}" framework. This is a higher version than the currently targeted framework "{3}".</source>
        <target state="translated">MSB3275: Primární referenci {0} nebylo možné přeložit, protože má nepřímou závislost na sestavení {1}, které bylo vytvořeno v rozhraní {2}. To představuje vyšší verzi než aktuálně cílové rozhraní {3}.</target>
        <note>{StrBegin="MSB3275: "}</note>
      </trans-unit>
      <trans-unit id="ResolveAssemblyReference.TurnOnAutoGenerateBindingRedirects">
        <source>MSB3276: Found conflicts between different versions of the same dependent assembly. Please set the "AutoGenerateBindingRedirects" property to true in the project file. For more information, see http://go.microsoft.com/fwlink/?LinkId=294190.</source>
        <target state="translated">MSB3276: Byly zjištěny konflikty mezi různými verzemi stejného závislého sestavení. V souboru projektu nastavte vlastnost AutoGenerateBindingRedirects na hodnotu True. Další informace najdete na webu http://go.microsoft.com/fwlink/?LinkId=294190.</target>
        <note>{StrBegin="MSB3276: "}</note>
      </trans-unit>
      <trans-unit id="ResolveAssemblyReference.FoundConflicts">
        <source>MSB3277: Found conflicts between different versions of "{0}" that could not be resolved.
{1}</source>
        <target state="translated">MSB3277: Našly se konflikty mezi různými verzemi {0}, které se nepovedlo přeložit.
{1}</target>
        <note>{StrBegin="MSB3277: "}</note>
      </trans-unit>
      <trans-unit id="ResolveAssemblyReference.LogAttributeFormat">
        <source>{0} = '{1}'</source>
        <target state="translated">{0} = {1}</target>
        <note />
      </trans-unit>
      <trans-unit id="ResolveAssemblyReference.LogTaskPropertyFormat">
        <source>{0}:</source>
        <target state="translated">{0}:</target>
        <note />
      </trans-unit>
      <trans-unit id="ResolveAssemblyReference.NotCopyLocalBecauseConflictVictim">
        <source>This reference is not "CopyLocal" because it conflicted with another reference with the same name and lost the conflict.</source>
        <target state="translated">Tento odkaz není typu CopyLocal, protože byl v konfliktu s jiným odkazem se stejným názvem a nebyl při konfliktu vybrán.</target>
        <note>
        LOCALIZATION: Please don't localize "CopyLocal" this is an item meta-data name.
   </note>
      </trans-unit>
      <trans-unit id="ResolveAssemblyReference.ImageRuntimeVersion">
        <source>The ImageRuntimeVersion for this reference is "{0}".</source>
        <target state="translated">Verze ImageRuntimeVersion pro tento odkaz je {0}.</target>
        <note>
      LOCALIZATION: Please don't localize "ImageRuntimeVersion" this is an item meta-data name.
    </note>
      </trans-unit>
      <trans-unit id="ResolveAssemblyReference.IsAWinMdFile">
        <source>This reference is a WinMDFile.</source>
        <target state="translated">Tento odkaz je soubor WinMDFile.</target>
        <note>
      LOCALIZATION: Please don't localize "WinMDFile" this is an item meta-data name.
    </note>
      </trans-unit>
      <trans-unit id="ResolveAssemblyReference.NoBecauseParentReferencesFoundInGac">
        <source>This reference is not "CopyLocal" because the CopyLocalDependenciesWhenParentReferenceInGac property is set to false and all the parent references for this reference are found in the GAC.</source>
        <target state="translated">Tento odkaz není CopyLocal, protože vlastnost CopyLocalDependenciesWhenParentReferenceInGac je nastavena na hodnotu False a všechny odkazy nadřazené tomuto odkazu se nacházejí v GAC.</target>
        <note>
        LOCALIZATION: Please don't localize "CopyLocal" this is an item meta-data name. "CopyLocalDependenciesWhenParentReferenceInGac" is a property name.
   </note>
      </trans-unit>
      <trans-unit id="ResolveAssemblyReference.NotCopyLocalBecauseEmbedded">
        <source>This reference is not "CopyLocal" because its types will be embedded into the target assembly.</source>
        <target state="translated">Tento odkaz není typu CopyLocal, protože jeho typy budou vloženy do cílového sestavení.</target>
        <note>
        LOCALIZATION: Please don't localize "CopyLocal" this is an item meta-data name.
   </note>
      </trans-unit>
      <trans-unit id="ResolveAssemblyReference.NotCopyLocalBecauseFrameworksFiles">
        <source>This reference is not "CopyLocal" because it's in a Frameworks directory.</source>
        <target state="translated">Tento odkaz není typu CopyLocal, protože se nachází v adresáři architektur.</target>
        <note>
            LOCALIZATION: Please don't localize "CopyLocal" this is an item meta-data name.
   </note>
      </trans-unit>
      <trans-unit id="ResolveAssemblyReference.NotCopyLocalBecauseIncomingItemAttributeOverrode">
        <source>This reference is not "CopyLocal" because at least one source item had "Private" set to "false" and no source items had "Private" set to "true".</source>
        <target state="translated">Tento odkaz není typu CopyLocal, protože aspoň jedna zdrojová položka měla parametr Private nastaven na hodnotu False a žádné zdrojové položky neměly parametr Private nastaven na hodnotu True.</target>
        <note>
            LOCALIZATION: Please don't localize "CopyLocal", "Private", "false", "true".
        </note>
      </trans-unit>
      <trans-unit id="ResolveAssemblyReference.NotCopyLocalBecausePrerequisite">
        <source>This reference is not "CopyLocal" because it's a prerequisite file.</source>
        <target state="translated">Tento odkaz není typu CopyLocal, protože jde o soubor předpokladu.</target>
        <note>
            LOCALIZATION: Please don't localize "CopyLocal" this is an item meta-data name.
        </note>
      </trans-unit>
      <trans-unit id="ResolveAssemblyReference.NotCopyLocalBecauseReferenceFoundInGAC">
        <source>This reference is not "CopyLocal" because it's registered in the GAC.</source>
        <target state="translated">Tento odkaz není typu CopyLocal, protože je registrován v mezipaměti GAC.</target>
        <note>
            LOCALIZATION: Please don't localize "CopyLocal" this is an item meta-data name.
        </note>
      </trans-unit>
      <trans-unit id="ResolveAssemblyReference.PrimaryReference">
        <source>Primary reference "{0}".</source>
        <target state="translated">Primární odkaz {0}.</target>
        <note />
      </trans-unit>
      <trans-unit id="ResolveAssemblyReference.RequiredBy">
        <source>Required by "{0}".</source>
        <target state="translated">Požadováno položkou {0}</target>
        <note />
      </trans-unit>
      <trans-unit id="ResolveAssemblyReference.ReferenceDependsOn">
        <source>References which depend on "{0}" [{1}].</source>
        <target state="translated">Odkazy závislé na {0} [{1}].</target>
        <note> This will look like references which depend on "A, Version=2.0.0.0 PublicKey=4a4fded9gisujf" [a.dll].</note>
      </trans-unit>
      <trans-unit id="ResolveAssemblyReference.UnResolvedPrimaryItemSpec">
        <source>Unresolved primary reference with an item include of "{0}".</source>
        <target state="translated">Nepřeložený primární odkaz se zahrnutím položky {0}</target>
        <note> This messages is for a reference which could not be resolved, however we have its item spec and will display that. {0} will be somethign like  System or A, Version=xxx</note>
      </trans-unit>
      <trans-unit id="ResolveAssemblyReference.PrimarySourceItemsForReference">
        <source>Project file item includes which caused reference "{0}".</source>
        <target state="translated">Jsou zahrnuty položky souboru projektu, které způsobily odkaz {0}.</target>
        <note> This will look like, Project file item includes which caused reference "a.dll".</note>
      </trans-unit>
      <trans-unit id="ResolveAssemblyReference.Resolved">
        <source>Resolved file path is "{0}".</source>
        <target state="translated">Přeložená cesta k souboru je {0}.</target>
        <note />
      </trans-unit>
      <trans-unit id="ResolveAssemblyReference.ResolvedFrom">
        <source>Reference found at search path location "{0}".</source>
        <target state="translated">Odkaz byl nalezen v umístění cesty pro hledání {0}.</target>
        <note />
      </trans-unit>
      <trans-unit id="ResolveAssemblyReference.SearchPath">
        <source>For SearchPath "{0}".</source>
        <target state="translated">Pro funkci SearchPath {0}</target>
        <note />
      </trans-unit>
      <trans-unit id="ResolveAssemblyReference.UnificationByAppConfig">
        <source>Using this version instead of original version "{0}" in "{2}" because of a binding redirect entry in the file "{1}".</source>
        <target state="translated">Namísto původní verze {0} v položce {2} bude použita tato verze, protože v souboru {1} existuje položka přesměrování vazby.</target>
        <note />
      </trans-unit>
      <trans-unit id="ResolveAssemblyReference.UnificationByAutoUnify">
        <source>Using this version instead of original version "{0}" in "{1}" because AutoUnify is 'true'.</source>
        <target state="translated">Namísto původní verze {0} v souboru {1} bude použita tato verze, protože parametr AutoUnify má hodnotu True.</target>
        <note />
      </trans-unit>
      <trans-unit id="ResolveAssemblyReference.RemappedReference">
        <source>Due to a remapping entry in the currently targeted framework redist list, reference "{0}" was remapped to "{1}".</source>
        <target state="translated">Na základě položky pro změnu mapování v seznamu redistribučního balíčku aktuálního cílového rozhraní byl odkaz {0} přemapován na odkaz {1}.</target>
        <note />
      </trans-unit>
      <trans-unit id="ResolveAssemblyReference.UnificationByFrameworkRetarget">
        <source>Using this version instead of original version "{0}" in "{1}" because there is a more recent version of this framework file.</source>
        <target state="translated">Namísto původní verze {0} v souboru {1} bude použita tato verze, protože existuje novější verze tohoto souboru architektury.</target>
        <note />
      </trans-unit>
      <trans-unit id="ResolveAssemblyReference.UnifiedDependency">
        <source>Unified Dependency "{0}".</source>
        <target state="translated">Sjednocená závislost {0}</target>
        <note />
      </trans-unit>
      <trans-unit id="ResolveAssemblyReference.UnifiedPrimaryReference">
        <source>Unified primary reference "{0}".</source>
        <target state="translated">Sjednocený primární odkaz {0}</target>
        <note />
      </trans-unit>
      <trans-unit id="ResolveAssemblyReference.ProblemFindingSatelliteAssemblies">
        <source>Could not find satellite assemblies for reference "{0}". {1}</source>
        <target state="translated">Nelze najít satelitní sestavení pro odkaz {0}. {1}</target>
        <note />
      </trans-unit>
      <trans-unit id="ResolveAssemblyReference.UsingExclusionList">
        <source>A TargetFramework profile exclusion list will be generated. The exclusion list is a list of assemblies not in the profile.</source>
        <target state="translated">Bude vygenerován seznam vyloučení profilu TargetFramework. Seznam vyloučení je seznam sestavení, která nejsou v profilu.</target>
        <note />
      </trans-unit>
      <trans-unit id="ResolveAssemblyReference.NoExclusionListBecauseofFullClientName">
        <source>A TargetFramework profile exclusion list will not be generated. A full client name "{0}" was found in the TargetFrameworkSubsetNames list.</source>
        <target state="translated">Seznam vyloučení profilu TargetFramework nebude vygenerován. V seznamu TargetFrameworkSubsetNames byl nalezen úplný název klienta {0}.</target>
        <note />
      </trans-unit>
      <trans-unit id="ResolveAssemblyReference.NoExclusionListBecauseIgnoreSubsetsAndNoAdditionalOnesProvided">
        <source>No TargetFramework subset exclusion list will be generated. IgnoreDefaultInstalledAssemblySubsetTables is true and no additional profile files were passed in to InstalledAssemblySubsetTables.</source>
        <target state="translated">Nebude vygenerován seznam vyloučení podmnožiny TargetFramework. Parametr IgnoreDefaultInstalledAssemblySubsetTables je nastaven na hodnotu True a parametru InstalledAssemblySubsetTables nebyly předány žádné další soubory profilu.</target>
        <note />
      </trans-unit>
      <trans-unit id="ResolveAssemblyReference.ProfileExclusionListWillBeGenerated">
        <source>A TargetFramework profile exclusion list will be generated.</source>
        <target state="translated">Bude vygenerován seznam vyloučení profilu TargetFramework.</target>
        <note />
      </trans-unit>
      <trans-unit id="ResolveAssemblyReference.NoExclusionListBecauseNoSubsetsPassedIn">
        <source>No TargetFramework profile exclusion list will be generated. No TargetFrameworkSubsets were provided and no additional profile files were passed in to InstalledAssemblySubsetTables.</source>
        <target state="translated">Nebude vygenerován seznam vyloučení profilu TargetFramework. Nebyly zadány žádné parametry TargetFrameworkSubsets a parametru InstalledAssemblySubsetTables nebyly předány žádné další soubory profilu.</target>
        <note />
      </trans-unit>
      <trans-unit id="ResolveAssemblyReference.TargetFrameworkSubsetLogHeader">
        <source>TargetFramework Profile List Information:</source>
        <target state="translated">Informace o seznamu profilu TargetFramework:</target>
        <note />
      </trans-unit>
      <trans-unit id="ResolveAssemblyReference.TargetFrameworkAllowListLogHeader">
        <source>TargetFramework Profile List Paths:</source>
        <target state="translated">Cesty seznamu profilu TargetFramework:</target>
        <note />
      </trans-unit>
      <trans-unit id="ResolveAssemblyReference.TargetFrameworkRedistLogHeader">
        <source>Redist List File Paths:</source>
        <target state="translated">Cesty k souborům v seznamu redistribučního balíčku:</target>
        <note />
      </trans-unit>
      <trans-unit id="ResolveAssemblyReference.TargetFrameworkExclusionListLogHeader">
        <source>Computed TargetFramework profile exclusion list assembly full names:</source>
        <target state="translated">Úplné názvy sestavení ve vypočítaném seznamu vyloučení profilu TargetFramework:</target>
        <note />
      </trans-unit>
      <trans-unit id="ResolveAssemblyReference.FormattedAssemblyInfo">
        <source>Path: "{0}"</source>
        <target state="translated">Cesta: {0}</target>
        <note />
      </trans-unit>
      <trans-unit id="ResolveAssemblyReference.NoSubSetRedistListName">
        <source>The redist list file "{0}" has a null or empty Redist name in the FileList element. Make sure the Redist Name is not null or empty.</source>
        <target state="translated">Název redistribučního balíčku v elementu FileList v souboru seznamu redistribučního balíčku {0} je null nebo prázdný. Název redistribučního balíčku nesmí být null ani prázdný.</target>
        <note />
      </trans-unit>
      <trans-unit id="ResolveAssemblyReference.WritingCacheFile">
        <source>Updating assembly cache file "{0}".</source>
        <target state="translated">Aktualizuje se soubor mezipaměti sestavení „{0}“.</target>
        <note />
      </trans-unit>
      <trans-unit id="ResolveComReference.TreatingTlbOfActiveXAsNonEmbedded">
        <source>COM Reference '{0}' is the interop assembly for ActiveX control '{1}' but was marked to be linked by the compiler with the /link flag. This COM reference will be treated as a reference and will not be linked.</source>
        <target state="translated">Odkaz modelu COM {0} je definiční sestavení ovládacího prvku ActiveX {1}, ale kompilátor ho označil příznakem /link. S tímto odkazem modelu COM se bude zacházet jako s odkazem a nebude propojen.</target>
        <note />
      </trans-unit>
      <trans-unit id="ResolveComReference.AddingMissingTlbReference">
        <source>Adding a matching tlbimp reference for the aximp reference "{0}".</source>
        <target state="translated">Probíhá přidávání odpovídajícího odkazu tlbimp pro odkaz aximp {0}.</target>
        <note />
      </trans-unit>
      <trans-unit id="ResolveComReference.UsingCacheFile">
        <source>Using cache file at "{0}".</source>
        <target state="translated">Bude použit soubor mezipaměti v umístění {0}.</target>
        <note />
      </trans-unit>
      <trans-unit id="ResolveComReference.NotUsingCacheFile">
        <source>Creating new cache file at "{0}".</source>
        <target state="translated">Probíhá vytváření nového souboru mezipaměti v umístění {0}.</target>
        <note />
      </trans-unit>
      <trans-unit id="ResolveComReference.BadAssemblyImage">
        <source>MSB3281: The assembly "{0}" is not a valid assembly file.</source>
        <target state="translated">MSB3281: Sestavení {0} není platným souborem sestavení.</target>
        <note>{StrBegin="MSB3281: "}</note>
      </trans-unit>
      <trans-unit id="ResolveComReference.CannotAccessTypeLibName">
        <source>MSB3282: Cannot access type library name for library "{0}". {1}</source>
        <target state="translated">MSB3282: Nelze získat přístup k názvu knihovny typů pro knihovnu {0}. {1}</target>
        <note>{StrBegin="MSB3282: "}</note>
      </trans-unit>
      <trans-unit id="ResolveComReference.CannotFindWrapperForTypeLib">
        <source>MSB3283: Cannot find wrapper assembly for type library "{0}". Verify that (1) the COM component is registered correctly and (2) your target platform is the same as the bitness of the COM component. For example, if the COM component is 32-bit, your target platform must not be 64-bit.</source>
        <target state="translated">MSB3283: Nebylo nalezeno sestavení obálky pro knihovnu typů {0}. Zkontrolujte, zda (1) COM je správně zaregistrovaná a zda (2) bitová verze cílové platformy odpovídá bitové verzi komponenty COM. Pokud je například komponenta COM 32bitová, cílová platforma nesmí být 64bitová.</target>
        <note>{StrBegin="MSB3283: "}</note>
      </trans-unit>
      <trans-unit id="ResolveComReference.CannotGetPathForTypeLib">
        <source>MSB3284: Cannot get the file path for type library "{0}" version {1}.{2}. {3}</source>
        <target state="translated">MSB3284: Nelze získat cestu k souboru pro knihovnu typů {0} verze {1}.{2}. {3}</target>
        <note>{StrBegin="MSB3284: "}</note>
      </trans-unit>
      <trans-unit id="ResolveComReference.CannotGetTypeLibAttrForTypeLib">
        <source>MSB3285: Cannot get type library attributes for a dependent type library!</source>
        <target state="translated">MSB3285: Nelze získat atributy knihovny typů pro závislou knihovnu typů.</target>
        <note>{StrBegin="MSB3285: "}</note>
      </trans-unit>
      <trans-unit id="ResolveComReference.CannotLoadTypeLib">
        <source>MSB3286: Cannot load type library "{0}" version {1}.{2}. {3}</source>
        <target state="translated">MSB3286: Nelze načíst knihovnu typů {0} verze {1}.{2}. {3}</target>
        <note>{StrBegin="MSB3286: "}</note>
      </trans-unit>
      <trans-unit id="ResolveComReference.CannotLoadTypeLibItemSpec">
        <source>MSB3287: Cannot load type library for reference "{0}". {1}</source>
        <target state="translated">MSB3287: Nelze načíst knihovnu typů pro odkaz {0}. {1}</target>
        <note>{StrBegin="MSB3287: "}</note>
      </trans-unit>
      <trans-unit id="ResolveComReference.CannotRetrieveTypeInformation">
        <source>MSB3302: Cannot retrieve information about a dependent type.</source>
        <target state="translated">MSB3302: Nelze načíst informace o závislém typu.</target>
        <note>{StrBegin="MSB3302: "}</note>
      </trans-unit>
      <trans-unit id="ResolveComReference.CannotSpecifyBothKeyFileAndKeyContainer">
        <source>MSB3300: Cannot specify values for both KeyFile and KeyContainer.</source>
        <target state="translated">MSB3300: Nelze zadat hodnoty pro parametr KeyFile a zároveň pro parametr KeyContainer.</target>
        <note>{StrBegin="MSB3300: "}</note>
      </trans-unit>
      <trans-unit id="ResolveComReference.CannotSpecifyDelaySignWithoutEitherKeyFileOrKeyContainer">
        <source>MSB3301: DelaySign parameter is true, but no KeyFile or KeyContainer was specified.</source>
        <target state="translated">MSB3301: Parametr DelaySign má hodnotu True, nebyl však zadán parametr KeyFile ani KeyContainer.</target>
        <note>{StrBegin="MSB3301: "}</note>
      </trans-unit>
      <trans-unit id="ResolveComReference.ConflictingReferences">
        <source>MSB3288: COM reference "{0}" conflicts with reference "{1}" - the project references different type libraries with the same type library names. Ignoring reference "{0}".</source>
        <target state="translated">MSB3288: Odkaz modelu COM {0} je v konfliktu s odkazem {1}. Projekt odkazuje na jiné knihovny typů se stejnými názvy knihoven typů. Odkaz {0} se ignoruje.</target>
        <note>{StrBegin="MSB3288: "}</note>
      </trans-unit>
      <trans-unit id="ResolveComReference.ErrorCreatingWrapperAssembly">
        <source>MSB3290: Failed to create the wrapper assembly for type library "{0}". {1}</source>
        <target state="translated">MSB3290: Nelze vytvořit sestavení obálky pro knihovnu typů {0}. {1}</target>
        <note>{StrBegin="MSB3290: "}</note>
      </trans-unit>
      <trans-unit id="ResolveComReference.FailedToFindDependentNetAssembly">
        <source>MSB3291: Could not resolve dependent .NET assembly "{0}". Please make sure this assembly is included in the references section of the project file.</source>
        <target state="translated">MSB3291: Nelze přeložit závislé sestavení .NET {0}. Zkontrolujte, zda je toto sestavení zahrnuto v souboru projektu v oddílu s odkazy.</target>
        <note>{StrBegin="MSB3291: "}</note>
      </trans-unit>
      <trans-unit id="ResolveComReference.FailedToRemapAdoTypeLib">
        <source>MSB3292: Failed to remap ADO reference version {0}.{1} to version 2.7 - "{2}".</source>
        <target state="translated">MSB3292: Nelze přemapovat odkaz ADO verze {0}.{1} na verzi 2.7 – {2}.</target>
        <note>{StrBegin="MSB3292: "}</note>
      </trans-unit>
      <trans-unit id="ResolveComReference.FailedToResolveComReference">
        <source>MSB3303: Could not resolve COM reference "{0}" version {1}.{2}. {3}</source>
        <target state="translated">MSB3303: Nelze přeložit odkaz modelu COM {0} verze {1}.{2}. {3}</target>
        <note>{StrBegin="MSB3303: "}</note>
      </trans-unit>
      <trans-unit id="ResolveComReference.FailedToResolveDependentComReference">
        <source>MSB3293: Could not resolve dependent COM reference "{0}" version {1}.{2}.</source>
        <target state="translated">MSB3293: Nelze přeložit závislý odkaz modelu COM {0} verze {1}.{2}.</target>
        <note>{StrBegin="MSB3293: "}</note>
      </trans-unit>
      <trans-unit id="ResolveComReference.FailedToResolveDependentComReferenceByAssemblyName">
        <source>MSB3294: Could not resolve dependent COM reference "{0}".</source>
        <target state="translated">MSB3294: Nelze přeložit závislý odkaz modelu COM {0}.</target>
        <note>{StrBegin="MSB3294: "}</note>
      </trans-unit>
      <trans-unit id="ResolveComReference.FailedToScanDependencies">
        <source>MSB3304: Could not determine the dependencies of the COM reference "{0}". {1}</source>
        <target state="translated">MSB3304: Nelze zjistit závislosti odkazu modelu COM {0}. {1}</target>
        <note>{StrBegin="MSB3304: "}</note>
      </trans-unit>
      <trans-unit id="ResolveComReference.ResolutionWarning">
        <source>MSB3305: Processing COM reference "{0}" from path "{1}". {2}</source>
        <target state="translated">MSB3305: Probíhá zpracování odkazu {0} modelu COM z cesty {1}. {2}</target>
        <note>{StrBegin="MSB3305: "}</note>
      </trans-unit>
      <trans-unit id="ResolveComReference.ResolutionMessage">
        <source>Processing COM reference "{0}" from path "{1}". {2}</source>
        <target state="translated">Probíhá zpracování odkazu {0} modelu COM z cesty {1}. {2}</target>
        <note />
      </trans-unit>
      <trans-unit id="ResolveComReference.LoadingDelaySignedAssemblyWithStrongNameVerificationEnabled">
        <source>MSB3295: Failed to load an assembly. Please make sure you have disabled strong name verification for your public key if you want to generate delay signed wrappers. {0}</source>
        <target state="translated">MSB3295: Nelze načíst sestavení. Pokud chcete vygenerovat obálky se zpožděným podpisem, zkontrolujte, zda je zakázáno ověřování silných názvů pro veřejný klíč. {0}</target>
        <note>{StrBegin="MSB3295: "}</note>
      </trans-unit>
      <trans-unit id="ResolveComReference.MissingOrUnknownComReferenceAttribute">
        <source>MSB3296: The specified COM reference meta-data for the reference "{1}" is missing or has an invalid value: "{0}".</source>
        <target state="translated">MSB3296: Zadaná metadata odkazu modelu COM pro odkaz {1} nebyla nalezena nebo nemají platnou hodnotu: {0}.</target>
        <note>{StrBegin="MSB3296: "}</note>
      </trans-unit>
      <trans-unit id="ResolveComReference.NoComReferencesSpecified">
        <source>MSB3297: No COM references have been passed into the task, exiting.</source>
        <target state="translated">MSB3297: Úloze nebyly předány žádné odkazy modelu COM. Probíhá ukončení.</target>
        <note>{StrBegin="MSB3297: "}</note>
      </trans-unit>
      <trans-unit id="ResolveComReference.RemappingAdoTypeLib">
        <source>Remapping ADO reference version {0}.{1} to version 2.7.</source>
        <target state="translated">Probíhá přemapování odkazu ADO verze {0}.{1} na verzi 2.7.</target>
        <note />
      </trans-unit>
      <trans-unit id="ResolveComReference.ResolvedDependentComReference">
        <source>Resolved COM reference dependency "{0}" version {1}.{2}: "{3}"</source>
        <target state="translated">Byla přeložena závislost odkazu modelu COM {0} verze {1}.{2}: {3}</target>
        <note />
      </trans-unit>
      <trans-unit id="ResolveComReference.ResolvedDependentComReferenceByAssemblyName">
        <source>Resolved COM reference dependency "{0}": "{1}"</source>
        <target state="translated">Byla přeložena závislost odkazu modelu COM {0}: {1}</target>
        <note />
      </trans-unit>
      <trans-unit id="ResolveComReference.ResolvedReference">
        <source>Resolved COM reference for item "{0}": "{1}".</source>
        <target state="translated">Byl přeložen odkaz modelu COM pro položku {0}: {1}.</target>
        <note />
      </trans-unit>
      <trans-unit id="ResolveComReference.Resolving">
        <source>Resolving COM reference for item "{0}" with a wrapper "{1}".</source>
        <target state="translated">Probíhá překládání odkazu modelu COM pro položku {0} s obálkou {1}.</target>
        <note />
      </trans-unit>
      <trans-unit id="ResolveComReference.ResolvingDependency">
        <source>Resolving COM reference dependency "{0}" version {1}.{2}.</source>
        <target state="translated">Probíhá překládání závislosti odkazu modelu COM {0} verze {1}.{2}.</target>
        <note />
      </trans-unit>
      <trans-unit id="ResolveComReference.ScanningDependencies">
        <source>Determining dependencies of the COM reference "{0}".</source>
        <target state="translated">Probíhá zjišťování závislostí odkazu {0} modelu COM.</target>
        <note />
      </trans-unit>
      <trans-unit id="ResolveComReference.StrongNameUtils.NoKeyPairInContainer">
        <source>MSB3298: The key container '{0}' does not contain a public/private key pair.</source>
        <target state="translated">MSB3298: Kontejner klíčů {0} neobsahuje dvojici veřejného a privátního klíče.</target>
        <note>{StrBegin="MSB3298: "}</note>
      </trans-unit>
      <trans-unit id="ResolveComReference.StrongNameUtils.NoKeyPairInFile">
        <source>MSB3299: The key file '{0}' does not contain a public/private key pair.</source>
        <target state="translated">MSB3299: Soubor klíčů {0} neobsahuje dvojici veřejného a privátního klíče.</target>
        <note>{StrBegin="MSB3299: "}</note>
      </trans-unit>
      <trans-unit id="ResolveComReference.TypeLibAttrId">
        <source>{0} {1}.{2}</source>
        <target state="translated">{0} {1}.{2}</target>
        <note />
      </trans-unit>
      <trans-unit id="ResolveKeySource.KeyImportError">
        <source>MSB3321: Importing key file "{0}" was canceled.</source>
        <target state="translated">MSB3321: Import souboru klíčů {0} byl zrušen.</target>
        <note>{StrBegin="MSB3321: "}</note>
      </trans-unit>
      <trans-unit id="ResolveKeySource.KeyMD5SumError">
        <source>MSB3322: Unable to get MD5 checksum for the key file "{0}". {1}</source>
        <target state="translated">MSB3322: Nelze získat kontrolní součet MD5 pro soubor klíčů {0}. {1}</target>
        <note>{StrBegin="MSB3322: "}</note>
      </trans-unit>
      <trans-unit id="ResolveKeySource.MsgBoxTitleImportKeyError">
        <source>Error importing key</source>
        <target state="translated">Při importu klíčů došlo k chybě.</target>
        <note />
      </trans-unit>
      <trans-unit id="ResolveKeySource.CertificateNotInStore">
        <source>MSB3323: Unable to find manifest signing certificate in the certificate store.</source>
        <target state="translated">MSB3323: V úložišti certifikátů nebyl nalezen certifikát pro podepsání manifestu.</target>
        <note>{StrBegin="MSB3323: "}</note>
      </trans-unit>
      <trans-unit id="ResolveKeySource.InvalidKeyName">
        <source>MSB3324: Invalid key file name "{0}". {1}</source>
        <target state="translated">MSB3324: Název souboru klíče {0} je neplatný. {1}</target>
        <note>{StrBegin="MSB3324: "}</note>
      </trans-unit>
      <trans-unit id="ResolveKeySource.KeyFileForSignAssemblyNotImported">
        <source>MSB3325: Cannot import the following key file: {0}. The key file may be password protected. To correct this, try to import the certificate again or manually install the certificate to the Strong Name CSP with the following key container name: {1}</source>
        <target state="translated">MSB3325: Následující soubor klíčů nelze importovat: {0}. Soubor klíčů může být chráněn heslem. Chcete-li problém vyřešit, naimportujte certifikát znovu nebo certifikát nainstalujte ručně do zprostředkovatele kryptografických služeb silného názvu s následujícím názvem kontejneru klíčů: {1}</target>
        <note>{StrBegin="MSB3325: "}</note>
      </trans-unit>
      <trans-unit id="ResolveKeySource.KeyFileForManifestNotImported">
        <source>MSB3326: Cannot import the following key file: {0}. The key file may be password protected. To correct this, try to import the certificate again or import the certificate manually into the current user’s personal certificate store.</source>
        <target state="translated">MSB3326: Následující soubor klíčů nelze importovat: {0}. Soubor klíčů může být chráněn heslem. Chcete-li problém vyřešit, naimportujte certifikát znovu nebo certifikát naimportujte ručně do osobního úložiště certifikátů aktuálního uživatele.</target>
        <note>{StrBegin="MSB3326: "}</note>
      </trans-unit>
      <trans-unit id="ResolveKeySource.PfxUnsupported">
        <source>PFX signing not supported on .NET Core.</source>
        <target state="translated">Podepisování PFX se v .NET Core nepodporuje.</target>
        <note />
      </trans-unit>
      <trans-unit id="ResolveKeySource.ResolvedThumbprintEmpty">
        <source>MSB3327: Unable to find code signing certificate in the current user’s Windows certificate store. To correct this, either disable signing of the ClickOnce manifest or install the certificate into the certificate store.</source>
        <target state="translated">MSB3327: V úložišti certifikátů Windows aktuálního uživatele se nedá najít certifikát pro podpis kódu. Pokud chcete tento problém opravit, zakažte podepisování manifestu ClickOnce, nebo do úložiště certifikátů nainstalujte certifikát.</target>
        <note>{StrBegin="MSB3327: "}</note>
      </trans-unit>
      <trans-unit id="ResolveManifestFiles.PublishFileNotFound">
        <source>MSB3331: Unable to apply publish properties for item "{0}".</source>
        <target state="translated">MSB3331: Nelze použít vlastnosti publikování pro položku {0}.</target>
        <note>{StrBegin="MSB3331: "}</note>
      </trans-unit>
      <trans-unit id="ResolveNativeReference.Comment">
        <source>Processing manifest file "{0}".</source>
        <target state="translated">Probíhá zpracování souboru manifestu {0}.</target>
        <note />
      </trans-unit>
      <trans-unit id="ResolveNativeReference.ResolveReference">
        <source>Attempting to resolve reference "{0}" on path(s):</source>
        <target state="translated">Probíhá pokus o přeložení odkazu {0} v těchto cestách:</target>
        <note />
      </trans-unit>
      <trans-unit id="ResolveNativeReference.FailedToResolveReference">
        <source>MSB3341: Could not resolve reference "{0}". If this reference is required by your code, you may get compilation errors.</source>
        <target state="translated">MSB3341: Nelze přeložit odkaz {0}. Pokud kód tento odkaz vyžaduje, při kompilaci může dojít k chybám.</target>
        <note>{StrBegin="MSB3341: "}</note>
      </trans-unit>
      <trans-unit id="ResolveNonMSBuildProjectOutput.ProjectReferenceResolutionFailure">
        <source>MSB3582: Could not resolve project reference "{0}".</source>
        <target state="translated">MSB3582: Nelze přeložit odkaz na projekt {0}.</target>
        <note>{StrBegin="MSB3582: "}</note>
      </trans-unit>
      <trans-unit id="ResolveNonMSBuildProjectOutput.ProjectReferenceUnresolved">
        <source>Project reference "{0}" has not been resolved.</source>
        <target state="translated">Odkaz na projekt {0} nebyl přeložen.</target>
        <note>
      UE and LOCALIZATION:
      This is not an error - we pass unresolved references to UnresolvedProjectReferences for further
      processing in the .targets file.
    </note>
      </trans-unit>
      <trans-unit id="ResolveNonMSBuildProjectOutput.ProjectReferenceResolutionStarting">
        <source>Resolving project reference "{0}".</source>
        <target state="translated">Probíhá překlad odkazu na projekt {0}.</target>
        <note />
      </trans-unit>
      <trans-unit id="ResolveNonMSBuildProjectOutput.ProjectReferenceResolutionSuccess">
        <source>Project reference "{0}" resolved as "{1}".</source>
        <target state="translated">Odkaz na projekt {0} byl přeložen jako {1}.</target>
        <note />
      </trans-unit>
      <trans-unit id="SGen.ResourceNotFound">
        <source>MSB3471: Non-existent reference "{0}" passed to the SGen task.</source>
        <target state="translated">MSB3471: Úloze SGen byl předán neexistující odkaz {0}.</target>
        <note>{StrBegin="MSB3471: "}</note>
      </trans-unit>
      <trans-unit id="SGen.CouldNotDeleteSerializer">
        <source>MSB3472: We were unable to delete the existing serializer "{0}" before creating a new one: {1}  </source>
        <target state="translated">MSB3472: Nepodařilo se odstranit existující serializátor {0} před vytvořením nového: {1}  </target>
        <note>{StrBegin="MSB3472: "}</note>
      </trans-unit>
      <trans-unit id="SGen.InvalidPath">
        <source>MSB3473: Path for "{0}" is invalid. {1}</source>
        <target state="translated">MSB3473: Cesta k objektu {0} je neplatná. {1}</target>
        <note>{StrBegin="MSB3473: "}</note>
      </trans-unit>
      <trans-unit id="SGen.TaskNotSupported">
        <source>MSB3474: The task "{0}" is not supported on the .NET Core version of MSBuild. Use the Microsoft XML Serializer Generator package instead. See https://go.microsoft.com/fwlink/?linkid=858594 for more information.</source>
        <target state="translated">MSB3474: Úloha {0} se ve verzi MSBuildu .NET Core nepodporuje. Použijte místo ní balíček Microsoft XML Serializer Generator. Další informace najdete na adrese https://go.microsoft.com/fwlink/?linkid=858594.</target>
        <note>{StrBegin="MSB3474: "}</note>
      </trans-unit>
      <trans-unit id="SignFile.CertNotInStore">
        <source>MSB3481: The signing certificate could not be located. Ensure that it is in the current user's personal store.</source>
        <target state="translated">MSB3481: Nebyl nalezen podpisový certifikát. Zkontrolujte, zda je uložen v osobním úložišti aktuálního uživatele.</target>
        <note>{StrBegin="MSB3481: "}</note>
      </trans-unit>
      <trans-unit id="SignFile.SignToolError">
        <source>MSB3482: An error occurred while signing: {0}</source>
        <target state="translated">MSB3482: Při podepisování došlo k chybě: {0}</target>
        <note>{StrBegin="MSB3482: "}</note>
      </trans-unit>
      <trans-unit id="SignFile.SignToolWarning">
        <source>MSB3483: A warning occurred while signing: {0}</source>
        <target state="translated">MSB3483: Při podepisování došlo k upozornění: {0}</target>
        <note>{StrBegin="MSB3483: "}</note>
      </trans-unit>
      <trans-unit id="SignFile.TargetFileNotFound">
        <source>MSB3484: Signing target '{0}' could not be found.</source>
        <target state="translated">MSB3484: Nebyl nalezen cíl podpisu {0}.</target>
        <note>{StrBegin="MSB3484: "}</note>
      </trans-unit>
      <trans-unit id="SignFile.CertMissingPrivateKey">
        <source>MSB3487: The signing certificate does not include private key information.</source>
        <target state="translated">MSB3487: Podpisový certifikát neobsahuje informace o privátním klíči.</target>
        <note>{StrBegin="MSB3487: "}</note>
      </trans-unit>
      <trans-unit id="StrongNameUtils.BadKeyContainer">
        <source>MSB3351: Unable to create a strong name key pair from key container '{0}'.</source>
        <target state="translated">MSB3351: Nelze vytvořit dvojici klíčů silného názvu z kontejneru klíčů {0}.</target>
        <note>{StrBegin="MSB3351: "}</note>
      </trans-unit>
      <trans-unit id="StrongNameUtils.KeyFileReadFailure">
        <source>MSB3352: The specified key file '{0}' could not be read.</source>
        <target state="translated">MSB3352: Nelze načíst zadaný soubor klíčů {0}.</target>
        <note>{StrBegin="MSB3352: "}</note>
      </trans-unit>
      <trans-unit id="StrongNameUtils.NoPublicKeySpecified">
        <source>MSB3353: Public key necessary for delay signing was not specified.</source>
        <target state="translated">MSB3353: Nebyl zadán veřejný klíč nezbytný ke zpožděnému podepsání.</target>
        <note>{StrBegin="MSB3353: "}</note>
      </trans-unit>
      <trans-unit id="TaskRequiresFrameworkFailure">
        <source>MSB4803: The task "{0}" is not supported on the .NET Core version of MSBuild. Please use the .NET Framework version of MSBuild. See https://aka.ms/msbuild/MSB4803 for further details.</source>
        <target state="translated">MSB4803: Úloha {0} se nepodporuje ve verzi MSBuildu pro .NET Core. Použijte prosím verzi MSBuildu pro .NET Framework. Další podrobnosti najdete na stránce https://aka.ms/msbuild/MSB4803.</target>
        <note>{StrBegin="MSB4803: "}</note>
      </trans-unit>
      <trans-unit id="TlbImp.InvalidTransformParameter">
        <source>MSB3661: Invalid value '{0}' passed to the Transform property.</source>
        <target state="translated">MSB3661: Vlastnosti Transform byla předána neplatná hodnota {0}.</target>
        <note>{StrBegin="MSB3661: "}</note>
      </trans-unit>
      <trans-unit id="TlbImp.NoInputFileSpecified">
        <source>MSB3662: No input file has been passed to the task, exiting.</source>
        <target state="translated">MSB3662: Úloze nebyl předán žádný vstupní soubor. Akce bude ukončena.</target>
        <note>{StrBegin="MSB3662: "}</note>
      </trans-unit>
      <trans-unit id="Touch.CannotCreateFile">
        <source>MSB3371: The file "{0}" cannot be created. {1}</source>
        <target state="translated">MSB3371: Nelze vytvořit soubor {0}. {1}</target>
        <note>{StrBegin="MSB3371: "}</note>
      </trans-unit>
      <trans-unit id="Touch.CannotMakeFileWritable">
        <source>MSB3372: The file "{0}" cannot be made writable. {1}</source>
        <target state="translated">MSB3372: Soubor {0} nelze nastavit pro zápis. {1}</target>
        <note>{StrBegin="MSB3372: "}</note>
      </trans-unit>
      <trans-unit id="Touch.CannotRestoreAttributes">
        <source>MSB3373: The attributes on file "{0}" cannot be restored to their original value. {1}</source>
        <target state="translated">MSB3373: Atributy souboru {0} nelze obnovit na jejich původní hodnotu. {1}</target>
        <note>{StrBegin="MSB3373: "}</note>
      </trans-unit>
      <trans-unit id="Touch.CannotTouch">
        <source>MSB3374: The last access/last write time on file "{0}" cannot be set. {1}</source>
        <target state="translated">MSB3374: Nelze nastavit čas posledního otevření či zápisu u souboru {0}. {1}</target>
        <note>{StrBegin="MSB3374: "}</note>
      </trans-unit>
      <trans-unit id="Touch.CreatingFile">
        <source>Creating "{0}" because "{1}" was specified.</source>
        <target state="translated">Probíhá vytváření souboru {0} v důsledku zadání {1}.</target>
        <note />
      </trans-unit>
      <trans-unit id="Touch.FileDoesNotExist">
        <source>MSB3375: The file "{0}" does not exist.</source>
        <target state="translated">MSB3375: Soubor {0} neexistuje.</target>
        <note>{StrBegin="MSB3375: "}</note>
      </trans-unit>
      <trans-unit id="Touch.TimeSyntaxIncorrect">
        <source>MSB3376: The syntax of the Time parameter is incorrect. {0}</source>
        <target state="translated">MSB3376: Syntaxe parametru Time není správná. {0}</target>
        <note>{StrBegin="MSB3376: "}</note>
      </trans-unit>
      <trans-unit id="Touch.Touching">
        <source>Touching "{0}".</source>
        <target state="translated">Probíhá aktualizace časového razítka pro {0}.</target>
        <note />
      </trans-unit>
      <trans-unit id="UnregisterAssembly.AssemblyPathOrStateFileIsRequired">
        <source>MSB3396: The "{0}" task needs either an assembly path or state file path.</source>
        <target state="translated">MSB3396: Úloha {0} vyžaduje cestu k sestavení nebo cestu k souboru stavu.</target>
        <note>{StrBegin="MSB3396: "}</note>
      </trans-unit>
      <trans-unit id="UnregisterAssembly.CantUnregisterAssembly">
        <source>MSB3395: Cannot unregister assembly "{0}". {1}</source>
        <target state="translated">MSB3395: Nelze zrušit registraci sestavení {0}. {1}</target>
        <note>{StrBegin="MSB3395: "}</note>
      </trans-unit>
      <trans-unit id="UnregisterAssembly.NoValidTypes">
        <source>MSB3391: "{0}" does not contain any types that can be unregistered for COM Interop.</source>
        <target state="translated">MSB3391: {0} neobsahuje žádné typy, u kterých by bylo možné zrušit registraci pro zprostředkovatele komunikace s objekty COM.</target>
        <note>{StrBegin="MSB3391: "}</note>
      </trans-unit>
      <trans-unit id="UnregisterAssembly.UnauthorizedAccess">
        <source>MSB3392: Cannot unregister assembly "{0}" - access denied. Please make sure you're running the application as administrator. {1}</source>
        <target state="translated">MSB3392: Nelze zrušit registraci sestavení {0}. Byl odepřen přístup. Zkontrolujte, zda spouštíte aplikaci jako správce. {1}</target>
        <note>{StrBegin="MSB3392: "}</note>
      </trans-unit>
      <trans-unit id="UnregisterAssembly.UnregisterAsmFileDoesNotExist">
        <source>MSB3393: Cannot unregister assembly "{0}" - file doesn't exist.</source>
        <target state="translated">MSB3393: Nelze zrušit registraci sestavení {0}, protože soubor neexistuje.</target>
        <note>{StrBegin="MSB3393: "}</note>
      </trans-unit>
      <trans-unit id="UnregisterAssembly.UnregisteringAssembly">
        <source>Unregistering assembly "{0}" for COM Interop.</source>
        <target state="translated">Probíhá rušení registrace sestavení {0} pro zprostředkovatele komunikace s objekty COM.</target>
        <note />
      </trans-unit>
      <trans-unit id="UnregisterAssembly.UnregisteringTypeLib">
        <source>Unregistering type library "{0}".</source>
        <target state="translated">Probíhá rušení registrace knihovny typů {0}.</target>
        <note />
      </trans-unit>
      <trans-unit id="UnregisterAssembly.UnregisterTlbCantLoadFile">
        <source>MSB3397: Cannot unregister type library "{0}" - cannot load file, check to make sure it's a valid type library.</source>
        <target state="translated">MSB3397: Nelze zrušit registraci knihovny typů {0}, protože nelze načíst soubor. Zkontrolujte, zda jde o platnou knihovnu typů.</target>
        <note>{StrBegin="MSB3397: "}</note>
      </trans-unit>
      <trans-unit id="UnregisterAssembly.UnregisterTlbFileDoesNotExist">
        <source>Cannot unregister type library "{0}" - file doesn't exist.</source>
        <target state="translated">Nelze zrušit registraci knihovny typů {0}, protože soubor neexistuje.</target>
        <note />
      </trans-unit>
      <trans-unit id="UnregisterAssembly.UnregisterTlbFileNotRegistered">
        <source>MSB3394: Type library "{0}" is not registered, cannot unregister.</source>
        <target state="translated">MSB3394: Nelze zrušit registraci knihovny typů {0}, protože není zaregistrována.</target>
        <note>{StrBegin="MSB3394: "}</note>
      </trans-unit>
      <trans-unit id="Unzip.DidNotUnzipBecauseOfFileMatch">
        <source>Did not unzip from file "{0}" to file "{1}" because the "{2}" parameter was set to "{3}" in the project and the files' sizes and timestamps match.</source>
        <target state="translated">Rozzipování ze souboru {0} do souboru {1} neproběhlo, protože parametr {2} byl v projektu nastaven na hodnotu {3} a velikosti souborů a časová razítka se shodují.</target>
        <note />
      </trans-unit>
      <trans-unit id="Unzip.DidNotUnzipBecauseOfFilter">
        <source>Did not unzip file "{0}" because it didn't match the include filter or because it matched the exclude filter.</source>
        <target state="translated">Soubor {0} se nerozzipoval, protože neodpovídá filtru zahrnutí nebo odpovídá filtru vyloučení.</target>
        <note />
      </trans-unit>
      <trans-unit id="Unzip.ErrorCouldNotCreateDestinationDirectory">
        <source>MSB3931: Failed to unzip to directory "{0}" because it could not be created.  {1}</source>
        <target state="translated">MSB3931: Rozzipování do adresáře {0} se nepodařilo, protože ho nebylo možné vytvořit. {1}</target>
        <note>{StrBegin="MSB3931: "}</note>
      </trans-unit>
      <trans-unit id="Unzip.ErrorCouldNotExtractFile">
        <source>MSB3936: Failed to open unzip file "{0}" to "{1}".  {2}</source>
        <target state="translated">MSB3936: Rozzipovaný soubor {0} se nepodařilo otevřít do {1}. {2}</target>
        <note>{StrBegin="MSB3936: "}</note>
      </trans-unit>
      <trans-unit id="Unzip.ErrorCouldNotMakeFileWriteable">
        <source>MSB3935: Failed to unzip file "{0}" because destination file "{1}" is read-only and could not be made writable.  {2}</source>
        <target state="translated">MSB3935: Soubor {0} se nepodařilo rozzipovat, protože cílový soubor {1} je jen pro čtení a nebylo možné ho nastavit jako zapisovatelný. {2}</target>
        <note>{StrBegin="MSB3935: "}</note>
      </trans-unit>
      <trans-unit id="Unzip.ErrorCouldNotOpenFile">
        <source>MSB3933: Failed to open zip file "{0}".  {1}</source>
        <target state="translated">MSB3933: Zazipovaný soubor {0} se nepodařilo otevřít. {1}</target>
        <note>{StrBegin="MSB3933: "}</note>
      </trans-unit>
      <trans-unit id="Unzip.ErrorExtractingResultsInFilesOutsideDestination">
        <source>MSB3934: Failed to open unzip file "{0}" to "{1}" because it is outside the destination directory.</source>
        <target state="translated">MSB3934: Rozzipovaný soubor {0} se nepodařilo otevřít do {1}, protože se nachází mimo cílový adresář.</target>
        <note>{StrBegin="MSB3934: "}</note>
      </trans-unit>
      <trans-unit id="Unzip.ErrorFileDoesNotExist">
        <source>MSB3932: Failed to unzip file "{0}" because the file does not exist or is inaccessible.</source>
        <target state="translated">MSB3932: Soubor {0} se nepodařilo rozzipovat, protože neexistuje nebo není přístupný.</target>
        <note>{StrBegin="MSB3932: "}</note>
      </trans-unit>
      <trans-unit id="Unzip.ErrorParsingPatternInvalidPath">
        <source>MSB3937: Failed to parse pattern "{0}" because it contains an invalid path character.</source>
        <target state="translated">MSB3937: Nepovedlo se parsovat vzor {0}, protože obsahuje neplatný znak cesty.</target>
        <note>{StrBegin="MSB3937: "}</note>
      </trans-unit>
      <trans-unit id="Unzip.ErrorParsingPatternPropertyReferences">
        <source>MSB3938: Failed to parse pattern "{0}" because it contains a property reference which isn't supported.</source>
        <target state="translated">MSB3938: Nepovedlo se parsovat vzor {0}, protože obsahuje odkaz na vlastnost, která se nepodporuje.</target>
        <note>{StrBegin="MSB3938: "}</note>
      </trans-unit>
      <trans-unit id="Unzip.FileComment">
        <source>Unzipping file "{0}" to "{1}".</source>
        <target state="translated">Soubor {0} se rozzipovává do {1}.</target>
        <note />
      </trans-unit>
      <trans-unit id="Unzip.ZipSlipExploit">
        <source>Entry is outside the target directory: "{0}"</source>
        <target state="translated">Položka je mimo cílový adresář: „{0}“</target>
        <note />
      </trans-unit>
      <trans-unit id="Vbc.EnumParameterHasInvalidValue">
        <source>MSB3401: "{1}" is an invalid value for the "{0}" parameter.  The valid values are: {2}</source>
        <target state="translated">MSB3401: {1} je neplatná hodnota parametru {0}.  Platné hodnoty jsou : {2}.</target>
        <note>{StrBegin="MSB3401: "}</note>
      </trans-unit>
      <trans-unit id="VBC.RenamePDB">
        <source>MSB3402: There was an error creating the pdb file "{0}". {1}</source>
        <target state="translated">MSB3402: Při vytváření souboru PDB {0} došlo k chybě. {1}</target>
        <note>{StrBegin="MSB3402: "}</note>
      </trans-unit>
      <trans-unit id="Vbc.ParameterHasInvalidValue">
        <source>"{1}" is an invalid value for the "{0}" parameter.</source>
        <target state="translated">{1} je neplatná hodnota parametru {0}.</target>
        <note />
      </trans-unit>
      <trans-unit id="VerifyFileHash.HashMismatch">
        <source>MSB3952: File hash mismatch. Expected {0} to have a {1} file hash of {2}, but it was {3}.</source>
        <target state="translated">MSB3952: Neodpovídající hodnota hash souboru. Očekávalo se, že {0} bude mít hodnotu hash souboru {1} {2}, ale byla {3}.</target>
        <note>{StrBegin="MSB3952: "}</note>
      </trans-unit>
      <trans-unit id="WriteCodeFragment.CouldNotConvertToInferredType">
        <source>Could not convert the value for parameter "{0}" to the inferred type "{1}". The value will be treated as a string. {2}</source>
        <target state="translated">Hodnota parametru „{0}“ se nemohla převést na odvozený typ „{1}“. Hodnota se zpracuje jako řetězec. {2}</target>
        <note />
      </trans-unit>
      <trans-unit id="WriteCodeFragment.CouldNotConvertValue">
        <source>MSB3716: The parameter value "{0}" could not be converted to "{1}". {2}</source>
        <target state="translated">MSB3716: Hodnota parametru „{0}“ se nemohla převést na „{1}“. {2}</target>
        <note>{StrBegin="MSB3716: "}</note>
      </trans-unit>
      <trans-unit id="WriteCodeFragment.CouldNotInferParameterType">
        <source>Could not infer the type of parameter "{0}" because the attribute type is unknown. The value will be treated as a string.</source>
        <target state="translated">Nepovedlo se odvodit typ parametru „{0}“, protože typ atributu je neznámý. Hodnota se zpracuje jako řetězec.</target>
        <note />
      </trans-unit>
      <trans-unit id="WriteCodeFragment.MultipleConstructorsFound">
        <source>Multiple attribute constructors were found for type inferencing.</source>
        <target state="translated">Pro typ odvození se našlo víc konstruktorů atributů.</target>
        <note />
      </trans-unit>
      <trans-unit id="WriteCodeFragment.ParameterTypeNotFound">
        <source>MSB3715: The type "{0}" was not found.</source>
        <target state="translated">MSB3715: Typ „{0}“ ne nenašel.</target>
        <note>{StrBegin="MSB3715: "}</note>
      </trans-unit>
      <trans-unit id="WriteLinesToFile.ErrorOrWarning">
        <source>MSB3491: Could not write lines to file "{0}". {1}</source>
        <target state="translated">MSB3491: Nelze zapsat řádky do souboru {0}. {1}</target>
        <note>{StrBegin="MSB3491: "}</note>
      </trans-unit>
      <trans-unit id="GetReferenceAssemblyPaths.InvalidTargetFrameworkMoniker">
        <source>MSB3642: The Target Framework Moniker "{0}" is invalid. "{1}"</source>
        <target state="translated">MSB3642: Moniker cílové architektury {0} je neplatný. {1}</target>
        <note>{StrBegin="MSB3642: "}</note>
      </trans-unit>
      <trans-unit id="GetReferenceAssemblyPaths.ProblemGeneratingReferencePaths">
        <source>MSB3643: There was an error generating reference assembly paths based on the TargetFrameworkMoniker "{0}". {1}</source>
        <target state="translated">MSB3643: Při generování cest odkazovaných sestavení na základě atributu TargetFrameworkMoniker {0} došlo k chybě. {1}</target>
        <note>{StrBegin="MSB3643: "}</note>
      </trans-unit>
      <trans-unit id="GetReferenceAssemblyPaths.NoReferenceAssemblyDirectoryFound">
        <source>MSB3644: The reference assemblies for {0} were not found. To resolve this, install the Developer Pack (SDK/Targeting Pack) for this framework version or retarget your application. You can download .NET Framework Developer Packs at https://aka.ms/msbuild/developerpacks</source>
        <target state="translated">MSB3644: Nešlo najít referenční sestavení pro {0}. Tento problém vyřešíte tak, že nainstalujete sadu Developer Pack (SDK/Targeting Pack) pro tuto verzi rozhraní nebo změníte cílení své aplikace. Sady .NET Framework Developer Pack můžete stáhnout na adrese https://aka.ms/msbuild/developerpacks.</target>
        <note>{StrBegin="MSB3644: "}</note>
      </trans-unit>
      <trans-unit id="GetReferenceAssemblyPaths.NETFX35SP1NotIntstalled">
        <source>MSB3645: .NET Framework v3.5 Service Pack 1 was not found. In order to target "{0}", .NET Framework v3.5 Service Pack 1 or later must be installed.</source>
        <target state="translated">MSB3645: Aktualizace .NET Framework v3.5 Service Pack 1 nebyla nalezena. Aby bylo možné zadat cíl {0}, je třeba nainstalovat aktualizaci .NET Framework v3.5 Service Pack 1 nebo novější.</target>
        <note>{StrBegin="MSB3645: "}</note>
      </trans-unit>
      <trans-unit id="WinMDExp.MustPassReferences">
        <source>MSB3762: No references were passed to the task. References to at least mscorlib and Windows.Foundation are required.</source>
        <target state="translated">MSB3762: Úloze nebyly předány žádné odkazy. Je vyžadován odkaz alespoň na knihovny mscorlib a Windows.Foundation.</target>
        <note>{StrBegin="MSB3762: "}</note>
      </trans-unit>
      <trans-unit id="WriteLinesToFile.UnusedWriteOnlyWhenDifferent">
        <source>'WriteOnlyWhenDifferent' attribute on "{0}" takes effect only when 'Overwrite="true"'.</source>
        <target state="translated">Atribut „WriteOnlyWhenDifferent“ pro „{0}“ se projeví jenom v případě, že overwrite="true"</target>
        <note />
      </trans-unit>
      <trans-unit id="Xaml.DuplicatePropertyName">
        <source>MSB3724: Unable to create Xaml task.  Duplicate property name '{0}'.</source>
        <target state="translated">MSB3724: Nepovedlo se vytvořit úlohu XAML. Duplicitní název vlastnosti {0}</target>
        <note>{StrBegin="MSB3724: "}</note>
      </trans-unit>
      <trans-unit id="Xaml.TaskCreationFailed">
        <source>MSB3686: Unable to create Xaml task.  Compilation failed.  {0}</source>
        <target state="translated">MSB3686: Nelze vytvořit úlohu Xaml.  Kompilace se nezdařila. {0}</target>
        <note>{StrBegin="MSB3686: "}</note>
      </trans-unit>
      <trans-unit id="Xaml.RuleParseFailed">
        <source>MSB3687: Unable to parse Xaml rule.  {0}</source>
        <target state="translated">MSB3687: Nelze analyzovat pravidlo úlohy Xaml. {0}</target>
        <note>{StrBegin="MSB3687: "}</note>
      </trans-unit>
      <trans-unit id="Xaml.RuleFileNotFound">
        <source>MSB3688: Unable to create Xaml task.  File not found: {0}.</source>
        <target state="translated">MSB3688: Nelze vytvořit úlohu Xaml.  Soubor nebyl nalezen: {0}.</target>
        <note>{StrBegin="MSB3688: "}</note>
      </trans-unit>
      <trans-unit id="Xaml.RuleMissingToolName">
        <source>MSB3689: Unable to execute Xaml task.  If the CommandLineTemplate task parameter is not specified, then the ToolName attribute must be specified in the Rule or the ToolExe task parameter must be set.</source>
        <target state="translated">MSB3689: Nelze spustit úlohu Xaml.  Není-li zadán parametr úlohy CommandLineTemplate, je nutné v pravidle zadat atribut ToolName nebo nastavit parametr úlohy ToolExe.</target>
        <note>{StrBegin="MSB3689: "}</note>
      </trans-unit>
      <trans-unit id="Xaml.RuleNotFound">
        <source>MSB3690: Unable to create Xaml task.  The Rule "{0}" was not found.</source>
        <target state="translated">MSB3690: Nelze vytvořit úlohu Xaml.  Pravidlo {0} nebylo nalezeno.</target>
        <note>{StrBegin="MSB3690: "}</note>
      </trans-unit>
      <trans-unit id="Xaml.InvalidRootObject">
        <source>MSB3691: Unable to create Xaml task.  The root object was not of type ProjectSchemaDefinitions.</source>
        <target state="translated">MSB3691: Nelze vytvořit úlohu Xaml.  Kořenový objekt není typu ProjectSchemaDefinitions.</target>
        <note>{StrBegin="MSB3691: "}</note>
      </trans-unit>
      <trans-unit id="Xaml.MissingTaskBody">
        <source>MSB3692: Unable to create Xaml task.  The &lt;UsingTask&gt; does not contain a &lt;Task&gt; definition.</source>
        <target state="translated">MSB3692: Nelze vytvořit úlohu Xaml. Element &lt;UsingTask&gt; neobsahuje definici &lt;Task&gt;.</target>
        <note>{StrBegin="MSB3692: "}</note>
      </trans-unit>
      <trans-unit id="Xaml.ArgumentOutOfRange">
        <source>MSB3693: Unable to execute Xaml task.  The value "{1}" specified for task parameter "{0}" is not valid.</source>
        <target state="translated">MSB3693: Nelze spustit úlohu Xaml.  Hodnota {1} zadaná pro parametr úlohy {0} není platná.</target>
        <note>{StrBegin="MSB3693: "}</note>
      </trans-unit>
      <trans-unit id="Xaml.MissingSwitchValue">
        <source>MSB3694: Unable to create Xaml task.  The EnumValue "{1}" on EnumProperty "{0}" is missing the SwitchValue attribute.</source>
        <target state="translated">MSB3694: Nelze vytvořit úlohu Xaml.  V atributu SwitchValue nebyla nalezena hodnota EnumValue {1} pro parametr EnumProperty {0}.</target>
        <note>{StrBegin="MSB3694: "}</note>
      </trans-unit>
      <trans-unit id="Xaml.CommandFailed">
        <source>MSB3721: The command "{0}" exited with code {1}.</source>
        <target state="translated">MSB3721: Příkaz {0} byl ukončen s kódem {1}.</target>
        <note>{StrBegin="MSB3721: "}</note>
      </trans-unit>
      <trans-unit id="Xaml.CommandFailedAccessDenied">
        <source>MSB3722: The command "{0}" exited with code {1}. Please verify that you have sufficient rights to run this command.</source>
        <target state="translated">MSB3722: Příkaz {0} byl ukončen s kódem {1}. Zkontrolujte, zda máte dostatečná práva ke spuštění tohoto příkazu.</target>
        <note>{StrBegin="MSB3722: "}</note>
      </trans-unit>
      <trans-unit id="Xaml.MissingRequiredArgument">
        <source>MSB3723: The parameter "{0}" requires missing parameter "{1}" to be set.</source>
        <target state="translated">MSB3723: Parametr {0} vyžaduje, aby byl nastaven chybějící parametr {1}.</target>
        <note>{StrBegin="MSB3723: "}</note>
      </trans-unit>
      <trans-unit id="XslTransform.ArgumentError">
        <source>MSB3701: Unable to load arguments for the XslTransformation task. {0}</source>
        <target state="translated">MSB3701: Nelze načíst argumenty pro úlohu XslTransformation. {0}</target>
        <note>{StrBegin="MSB3701: "}</note>
      </trans-unit>
      <trans-unit id="XslTransform.PrecompiledXsltError">
        <source>MSB3705: XslCompiledDllPath is not supported when building with .NET Core.</source>
        <target state="translated">MSB3705: XslCompiledDllPath se při sestavování pomocí .NET Core nepodporuje.</target>
        <note>{StrBegin="MSB3705: "}</note>
      </trans-unit>
      <trans-unit id="XslTransform.SecuritySettingsViaUseTrustedSettings">
        <source>You are enabling relaxed XSLT security settings via the UseTrustedSettings parameter. For more details on security implications of this setting please see https://aka.ms/msbuild/xsltransformation-task</source>
        <target state="translated">Povolujete uvolněná nastavení zabezpečení XSLT prostřednictvím parametru UseTrustedSettings. Další podrobnosti o důsledcích zabezpečení tohoto nastavení najdete v https://aka.ms/msbuild/xsltransformation-task</target>
        <note />
      </trans-unit>
      <trans-unit id="XslTransform.XsltArgumentsError">
        <source>MSB3702: Unable to process the XsltParameters argument for the XslTransformation task. {0}</source>
        <target state="translated">MSB3702: Nelze zpracovat argument XsltParameters pro úlohu XslTransformation. {0}</target>
        <note>{StrBegin="MSB3702: "}</note>
      </trans-unit>
      <trans-unit id="XslTransform.TransformError">
        <source>MSB3703: Unable to execute transformation. {0}</source>
        <target state="translated">MSB3703: Transformaci nelze provést. {0}</target>
        <note>{StrBegin="MSB3703: "}</note>
      </trans-unit>
      <trans-unit id="XslTransform.XmlInput.TooMany">
        <source>Only one of XmlContent or XmlInputPaths arguments can be set.</source>
        <target state="translated">Lze nastavit pouze jeden z argumentů XmlContent a XmlInputPaths.</target>
        <note />
      </trans-unit>
      <trans-unit id="XslTransform.XmlInput.TooFew">
        <source>One of XmlContent or XmlInputPaths arguments must be set.</source>
        <target state="translated">Je nutné nastavit jeden z argumentů XmlContent a XmlInputPaths.</target>
        <note />
      </trans-unit>
      <trans-unit id="XslTransform.XsltInput.TooMany">
        <source>Only one of XslContent, XslInputPath or XslCompiledDllPath arguments can be set.</source>
        <target state="translated">Lze nastavit pouze jeden z argumentů XslContent, XslInputPath a XslCompiledDllPath.</target>
        <note />
      </trans-unit>
      <trans-unit id="XslTransform.XsltInput.TooFew">
        <source>One of XslContent, XslInputPath and XslCompiledDllPath arguments must be set.</source>
        <target state="translated">Je nutné nastavit jeden z argumentů XslContent, XslInputPath a XslCompiledDllPath.</target>
        <note />
      </trans-unit>
      <trans-unit id="XslTransform.XsltLoadError">
        <source>MSB3704: Unable to load the specified Xslt. {0}</source>
        <target state="translated">MSB3704: Nelze načíst zadaný argument Xslt. {0}</target>
        <note>{StrBegin="MSB3704: "}</note>
      </trans-unit>
      <trans-unit id="XslTransform.MustSpecifyType">
        <source>When specifying assembly "{0}", you must specify the type as well.</source>
        <target state="translated">Při zadávání sestavení {0} je nutné zadat také typ.</target>
        <note />
      </trans-unit>
      <trans-unit id="XslTransform.XsltParameterNoAttribute">
        <source>The specified Xslt Parameter doesn't have attribute "{0}".</source>
        <target state="translated">Zadaný parametr Xslt nemá atribut {0}.</target>
        <note />
      </trans-unit>
      <trans-unit id="XslTransform.XsltParameterNotWellFormed">
        <source>The specified Xslt Parameter attribute is not a well-formed XML fragment.</source>
        <target state="translated">Zadaný parametr Xslt nemá správně sestavený fragment XML.</target>
        <note />
      </trans-unit>
      <trans-unit id="XslTransform.UseTrustedSettings">
        <source>The usage of the document() method and embedded scripts is prohibited by default, due to risks of foreign code execution.  If "{0}" is a trusted source that requires those constructs, please set the "UseTrustedSettings" parameter to "true" to allow their execution.</source>
        <target state="translated">Použití metody document() a vložených skriptů je ve výchozím nastavení zakázané kvůli rizikům spuštění cizího kódu.  Pokud je {0} důvěryhodný zdroj, který tyto konstruktory vyžaduje, nastavte parametr UseTrustedSettings na true, aby se povolilo jejich spouštění.</target>
        <note />
      </trans-unit>
      <trans-unit id="XmlPoke.NamespacesError">
        <source>MSB3731: Unable to process the Namespaces argument for the XmlPoke task. {0}</source>
        <target state="translated">MSB3731: Nelze zpracovat argument Namespaces pro úlohu XmlPoke. {0}</target>
        <note>{StrBegin="MSB3731: "}</note>
      </trans-unit>
      <trans-unit id="XmlPoke.NamespacesParameterNoAttribute">
        <source>The specified Namespaces attribute doesn't have attribute "{0}".</source>
        <target state="translated">Zadaný atribut Namespaces nemá atribut {0}.</target>
        <note />
      </trans-unit>
      <trans-unit id="XmlPoke.NamespacesParameterNotWellFormed">
        <source>The specified Namespaces attribute is not a well-formed XML fragment.</source>
        <target state="translated">Zadaný atribut Namespaces není správně vytvořený fragment XML.</target>
        <note />
      </trans-unit>
      <trans-unit id="XmlPoke.Replaced">
        <source>Replaced "{0}" with "{1}".</source>
        <target state="translated">Hodnota {0} byla nahrazena hodnotou {1}.</target>
        <note />
      </trans-unit>
      <trans-unit id="XmlPoke.Count">
        <source>Made {0} replacement(s).</source>
        <target state="translated">Byla provedena nahrazení ({0}).</target>
        <note />
      </trans-unit>
      <trans-unit id="XmlPoke.XPathContextError">
        <source>MSB3732: Unable to set XPath expression's Context. {0}</source>
        <target state="translated">MSB3732: Kontext výrazu XPath nelze nastavit. {0}</target>
        <note>{StrBegin="MSB3732: "}</note>
      </trans-unit>
      <trans-unit id="XmlPeekPoke.InputFileError">
        <source>MSB3733: Input file "{0}" cannot be opened. {1}</source>
        <target state="translated">MSB3733: Vstupní soubor {0} nelze otevřít. {1}</target>
        <note>{StrBegin="MSB3733: "}</note>
      </trans-unit>
      <trans-unit id="XmlPeekPoke.XPathError">
        <source>MSB3734: XPath Query "{0}" cannot be loaded. {1}</source>
        <target state="translated">MSB3734: Dotaz XPath {0} nelze načíst. {1}</target>
        <note>{StrBegin="MSB3734: "}</note>
      </trans-unit>
      <trans-unit id="XmlPoke.PokeError">
        <source>MSB3735: Error while executing poke operation with the Value parameter "{0}". {1}</source>
        <target state="translated">MSB3735: Při provádění operace vkládání s parametrem Value {0} došlo k chybě. {1}</target>
        <note>{StrBegin="MSB3735: "}</note>
      </trans-unit>
      <trans-unit id="XmlPeek.ArgumentError">
        <source>MSB3741: Unable to load arguments for the XmlPeek task. {0}</source>
        <target state="translated">MSB3741: Argumenty pro úlohu XmlPeek nelze načíst. {0}</target>
        <note>{StrBegin="MSB3741: "}</note>
      </trans-unit>
      <trans-unit id="XmlPeek.NamespacesError">
        <source>MSB3742: Unable to process the Namespaces argument for the XmlPeek task. {0}</source>
        <target state="translated">MSB3742: Nelze zpracovat argument Namespaces pro úlohu XmlPeek. {0}</target>
        <note>{StrBegin="MSB3742: "}</note>
      </trans-unit>
      <trans-unit id="XmlPeek.XPathContextError">
        <source>MSB3743: Unable to set XPath expression's Context. {0}</source>
        <target state="translated">MSB3743: Kontext výrazu XPath nelze nastavit. {0}</target>
        <note>{StrBegin="MSB3743: "}</note>
      </trans-unit>
      <trans-unit id="XmlPeek.XmlInput.TooMany">
        <source>Only one of XmlContent or XmlInputPath arguments can be set.</source>
        <target state="translated">Je možno nastavit pouze jeden z argumentů XmlContent nebo XmlInputPath.</target>
        <note />
      </trans-unit>
      <trans-unit id="XmlPeek.XmlInput.TooFew">
        <source>One of XmlContent or XmlInputPath arguments must be set.</source>
        <target state="translated">Je nutné nastavit jeden z argumentů XmlContent nebo XmlInputPath.</target>
        <note />
      </trans-unit>
      <trans-unit id="XmlPeek.NamespacesParameterNoAttribute">
        <source>The specified Namespaces attribute does not have attribute "{0}".</source>
        <target state="translated">Zadaný atribut Namespaces nemá atribut {0}.</target>
        <note />
      </trans-unit>
      <trans-unit id="XmlPeek.NamespacesParameterNotWellFormed">
        <source>The specified Namespaces attribute is not a well-formed XML fragment.</source>
        <target state="translated">Zadaný atribut Namespaces není správně vytvořený fragment XML.</target>
        <note />
      </trans-unit>
      <trans-unit id="XmlPeek.Found">
        <source>Found "{0}".</source>
        <target state="translated">Nalezeno: {0}.</target>
        <note />
      </trans-unit>
      <trans-unit id="XmlPeek.NotFound">
        <source>The specified XPath query did not capture any nodes.</source>
        <target state="translated">Zadaný dotaz XPath nezachytil žádné uzly.</target>
        <note />
      </trans-unit>
      <trans-unit id="WriteCodeFragment.MustSpecifyLocation">
        <source>MSB3711: At least one of OutputFile or OutputDirectory must be provided.</source>
        <target state="translated">MSB3711: Musí být zadán výstupní soubor OutputFile nebo výstupní adresář OutputDirectory.</target>
        <note>{StrBegin="MSB3711: "}</note>
      </trans-unit>
      <trans-unit id="WriteCodeFragment.CouldNotCreateProvider">
        <source>MSB3712: Code for the language "{0}" could not be generated. {1}</source>
        <target state="translated">MSB3712: Kód pro jazyk {0} nelze vygenerovat. {1}</target>
        <note>{StrBegin="MSB3712: "}</note>
      </trans-unit>
      <trans-unit id="WriteCodeFragment.CouldNotWriteOutput">
        <source>MSB3713: The file "{0}" could not be created. {1}</source>
        <target state="translated">MSB3713: Soubor {0} nelze vytvořit. {1}</target>
        <note>{StrBegin="MSB3713: "}</note>
      </trans-unit>
      <trans-unit id="WriteCodeFragment.SkippedNumberedParameter">
        <source>MSB3714: The parameter "{0}" was supplied, but not all previously numbered parameters.</source>
        <target state="translated">MSB3714: Byl zadán parametr {0}, ale ne všechny předtím číslované parametry.</target>
        <note>{StrBegin="MSB3714: "}</note>
      </trans-unit>
      <trans-unit id="WriteCodeFragment.NoWorkToDo">
        <source>No output file was written because no code was specified to create.</source>
        <target state="translated">Nebyl zapsán žádný výstupní soubor, protože nebyl zadán žádný kód k vytvoření.</target>
        <note />
      </trans-unit>
      <trans-unit id="WriteCodeFragment.GeneratedFile">
        <source>Emitted specified code into "{0}".</source>
        <target state="translated">Do souboru {0} byl vyslán zadaný kód.</target>
        <note />
      </trans-unit>
      <trans-unit id="WriteCodeFragment.Comment">
        <source>Generated by the MSBuild WriteCodeFragment class.</source>
        <target state="translated">Vygenerované třídou WriteCodeFragment nástroje MSBuild</target>
        <note />
      </trans-unit>
      <trans-unit id="CodeTaskFactory.CodeElementIsMissing">
        <source>MSB3751: The &lt;Code&gt; element is missing for the "{0}" task. This element is required.</source>
        <target state="translated">MSB3751: Nebyl nalezen element &lt;Code&gt; pro úlohu {0}. Tento element je povinný.</target>
        <note>{StrBegin="MSB3751: "} &lt;Code&gt; should not be localized it is the name of an xml element</note>
      </trans-unit>
      <trans-unit id="CodeTaskFactory.AttributeEmpty">
        <source>MSB3752: The "{0}" attribute has been set but is empty. If the "{0}" attribute is set it must not be empty.</source>
        <target state="translated">MSB3752: Atribut {0} byl nastaven, je však prázdný. Pokud je atribut {0} nastaven, nesmí být prázdný.</target>
        <note>{StrBegin="MSB3752: "}</note>
      </trans-unit>
      <trans-unit id="CodeTaskFactory.NeedsITaskInterface">
        <source>MSB3753: The task could not be instantiated because it does not implement the ITask interface. Make sure the task implements the Microsoft.Build.Framework.ITask interface.</source>
        <target state="translated">MSB3753: Nelze vytvořit instanci úlohy, protože v ní není implementováno rozhraní ITask. Ověřte, zda je v úloze implementováno rozhraní Microsoft.Build.Framework.ITask.</target>
        <note>{StrBegin="MSB3753: "}</note>
      </trans-unit>
      <trans-unit id="CodeTaskFactory.ReferenceAssemblyIsInvalid">
        <source>MSB3754: The reference assembly "{0}" is invalid. "{1}"</source>
        <target state="translated">MSB3754: Referenční sestavení {0} je neplatné. {1}</target>
        <note>{StrBegin="MSB3754: "}</note>
      </trans-unit>
      <trans-unit id="CodeTaskFactory.CouldNotFindReferenceAssembly">
        <source>MSB3755: Could not find reference "{0}". If this reference is required by your code, you may get compilation errors.</source>
        <target state="translated">MSB3755: Nelze nalézt odkaz {0}. Pokud kód tento odkaz vyžaduje, při kompilaci může dojít k chybám.</target>
        <note>{StrBegin="MSB3755: "}</note>
      </trans-unit>
      <trans-unit id="CodeTaskFactory.InvalidElementLocation">
        <source>MSB3756: The element &lt;{0}&gt; is not a valid child of the &lt;{1}&gt; element.  Valid child elements are &lt;Code&gt;, &lt;Reference&gt;, and &lt;Using&gt;.</source>
        <target state="translated">MSB3756: Element &lt;{0}&gt; není platný podřízený element elementu &lt;{1}&gt;. Platné podřízené elementy jsou &lt;Code&gt;, &lt;Reference&gt; a &lt;Using&gt;.</target>
        <note>{StrBegin="MSB3756: "}</note>
      </trans-unit>
      <trans-unit id="CodeTaskFactory.MultipleCodeNodes">
        <source>MSB3757: Only one &lt;Code&gt; element can be specified.</source>
        <target state="translated">MSB3757: Zadat se dá jen jeden element &lt;Code&gt;.</target>
        <note>{StrBegin="MSB3757: "}</note>
      </trans-unit>
      <trans-unit id="CodeTaskFactory.CompilerError">
        <source>MSB3758: An error has occurred during compilation. {0}</source>
        <target state="translated">MSB3758: Při kompilaci došlo k chybě. {0}</target>
        <note>{StrBegin="MSB3758: "}</note>
      </trans-unit>
      <trans-unit id="CodeTaskFactory.CouldNotFindTaskInAssembly">
        <source>The task name "{0}" could not be found.</source>
        <target state="translated">Nebyla nalezena úloha s názvem {0}.</target>
        <note />
      </trans-unit>
      <trans-unit id="CodeTaskFactory.FindSourceFileAt">
        <source>The source file for this compilation can be found at: "{0}"</source>
        <target state="translated">Zdrojový soubor této kompilace lze nalézt zde: {0}</target>
        <note />
      </trans-unit>
      <trans-unit id="CodeTaskFactory.HaveReflectionOnlyAssembly">
        <source>The reference assembly "{0}" is a metadata only assembly.</source>
        <target state="translated">Referenční sestavení {0} je sestavení obsahující pouze metadata.</target>
        <note />
      </trans-unit>
      <trans-unit id="ResolveSDKReference.SearchingForSDK">
        <source>Searching for SDK "{0}": </source>
        <target state="translated">Probíhá vyhledávání sady SDK {0}: </target>
        <note />
      </trans-unit>
      <trans-unit id="ResolveSDKReference.FoundSDK">
        <source>Found at search location "{0}".</source>
        <target state="translated">Nalezeno v umístění vyhledávání {0}.</target>
        <note />
      </trans-unit>
      <trans-unit id="ResolveSDKReference.ErrorReadingManifest">
        <source>There was a problem reading the SDK manifest file "{0}". {1}</source>
        <target state="translated">Při čtení souboru {0} manifestu sady SDK nastal problém. {1}</target>
        <note />
      </trans-unit>
      <trans-unit id="ResolveSDKReference.ReadingSDKManifestFile">
        <source>Reading SDK manifest file "{0}".</source>
        <target state="translated">Probíhá čtení souboru {0} manifestu sady SDK.</target>
        <note />
      </trans-unit>
      <trans-unit id="ResolveSDKReference.TargetedConfigAndArchitecture">
        <source>Targeted configuration and architecture "{0}|{1}"</source>
        <target state="translated">Cílová konfigurace a architektura {0}|{1}</target>
        <note />
      </trans-unit>
      <trans-unit id="ResolveSDKReference.PlatformSDK">
        <source>Has a platform identity of "{0}".</source>
        <target state="translated">Má identitu platformy {0}.</target>
        <note />
      </trans-unit>
      <trans-unit id="ResolveSDKReference.CouldNotFindFrameworkIdentity">
        <source>Could not find "FrameworkIdentity" attribute "{0}" in the SDK manifest. </source>
        <target state="translated">V manifestu sady SDK nebyl nalezen atribut {0} identity rozhraní FrameworkIdentity. </target>
        <note />
      </trans-unit>
      <trans-unit id="ResolveSDKReference.NoFrameworkIdentitiesFound">
        <source>No FrameworkIdentity attributes were found in the SDK manifest, treating this SDK as a non-framework SDK.</source>
        <target state="translated">V manifestu sady SDK nebyly nalezeny žádné atributy identity rozhraní FrameworkIdentity. Tato sada SDK bude považována za sadu SDK, která není součástí rozhraní.</target>
        <note />
      </trans-unit>
      <trans-unit id="ResolveSDKReference.NoAppxLocationsFound">
        <source>No "APPX" attributes indicating app package locations were found in the SDK manifest. If an app package is required at runtime the project may not run.</source>
        <target state="translated">V manifestu sady SDK nebyly nalezeny žádné atributy APPX určující umístění balíčku aplikace. Pokud bude za běhu vyžadován balíček aplikace, je možné, že se projekt nespustí.</target>
        <note />
      </trans-unit>
      <trans-unit id="ResolveSDKReference.FoundFrameworkIdentity">
        <source>Found "FrameworkIdentity" attribute "{0}" in the SDK manifest.</source>
        <target state="translated">V manifestu sady SDK byl nalezen atribut {0} identity rozhraní FrameworkIdentity.</target>
        <note />
      </trans-unit>
      <trans-unit id="ResolveSDKReference.FoundAppxLocation">
        <source>Found "APPX" location attribute "{0}" in the SDK manifest.</source>
        <target state="translated">V manifestu sady SDK byl nalezen atribut {0} umístění APPX.</target>
        <note />
      </trans-unit>
      <trans-unit id="ResolveSDKReference.ReplaceAppxLocation">
        <source>Updating the "{0}" architecture "APPX" location from "{1}" to "{2}". </source>
        <target state="translated">Probíhá aktualizace umístění APPX architektury {0} z {1} na {2}. </target>
        <note />
      </trans-unit>
      <trans-unit id="ResolveSDKReference.NoSDKLocationsSpecified">
        <source>Cannot resolve "SDKReference" items because no installed SDK locations were passed into the property "InstalledSdks".</source>
        <target state="translated">Nelze rozpoznat položky SDKReference, protože do vlastnosti InstalledSdks nebyla předána žádná umístění nainstalovaných sad SDK.</target>
        <note>"SDKReference" and "InstalledSDKs" are property names on the task and should not be localized</note>
      </trans-unit>
      <trans-unit id="ResolveSDKReference.CannotReferenceTwoSDKsSameFamily">
        <source>MSB3773: The SDK "{0}" cannot be referenced alongside SDK(s) {1}, as they all belong to the same SDK product Family "{2}". Please consider removing references to other SDKs of the same product family.</source>
        <target state="translated">MSB3773: Na sadu SDK {0} se nelze odkazovat současně se sadou/sadami SDK {1}, protože všechny patří do stejné produktové řady SDK {2}. Zvažte odebrání odkazů na jiné sady SDK ze stejné produktové řady.</target>
        <note>{StrBegin="MSB3773: "}</note>
      </trans-unit>
      <trans-unit id="ResolveSDKReference.CouldNotResolveSDK">
        <source>MSB3774: Could not find SDK "{0}".</source>
        <target state="translated">MSB3774: Nebyla nalezena sada SDK {0}.</target>
        <note>{StrBegin="MSB3774: "}</note>
      </trans-unit>
      <trans-unit id="ResolveSDKReference.ErrorResolvingSDK">
        <source>MSB3775: There was an error resolving the SDK "{0}". {1}</source>
        <target state="translated">MSB3775: Při rozpoznávání sady SDK {0} došlo k chybě. {1}</target>
        <note>{StrBegin="MSB3775: "} "{0}" will be the root location which could not be searched. Ie (c:\program files\sdks\..) </note>
      </trans-unit>
      <trans-unit id="ResolveSDKReference.SDKReferenceIncorrectFormat">
        <source>MSB3776: The SDK Reference "{0}" is incorrectly formatted. It must be in the following format "&lt;SDKName&gt;, Version=&lt;SDKVersion&gt;. For example: "MySDK, Version=2.0"</source>
        <target state="translated">MSB3776: Odkaz {0} sady SDK má nesprávný formát. Musí mít následující formát: "&lt;NázevSadySDK&gt;, Version=&lt;VerzeSadySDK&gt;". Příklad: "MaSadaSDK, Version=2.0"</target>
        <note>{StrBegin="MSB3776: "}</note>
      </trans-unit>
      <trans-unit id="ResolveSDKReference.NoMatchingFrameworkIdentity">
        <source>MSB3777: "FrameworkIdentity" attributes were found in the SDK manifest file "{0}", however none of the attributes matched the targeted configuration and architecture "{1} | {2}" and no "FrameworkIdentity" attribute without configuration and architecture could be found. If this project is to be packaged, packaging will fail.</source>
        <target state="translated">MSB3777: V souboru {0} manifestu sady SDK byly nalezeny atributy FrameworkIdentity, ale žádný z těchto atributů neodpovídal cílové konfiguraci a architektuře {1} | {2} a nebyly nalezeny žádné atributy FrameworkIdentity bez konfigurace a architektury. Pokud má být tento projekt zabalen, vytvoření balíčku se nezdaří.</target>
        <note>{StrBegin="MSB3777: "}</note>
      </trans-unit>
      <trans-unit id="ResolveSDKReference.NoMatchingAppxLocation">
        <source>MSB3778: "APPX" attributes were found in the SDK manifest file "{0}" however none of the attributes matched the targeted configuration and architecture "{1} | {2}" and no "APPX" attribute without configuration and architecture could be found. If an app package is required then the project will fail at runtime.</source>
        <target state="translated">MSB3778: V souboru {0} manifestu sady SDK byly nalezeny atributy APPX, ale žádný z těchto atributů neodpovídal cílové konfiguraci a architektuře {1} | {2} a nebyly nalezeny žádné atributy APPX bez konfigurace a architektury. Pokud bude za běhu vyžadován balíček aplikace, projekt skončí chybou.</target>
        <note>{StrBegin="MSB3778: "}</note>
      </trans-unit>
      <trans-unit id="ResolveSDKReference.TargetArchitectureNotSupported">
        <source>MSB3779: The processor architecture of the project being built "{0}" is not supported by the referenced SDK "{1}". Please consider changing the targeted processor architecture of your project (in Visual Studio this can be done through the Configuration Manager) to one of the architectures supported by the SDK: "{2}".</source>
        <target state="translated">MSB3779: Architektura procesoru sestavovaného projektu {0} není podporována odkazovanou sadou SDK {1}. Zvažte změnu cílové architektury procesoru v projektu (v sadě Visual Studio je možné tuto změnu provést pomocí nástroje Správce konfigurace) na jednu z architektur podporovaných danou sadou SDK: {2}</target>
        <note>{StrBegin="MSB3779: "}</note>
      </trans-unit>
      <trans-unit id="ResolveSDKReference.CannotReferenceTwoSDKsSameName">
        <source>MSB3780: The SDK "{0}" cannot be referenced alongside SDK(s) {1}, because only one version of the SDK can be referenced from a project. Please consider removing references to the other SDKs.</source>
        <target state="translated">MSB3780: Na sadu SDK {0} nelze odkazovat současně se sadami SDK {1}, protože z projektu je možné se odkazovat pouze na jednu verzi sady SDK. Zvažte odebrání odkazů na tyto další sady SDK.</target>
        <note>{StrBegin="MSB3780: "}</note>
      </trans-unit>
      <trans-unit id="ResolveSDKReference.SDKMissingDependency">
        <source>MSB3781: The SDK "{0}" depends on the following SDK(s) {1}, which have not been added to the project or were not found. Please ensure that you add these dependencies to your project or you may experience runtime issues. You can add dependencies to your project through the Reference Manager.</source>
        <target state="translated">MSB3781: Sada {0} závisí na následujících sadách SDK {1}, které nebyly přidány do projektu nebo nebyly nalezeny. Pokud tyto závislosti nepřidáte do projektu, mohou za běhu nastat potíže. Závislosti můžete přidat do projektu pomocí Správce odkazů.</target>
        <note>{StrBegin="MSB3781: "}</note>
      </trans-unit>
      <trans-unit id="ResolveSDKReference.Prefer32BitNotSupportedWithNeutralProject">
        <source>MSB3782: The "{0}" SDK does not support targeting a neutral architecture with "Prefer 32-Bit" enabled for the project. Please go to the project properties (Build tab for C# and Compile tab for VB) and disable the "Prefer 32-bit" option, or change your project to target a non-neutral architecture.</source>
        <target state="translated">MSB3782: Sada {0} SDK nepodporuje cílení na neutrální architekturu, když je pro projekt povolena možnost Preferovat 32bitovou verzi. Přejděte do vlastností projektu (karta Sestavení pro C# a karta Kompilace pro VB) a zakažte možnost Preferovat 32bitovou verzi, nebo změňte cíl svého projektu na jinou než neutrální architekturu.</target>
        <note>{StrBegin="MSB3782: "} Also, please localize "Prefer 32-Bit" in the same way that it is localized in wizard\vbdesigner\designer\proppages\buildproppage.resx</note>
      </trans-unit>
      <trans-unit id="ResolveSDKReference.MaxPlatformVersionLessThanTargetPlatformVersion">
        <source>MSB3783: Project "{0}" depends upon SDK "{1} v{2}" which was released originally for apps targeting "{3} {4}". To verify whether "{1} v{2}" is compatible with "{5} {6}", contact the SDK author or see http://go.microsoft.com/fwlink/?LinkID=309181.</source>
        <target state="translated">MSB3783: Projekt {0} závisí na sadě SDK {1} verze {2}, která byla původně vydána pro aplikace, které cílí na {3} {4}. Chcete-li ověřit kompatibilitu sady {1} verze {2}a {5} {6}, obraťte se na autora sady SDK nebo si prostudujte informace na adrese http://go.microsoft.com/fwlink/?LinkID=309181.</target>
        <note>{StrBegin="MSB3783: "}</note>
      </trans-unit>
      <trans-unit id="ResolveSDKReference.InvalidDependencyInPlatform">
        <source>MSB3841: The SDK "{0}" depends on the SDK "{1}", which is not compatible with "{2} {3}". Please reference a version of SDK "{0}" which supports "{2} {3}".</source>
        <target state="translated">MSB3841: Sada SDK {0} závisí na sadě SDK {1}, která není kompatibilní s {2} {3}. Použijte odkaz na verzi sady SDK {0}, která podporuje {2} {3}.</target>
        <note>{StrBegin="MSB3841: "}</note>
      </trans-unit>
      <trans-unit id="ResolveSDKReference.MaxPlatformVersionNotSpecified">
        <source>MSB3842: Project "{0}" depends upon SDK "{1} v{2}" which supports apps targeting "{3} {4}". To verify whether "{1} v{2}" is compatible with "{5} {6}", contact the SDK author or see http://go.microsoft.com/fwlink/?LinkID=309181.</source>
        <target state="translated">MSB3842: Projekt {0} závisí na sadě {1} verze {2} podporující aplikace, které cílí na {3} {4}. Chcete-li ověřit kompatibilitu sady {1} verze {2}a {5} {6}, obraťte se na autora sady SDK nebo si prostudujte informace na adrese http://go.microsoft.com/fwlink/?LinkID=309181.</target>
        <note>{StrBegin="MSB3842: "}</note>
      </trans-unit>
      <trans-unit id="ResolveSDKReference.TargetPlatformIdentifierDoesNotMatch">
        <source>MSB3843: Project "{0}" targets platform "{3}", but references SDK "{1} v{2}" which targets platform "{4}".</source>
        <target state="translated">MSB3843: Projekt {0} cílí na platformu {3}, ale odkazuje na sadu SDK {1} v{2}, která cílí na platformu {4}.</target>
        <note>{StrBegin="MSB3843: "}</note>
      </trans-unit>
      <trans-unit id="ResolveSDKReference.PlatformVersionIsLessThanMinVersion">
        <source>MSB3844: Project "{0}" targets platform version "{3}", but references SDK "{1} v{2}" which requires platform version "{4}" or higher.</source>
        <target state="translated">MSB3844: Projekt {0} cílí na verzi platformy {3}, ale odkazuje na sadu SDK {1} v{2}, která vyžaduje verzi platformy {4} nebo vyšší.</target>
        <note>{StrBegin="MSB3844: "}</note>
      </trans-unit>
      <trans-unit id="GetInstalledSDKs.ListInstalledSDKs">
        <source>Installed SDKs:</source>
        <target state="translated">Počet nainstalovaných sad SDK:</target>
        <note />
      </trans-unit>
      <trans-unit id="GetInstalledSDKs.SDKNameAndLocation">
        <source>SDK "{0}" is installed at "{1}"</source>
        <target state="translated">Sada SDK {0} je nainstalována v umístění {1}.</target>
        <note />
      </trans-unit>
      <trans-unit id="GetInstalledSDKs.FoundSDKs">
        <source>Found "{0}" SDKs.</source>
        <target state="translated">Počet nalezených sad SDK: {0}</target>
        <note />
      </trans-unit>
      <trans-unit id="GetInstalledSDKs.SearchingForSDKs">
        <source>Searching for SDKs targeting "{0}, {1}".</source>
        <target state="translated">Probíhá vyhledávání sad SDK určených pro cílovou platformu {0}, {1}.</target>
        <note>{0} will be the platform identifier, "Windows" and {1} will be a version number</note>
      </trans-unit>
      <trans-unit id="GetInstalledSDKs.TargetPlatformInformationMissing">
        <source>MSB3784: "TargetPlatformVersion" and "TargetPlatformIdentifier" cannot be empty.</source>
        <target state="translated">MSB3784: Parametry TargetPlatformVersion a TargetPlatformIdentifier nemohou být prázdné.</target>
        <note>{StrBegin="MSB3784: "} TargetPlatformVersion and TargetPlatformIdentifier root are property names and should not be localized</note>
      </trans-unit>
      <trans-unit id="GetInstalledSDKs.NoSDksFound">
        <source>MSB3785: No SDKs were found for TargetPlatform = {0} v{1}. SDKReference items will not be resolved. If your application requires these references there may be compilation errors.</source>
        <target state="translated">MSB3785: Nenašly se žádné sady SDK pro cílovou platformu {0} v {1}. Položky SDKReference se nevyřeší. Pokud vaše aplikace vyžaduje tyto odkazy, může dojít k chybám kompilace.</target>
        <note>{StrBegin="MSB3785: "} "SDKReference" refers to SDKReference items in the project file and should not be localized.</note>
      </trans-unit>
      <trans-unit id="GetInstalledSDKs.CouldNotGetSDKList">
        <source>MSB3786: There was a problem retrieving the installed SDKs on the machine. {0}</source>
        <target state="translated">MSB3786: Při načítání sad SDK nainstalovaných v počítači nastal problém. {0}</target>
        <note>{StrBegin="MSB3786: "}</note>
      </trans-unit>
      <trans-unit id="GetSDKReferenceFiles.GetSDKReferences">
        <source>Enumerating SDK Reference "{0}" from "{1}".</source>
        <target state="translated">Probíhá vytváření výčtu odkazu {0} sady SDK z {1}.</target>
        <note />
      </trans-unit>
      <trans-unit id="GetSDKReferenceFiles.ExpandReferencesFrom">
        <source>Looking for references under "{0}".</source>
        <target state="translated">Probíhá hledání odkazů v rámci {0}.</target>
        <note />
      </trans-unit>
      <trans-unit id="GetSDKReferenceFiles.ExpandRedistFrom">
        <source>Looking for redist files under "{0}".</source>
        <target state="translated">Probíhá hledání souborů redistribučního balíčku v rámci {0}.</target>
        <note />
      </trans-unit>
      <trans-unit id="GetSDKReferenceFiles.NotExpanding">
        <source>Not enumerating SDK Reference "{0}" because the "ExpandReferences" metadata is not true on the reference.</source>
        <target state="translated">Není vytvářen výčet odkazu {0} sady SDK, protože položka metadat ExpandReferences není pro odkaz nastavena na hodnotu True.</target>
        <note />
      </trans-unit>
      <trans-unit id="GetSDKReferenceFiles.AddingReference">
        <source>Adding reference "{0}".</source>
        <target state="translated">Přidání odkazu {0}</target>
        <note />
      </trans-unit>
      <trans-unit id="GetSDKReferenceFiles.AddingRedistFile">
        <source>Adding file "{0}" from redist folder with target path "{1}".</source>
        <target state="translated">Přidává se soubor {0} ze složky redistribučního balíčku s cílovou cestou {1}.</target>
        <note />
      </trans-unit>
      <trans-unit id="GetSDKReferenceFiles.ConflictRedistSameSDK">
        <source>There was a conflict between two redist files going to the same target path "{0}" within the "{1}" SDK. Choosing "{2}" over "{3}" because it was resolved first.</source>
        <target state="translated">V rámci sady SDK {1} došlo ke konfliktu mezi dvěma soubory redistribučního balíčku, které oba směřují do stejné cílové cesty {0}. Bude upřednostněn soubor {2} před souborem {3}, protože byl vyřešen jako první.</target>
        <note />
      </trans-unit>
      <trans-unit id="GetSDKReferenceFiles.ConflictRedistDifferentSDK">
        <source>There was a conflict between two files from the redist folder files going to the same target path "{0}" between the "{1}" and "{2}" SDKs. Choosing "{3}" over "{4}" because it was resolved first.</source>
        <target state="translated">Došlo ke konfliktu mezi dvěma soubory ze složky redistribučního balíčku, které oba směřují do stejné cílové cesty {0}. K tomuto konfliktu došlo mezi sadami SDK {1} a {2}. Bude upřednostněn soubor {3} před souborem {4}, protože byl vyřešen jako první.</target>
        <note />
      </trans-unit>
      <trans-unit id="GetSDKReferenceFiles.ConflictReferenceSameSDK">
        <source>There was a conflict between two references with the same file name resolved within the "{0}" SDK. Choosing "{1}" over "{2}" because it was resolved first.</source>
        <target state="translated">Došlo ke konfliktu mezi dvěma odkazy se stejným názvem souboru, které byly vyřešeny v rámci sady SDK {0}. Bude upřednostněn odkaz {1} před odkazem {2}, protože byl vyřešen jako první.</target>
        <note />
      </trans-unit>
      <trans-unit id="GetSDKReferenceFiles.ConflictReferenceDifferentSDK">
        <source>There was a conflict between two references with the same file name between the "{0}" and "{1}" SDKs. Choosing "{2}" over "{3}" because it was resolved first.</source>
        <target state="translated">Došlo ke konfliktu mezi dvěma odkazy se stejným názvem souboru mezi sadami SDK {0} a {1}. Bude upřednostněn soubor {2} před souborem {3}, protože byl vyřešen jako první.</target>
        <note />
      </trans-unit>
      <trans-unit id="GetSDKReferenceFiles.ProblemReadingCacheFile">
        <source>There was a problem reading the cache file "{0}". "{1}"</source>
        <target state="translated">Při čtení souboru mezipaměti {0} nastal problém. {1}</target>
        <note />
      </trans-unit>
      <trans-unit id="GetSDKReferenceFiles.ProblemDeletingCacheFile">
        <source>There was a problem deleting the cache file "{0}". "{1}"</source>
        <target state="translated">Při odstraňování souboru mezipaměti {0} nastal problém. {1}</target>
        <note />
      </trans-unit>
      <trans-unit id="GetSDKReferenceFiles.ProblemGeneratingHash">
        <source>There was a problem getting the time stamp of the current assembly "{0}". "{1}"</source>
        <target state="translated">Při získávání časového razítka aktuálního sestavení {0} nastal problém. {1}</target>
        <note />
      </trans-unit>
      <trans-unit id="GetSDKReferenceFiles.ProblemGettingAssemblyMetadata">
        <source>There was a problem getting the assembly metadata for "{0}". "{1}"</source>
        <target state="translated">Při získávání metadat sestavení pro {0} nastal problém. {1}</target>
        <note />
      </trans-unit>
      <trans-unit id="GetSDKReferenceFiles.ProblemWritingCacheFile">
        <source>There was a problem writing the cache file "{0}". "{1}"</source>
        <target state="translated">Při zápisu souboru mezipaměti {0} nastal problém. {1}</target>
        <note />
      </trans-unit>
      <trans-unit id="GetSDKReferenceFiles.NoOriginalItemSpec">
        <source>The "OriginalItemSpec" metadata for the resolved SDK with path "{0}" was empty. The "OriginalItemSpec" metadata must be set."</source>
        <target state="translated">Metadata OriginalItemSpec pro převedenou sadu SDK s cestou {0} jsou prázdná. Metadata OriginalItemSpec musejí být nastavena.</target>
        <note />
      </trans-unit>
      <trans-unit id="GetSDKReferenceFiles.CouldNotGetSDKReferenceFiles">
        <source>MSB3795: There was a problem in the GetSDKReferenceFiles task. {0}</source>
        <target state="translated">MSB3795: V úloze GetSDKReferenceFiles došlo k problému. {0}</target>
        <note>{StrBegin="MSB3795: "}</note>
      </trans-unit>
      <trans-unit id="GetSDKReferenceFiles.ConflictBetweenFiles">
        <source>MSB3796: There was a conflict between two files. {0}</source>
        <target state="translated">MSB3796: Nastal konflikt mezi dvěma soubory. {0}</target>
        <note>{StrBegin="MSB3796: "}</note>
      </trans-unit>
      <trans-unit id="GetSDKReferenceFiles.CannotHaveEmptyTargetConfiguration">
        <source>MSB3797: The targeted configuration for the resolved sdk reference "{0}" was empty. Cannot find reference or redist files without a targeted configuration.</source>
        <target state="translated">MSB3797: Cílová konfigurace pro odkaz na převedenou sadu SDK {0} je prázdná. Bez určení cílové konfigurace nelze nalézt odkazy nebo soubory redistribučního balíčku.</target>
        <note>{StrBegin="MSB3797: "}</note>
      </trans-unit>
      <trans-unit id="GetSDKReferenceFiles.CannotHaveEmptyTargetArchitecture">
        <source>MSB3798: The targeted architecture for the resolved sdk reference "{0}" was empty. Cannot find reference or redist files without a targeted architecture.</source>
        <target state="translated">MSB3798: Cílová architektura pro vyřešený odkaz na sadu SDK {0} je prázdná. Bez určení cílové architektury se nedají najít odkazy ani soubory redistribučního balíčku.</target>
        <note>{StrBegin="MSB3798: "}</note>
      </trans-unit>
      <trans-unit id="FindInvalidProjectReferences.WarnWhenVersionIsIncompatible">
        <source>MSB3851: This project targets "{0}, Version={1}", but it is attempting to reference "{2}" targeting "{3}", which is invalid.</source>
        <target state="translated">MSB3851: Tento projekt cílí na {0}, verze={1}, pokouší se ale o použití odkazu na {2} cílící na verzi {3}, což je neplatné.</target>
        <note>{StrBegin="MSB3851: "}</note>
      </trans-unit>
      <trans-unit id="ErrorFromResources.LogErrorFailure">
        <source>MSB3861: Failed to log an error using resource string "{0}".  {1}</source>
        <target state="translated">MSB3861: Nepodařilo se do protokolu zapsat chybu pomocí řetězce prostředku {0}.  {1}</target>
        <note>{StrBegin="MSB3861: "}</note>
      </trans-unit>
      <trans-unit id="CodeSharing.CannotBuildSharedProject">
        <source>MSB3871: Shared projects cannot be built on their own.  Please either build a project that references this project, or build the entire solution.</source>
        <target state="translated">MSB3871: Sdílené projekty nelze sestavovat samostatně.  Sestavte projekt, který odkazuje na tento projekt, nebo sestavte celé řešení.</target>
        <note>{StrBegin="MSB3871: "}</note>
      </trans-unit>
      <trans-unit id="Copy.SymbolicLinkComment">
        <source>Creating symbolic link to copy "{0}" to "{1}".</source>
        <target state="translated">Vytváří se symbolický odkaz pro kopírování {0} do {1}.</target>
        <note>LOCALIZATION: {0} and {1} are paths.</note>
      </trans-unit>
      <trans-unit id="ResolveAssemblyReference.AssemblyFoldersConfigFileMalformed">
        <source>The AssemblyFolder config file ('{0}') specified in Microsoft.Common.CurrentVersion.targets was invalid. The error was: {1}</source>
        <target state="translated">Konfigurační soubor AssemblyFolder ({0}) zadaný v Microsoft.Common.CurrentVersion.targets byl neplatný. Chyba: {1}</target>
        <note />
      </trans-unit>
      <trans-unit id="WriteLinesToFile.ErrorReadingFile">
        <source>MSB3492: Could not read existing file "{0}" to determine whether its contents are up to date. Overwriting it.</source>
        <target state="translated">MSB3492: Nešlo přečíst existující soubor {0}, aby se zjistilo, jestli je jeho obsah aktuální. Přepíše se.</target>
        <note>{StrBegin="MSB3492: "}</note>
      </trans-unit>
      <trans-unit id="WriteLinesToFile.SkippingUnchangedFile">
        <source>Skipping write to file "{0}" because content would not change.</source>
        <target state="translated">Zápis do souboru {0} se přeskočí, protože obsah by se nezměnil.</target>
        <note />
      </trans-unit>
      <trans-unit id="Telemetry.IllegalEventDataString">
        <source>The property "{0}" in the telemetry event data property list "{1}" is malformed.  Please only pass in a semicolon-delimited list of constant string values separated by "=", e.g., "Property1=Value1;Property2=Value2".</source>
        <target state="translated">Vlastnost {0} v seznamu vlastností dat událostí telemetrie {1} má chybný formát. Předejte prosím jenom seznam konstantních hodnot řetězců oddělených středníkem a se znakem =, např. "Vlastnost1=Hodnota1;Vlastnost2=Hodnota2".</target>
        <note />
      </trans-unit>
      <trans-unit id="ErrorAndWarning.EmptyMessage">
        <source>(No message specified)</source>
        <target state="translated">(Není zadaná žádná zpráva.)</target>
        <note />
      </trans-unit>
      <trans-unit id="TaskFactoryNotSupportedFailure">
        <source>MSB4801: The task factory "{0}" is not supported on the .NET Core version of MSBuild.</source>
        <target state="translated">MSB4801: Objekt pro vytváření úloh {0} se ve verzi .NET Core nástroje MSBuild nepodporuje.</target>
        <note>{StrBegin="MSB4801: "}</note>
      </trans-unit>
      <trans-unit id="Copy.FileLocked">
        <source>The file is locked by: "{0}"</source>
        <target state="translated">Soubor uzamkl(a): {0}.</target>
        <note />
      </trans-unit>
      <trans-unit id="CodeTaskFactory.InvalidCodeType">
        <source>MSB3759: The specified code type "{0}" is invalid.  The supported code types are "{1}".</source>
        <target state="translated">MSB3759: Určený typ kódu {0} není platný. Podporované jsou tyto typy kódu: {1}.</target>
        <note>{StrBegin="MSB3759: "}</note>
      </trans-unit>
      <trans-unit id="CodeTaskFactory.InvalidCodeLanguage">
        <source>MSB3759: The specified code language "{0}" is invalid.  The supported code languages are "{1}".</source>
        <target state="translated">MSB3759: Určený jazyk kódu {0} není platný. Podporované jsou tyto jazyky kódu: {1}.</target>
        <note>{StrBegin="MSB3759: "}</note>
      </trans-unit>
      <trans-unit id="CodeTaskFactory.NoSourceCode">
        <source>MSB3760: You must specify source code within the Code element or a path to a file containing source code.</source>
        <target state="translated">MSB3760: Je nutné zadat zdrojový kód v elementu Code nebo cestu k souboru obsahujícímu zdrojový kód.</target>
        <note>{StrBegin="MSB3760: "}</note>
      </trans-unit>
      <trans-unit id="CodeTaskFactory.CompilingAssembly">
        <source>Compiling task source code</source>
        <target state="translated">Kompilace zdrojového kódu úlohy</target>
        <note />
      </trans-unit>
      <trans-unit id="CodeTaskFactory.InvalidTaskXml">
        <source>MSB3761: The specified task XML is invalid.  {0}</source>
        <target state="translated">MSB3761: Zadaná úloha XML není platná. {0}</target>
        <note>{StrBegin="MSB3761: "}</note>
      </trans-unit>
      <trans-unit id="CodeTaskFactory.InvalidCodeElementAttribute">
        <source>MSB3756: The attribute "{0}" is not valid for the &lt;Code&gt; element.  Valid attributes are "Language", "Source", and "Type".</source>
        <target state="translated">MSB3756: Atribut {0} není pro element &lt;Code&gt; platný. Platné atributy jsou Language, Source a Type.</target>
        <note>{StrBegin="MSB3756: "}</note>
      </trans-unit>
      <trans-unit id="CodeTaskFactory.AttributeEmptyWithElement">
        <source>MSB3752: The "{0}" attribute of the &lt;{1}&gt; element has been set but is empty. If the "{0}" attribute is set it must not be empty.</source>
        <target state="translated">MSB3752: Atribut {0} elementu &lt;{1}&gt; byl nastaven, je však prázdný. Pokud je atribut {0} nastaven, nesmí být prázdný.</target>
        <note>{StrBegin="MSB3752: "}</note>
      </trans-unit>
      <trans-unit id="ZipDirectory.Comment">
        <source>Zipping directory "{0}" to "{1}".</source>
        <target state="translated">Adresář {0} se zipuje do {1}.</target>
        <note />
      </trans-unit>
      <trans-unit id="ZipDirectory.ErrorDirectoryDoesNotExist">
        <source>MSB3941: Failed to zip directory "{0}" because it does not exist or is inaccessible.</source>
        <target state="translated">MSB3941: Adresář {0} se nepodařilo zazipovat, protože neexistuje nebo není přístupný.</target>
        <note>{StrBegin="MSB3941: "}</note>
      </trans-unit>
      <trans-unit id="ZipDirectory.ErrorFailed">
        <source>MSB3943: Failed to zip directory "{0}" to file "{1}".  {2}</source>
        <target state="translated">MSB3943: Adresář {0} se nepodařilo zazipovat do souboru {1}. {2}</target>
        <note>{StrBegin="MSB3943: "}</note>
      </trans-unit>
      <trans-unit id="ZipDirectory.ErrorFileExists">
        <source>MSB3942: Failed to create zip file "{0}" because it already exists.  Please delete or rename the file and try again.</source>
        <target state="translated">MSB3942: Zazipovaný soubor {0} se nepodařilo vytvořit, protože už existuje. Odstraňte nebo přejmenujte prosím tento soubor a zkuste to znovu.</target>
        <note>{StrBegin="MSB3942: "}</note>
      </trans-unit>
    </body>
  </file>
</xliff><|MERGE_RESOLUTION|>--- conflicted
+++ resolved
@@ -191,17 +191,10 @@
         <target state="translated">Vytváří se pevný odkaz pro kopírování {0} do {1}.</target>
         <note>LOCALIZATION: {0} and {1} are paths.</note>
       </trans-unit>
-<<<<<<< HEAD
-      <trans-unit id="Copy.IncompatibleParameters">
-        <source>MSB3894: Both "{0}" and "{1}" were specified as parameters in the project file but cannot be used together. Please choose one or the other.</source>
-        <target state="new">MSB3894: Both "{0}" and "{1}" were specified as parameters in the project file but cannot be used together. Please choose one or the other.</target>
-        <note>{StrBegin="MSB3894: "}</note>
-=======
       <trans-unit id="Copy.IOException">
         <source>MSB3894: "Got {0} copying {1} to {2} and HR is {3}"</source>
         <target state="new">MSB3894: "Got {0} copying {1} to {2} and HR is {3}"</target>
         <note>{StrBegin="MSB3894: "} LOCALIZATION: {0} is exception.ToString(), {1} and {2} are paths, {3} is a number")</note>
->>>>>>> 0bc63232
       </trans-unit>
       <trans-unit id="Copy.LinkFailed">
         <source>MSB3893: Could not use a link to copy "{0}" to "{1}".</source>
@@ -1074,7 +1067,7 @@
       <trans-unit id="GenerateResource.BinaryFormatterUse">
         <source>MSB3825: Resource "{0}" of type "{1}" is deserialized via BinaryFormatter at runtime. BinaryFormatter is deprecated due to possible security risks and will be removed with .NET 9. If you wish to continue using it, set property "GenerateResourceWarnOnBinaryFormatterUse" to false.
            More information: https://aka.ms/msbuild/net8-binaryformatter</source>
-        <target state="translated">MSB3825: Prostředek „{0}“ typu „{1}“ je deserializován prostřednictvím BinaryFormatter za běhu. BinaryFormatter je zastaralý kvůli možným bezpečnostním rizikům a odebere se s .NET 9. Pokud ho chcete používat dál, nastavte vlastnost GenerateResourceWarnOnBinaryFormatterUse na false. 
+        <target state="translated">MSB3825: Prostředek „{0}“ typu „{1}“ je deserializován prostřednictvím BinaryFormatter za běhu. BinaryFormatter je zastaralý kvůli možným bezpečnostním rizikům a odebere se s .NET 9. Pokud ho chcete používat dál, nastavte vlastnost GenerateResourceWarnOnBinaryFormatterUse na false.
            Další informace: https://aka.ms/msbuild/net8-binaryformatter</target>
         <note>{StrBegin="MSB3825: "}</note>
       </trans-unit>
