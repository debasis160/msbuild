﻿// Copyright (c) Microsoft. All rights reserved.
// Licensed under the MIT license. See LICENSE file in the project root for full license information.

#if !RUNTIME_TYPE_NETCORE
using Microsoft.Build.Framework;
#endif
using Microsoft.Build.Utilities;
using Microsoft.Win32;
using System;
#if !RUNTIME_TYPE_NETCORE
using System.Collections.Generic;
#endif
using System.ComponentModel;
using System.Deployment.Internal.CodeSigning;
using System.Diagnostics;
#if !RUNTIME_TYPE_NETCORE
using System.Diagnostics.CodeAnalysis;
#endif
using System.Globalization;
using System.IO;
#if !RUNTIME_TYPE_NETCORE
using System.Reflection;
#endif
using System.Runtime.InteropServices;
using System.Runtime.Versioning;
using System.Security;
using System.Security.Cryptography;
using System.Security.Cryptography.X509Certificates;
#if !RUNTIME_TYPE_NETCORE
using System.Security.Permissions;
using System.Security.Policy;
#endif
using System.Text;
using System.Xml;
using Microsoft.Build.Shared.FileSystem;

#nullable disable

namespace Microsoft.Build.Tasks.Deployment.ManifestUtilities
{
    /// <summary>
    /// Provides a set of utility functions for manipulating security permision sets and signing.
    /// </summary>
    [ComVisible(false)]
    public static class SecurityUtilities
    {
#if RUNTIME_TYPE_NETCORE
        // Partial trust and permission sets are not supported by .NET Core.
#else
        private const string PermissionSetsFolder = "PermissionSets";
        private const string LocalIntranet = "LocalIntranet";
        private const string Internet = "Internet";
        private const string Custom = "Custom";
#endif
        private const string ToolName = "signtool.exe";
#if !RUNTIME_TYPE_NETCORE
        private const int Fx2MajorVersion = 2;
        private const int Fx3MajorVersion = 3;
        private static readonly Version s_dotNet40Version = new Version("4.0");
#endif
        private static readonly Version s_dotNet45Version = new Version("4.5");

#if !RUNTIME_TYPE_NETCORE
        private const string InternetPermissionSetXml = "<PermissionSet class=\"System.Security.PermissionSet\" version=\"1\" ID=\"Custom\" SameSite=\"site\">\n" +
                                                          "<IPermission class=\"System.Security.Permissions.FileDialogPermission, mscorlib, Version=2.0.0.0, Culture=neutral, PublicKeyToken=b77a5c561934e089\" version=\"1\" Access=\"Open\" />\n" +
                                                          "<IPermission class=\"System.Security.Permissions.IsolatedStorageFilePermission, mscorlib, Version=2.0.0.0, Culture=neutral, PublicKeyToken=b77a5c561934e089\" version=\"1\" Allowed=\"ApplicationIsolationByUser\" UserQuota=\"512000\" />\n" +
                                                          "<IPermission class=\"System.Security.Permissions.SecurityPermission, mscorlib, Version=2.0.0.0, Culture=neutral, PublicKeyToken=b77a5c561934e089\" version=\"1\" Flags=\"Execution\" />\n" +
                                                          "<IPermission class=\"System.Security.Permissions.UIPermission, mscorlib, Version=2.0.0.0, Culture=neutral, PublicKeyToken=b77a5c561934e089\" version=\"1\" Window=\"SafeTopLevelWindows\" Clipboard=\"OwnClipboard\" />\n" +
                                                          "<IPermission class=\"System.Drawing.Printing.PrintingPermission, System.Drawing, Version=2.0.0.0, Culture=neutral, PublicKeyToken=b03f5f7f11d50a3a\" version=\"1\" Level=\"SafePrinting\" />\n" +
                                                        "</PermissionSet>";

        private const string LocalIntranetPermissionSetXml = "<PermissionSet class=\"System.Security.PermissionSet\" version=\"1\" ID=\"Custom\" SameSite=\"site\">\n" +
                                                                  "<IPermission class=\"System.Security.Permissions.EnvironmentPermission, mscorlib, Version=2.0.0.0, Culture=neutral, PublicKeyToken=b77a5c561934e089\" version=\"1\" Read=\"USERNAME\" />\n" +
                                                                  "<IPermission class=\"System.Security.Permissions.FileDialogPermission, mscorlib, Version=2.0.0.0, Culture=neutral, PublicKeyToken=b77a5c561934e089\" version=\"1\" Unrestricted=\"true\" />\n" +
                                                                  "<IPermission class=\"System.Security.Permissions.IsolatedStorageFilePermission, mscorlib, Version=2.0.0.0, Culture=neutral, PublicKeyToken=b77a5c561934e089\" version=\"1\" Allowed=\"AssemblyIsolationByUser\" UserQuota=\"9223372036854775807\" Expiry=\"9223372036854775807\" Permanent=\"True\" />\n" +
                                                                  "<IPermission class=\"System.Security.Permissions.ReflectionPermission, mscorlib, Version=2.0.0.0, Culture=neutral, PublicKeyToken=b77a5c561934e089\" version=\"1\" Flags=\"ReflectionEmit\" />\n" +
                                                                  "<IPermission class=\"System.Security.Permissions.SecurityPermission, mscorlib, Version=2.0.0.0, Culture=neutral, PublicKeyToken=b77a5c561934e089\" version=\"1\" Flags=\"Assertion, Execution, BindingRedirects\" />\n" +
                                                                  "<IPermission class=\"System.Security.Permissions.UIPermission, mscorlib, Version=2.0.0.0, Culture=neutral, PublicKeyToken=b77a5c561934e089\" version=\"1\" Unrestricted=\"true\" />\n" +
                                                                  "<IPermission class=\"System.Net.DnsPermission, System, Version=2.0.0.0, Culture=neutral, PublicKeyToken=b77a5c561934e089\" version=\"1\" Unrestricted=\"true\" />\n" +
                                                                  "<IPermission class=\"System.Drawing.Printing.PrintingPermission, System.Drawing, Version=2.0.0.0, Culture=neutral, PublicKeyToken=b03f5f7f11d50a3a\" version=\"1\" Level=\"DefaultPrinting\" />\n" +
                                                                "</PermissionSet>";

        private const string InternetPermissionSetWithWPFXml = "<PermissionSet class=\"System.Security.PermissionSet\" version=\"1\" ID=\"Custom\" SameSite=\"site\">\n" +
                                                                  "<IPermission class=\"System.Security.Permissions.FileDialogPermission, mscorlib, Version=2.0.0.0, Culture=neutral, PublicKeyToken=b77a5c561934e089\" version=\"1\" Access=\"Open\" />\n" +
                                                                  "<IPermission class=\"System.Security.Permissions.IsolatedStorageFilePermission, mscorlib, Version=2.0.0.0, Culture=neutral, PublicKeyToken=b77a5c561934e089\" version=\"1\" Allowed=\"ApplicationIsolationByUser\" UserQuota=\"512000\" />\n" +
                                                                  "<IPermission class=\"System.Security.Permissions.SecurityPermission, mscorlib, Version=2.0.0.0, Culture=neutral, PublicKeyToken=b77a5c561934e089\" version=\"1\" Flags=\"Execution\" />\n" +
                                                                  "<IPermission class=\"System.Security.Permissions.UIPermission, mscorlib, Version=2.0.0.0, Culture=neutral, PublicKeyToken=b77a5c561934e089\" version=\"1\" Window=\"SafeTopLevelWindows\" Clipboard=\"OwnClipboard\" />\n" +
                                                                  "<IPermission class=\"System.Drawing.Printing.PrintingPermission, System.Drawing, Version=2.0.0.0, Culture=neutral, PublicKeyToken=b03f5f7f11d50a3a\" version=\"1\" Level=\"SafePrinting\" />\n" +
                                                                  "<IPermission class=\"System.Security.Permissions.MediaPermission, WindowsBase, Version=3.0.0.0, Culture=neutral, PublicKeyToken=31bf3856ad364e35\" version=\"1\" Audio=\"SafeAudio\" Video=\"SafeVideo\" Image=\"SafeImage\" />\n" +
                                                                  "<IPermission class=\"System.Security.Permissions.WebBrowserPermission, WindowsBase, Version=3.0.0.0, Culture=neutral, PublicKeyToken=31bf3856ad364e35\" version=\"1\" Level=\"Safe\" />\n" +
                                                                "</PermissionSet>";

        private const string LocalIntranetPermissionSetWithWPFXml = "<PermissionSet class=\"System.Security.PermissionSet\" version=\"1\" ID=\"Custom\" SameSite=\"site\">\n" +
                                                                          "<IPermission class=\"System.Security.Permissions.EnvironmentPermission, mscorlib, Version=2.0.0.0, Culture=neutral, PublicKeyToken=b77a5c561934e089\" version=\"1\" Read=\"USERNAME\" />\n" +
                                                                          "<IPermission class=\"System.Security.Permissions.FileDialogPermission, mscorlib, Version=2.0.0.0, Culture=neutral, PublicKeyToken=b77a5c561934e089\" version=\"1\" Unrestricted=\"true\" />\n" +
                                                                          "<IPermission class=\"System.Security.Permissions.IsolatedStorageFilePermission, mscorlib, Version=2.0.0.0, Culture=neutral, PublicKeyToken=b77a5c561934e089\" version=\"1\" Allowed=\"AssemblyIsolationByUser\" UserQuota=\"9223372036854775807\" Expiry=\"9223372036854775807\" Permanent=\"True\" />\n" +
                                                                          "<IPermission class=\"System.Security.Permissions.ReflectionPermission, mscorlib, Version=2.0.0.0, Culture=neutral, PublicKeyToken=b77a5c561934e089\" version=\"1\" Flags=\"ReflectionEmit\" />\n" +
                                                                          "<IPermission class=\"System.Security.Permissions.SecurityPermission, mscorlib, Version=2.0.0.0, Culture=neutral, PublicKeyToken=b77a5c561934e089\" version=\"1\" Flags=\"Assertion, Execution, BindingRedirects\" />\n" +
                                                                          "<IPermission class=\"System.Security.Permissions.UIPermission, mscorlib, Version=2.0.0.0, Culture=neutral, PublicKeyToken=b77a5c561934e089\" version=\"1\" Unrestricted=\"true\" />\n" +
                                                                          "<IPermission class=\"System.Net.DnsPermission, System, Version=2.0.0.0, Culture=neutral, PublicKeyToken=b77a5c561934e089\" version=\"1\" Unrestricted=\"true\" />\n" +
                                                                          "<IPermission class=\"System.Drawing.Printing.PrintingPermission, System.Drawing, Version=2.0.0.0, Culture=neutral, PublicKeyToken=b03f5f7f11d50a3a\" version=\"1\" Level=\"DefaultPrinting\" />\n" +
                                                                          "<IPermission class=\"System.Security.Permissions.MediaPermission, WindowsBase, Version=3.0.0.0, Culture=neutral, PublicKeyToken=31bf3856ad364e35\" version=\"1\" Audio=\"SafeAudio\" Video=\"SafeVideo\" Image=\"SafeImage\" />\n" +
                                                                          "<IPermission class=\"System.Security.Permissions.WebBrowserPermission, WindowsBase, Version=3.0.0.0, Culture=neutral, PublicKeyToken=31bf3856ad364e35\" version=\"1\" Level=\"Safe\" />\n" +
                                                                        "</PermissionSet>";

        /// <summary>
        /// Generates a permission set by computed the zone default permission set and adding any included permissions.
        /// </summary>
        /// <param name="targetZone">Specifies a zone default permission set, which is obtained from machine policy. Valid values are "Internet", "LocalIntranet", or "Custom". If "Custom" is specified, the generated permission set is based only on the includedPermissionSet parameter.</param>
        /// <param name="includedPermissionSet">A PermissionSet object containing the set of permissions to be explicitly included in the generated permission set. Permissions specified in this parameter will be included verbatim in the generated permission set, regardless of targetZone parameter.</param>
        /// <param name="excludedPermissions">This property is no longer used.</param>
        /// <returns>The generated permission set.</returns>
        public static PermissionSet ComputeZonePermissionSet(string targetZone, PermissionSet includedPermissionSet, string[] excludedPermissions)
        {
            return ComputeZonePermissionSetHelper(targetZone, includedPermissionSet, null, string.Empty);
        }

        internal static PermissionSet ComputeZonePermissionSetHelper(string targetZone, PermissionSet includedPermissionSet, ITaskItem[] dependencies, string targetFrameworkMoniker)
        {
            // Custom Set.
            if (String.IsNullOrEmpty(targetZone) || String.Equals(targetZone, Custom, StringComparison.OrdinalIgnoreCase))
            {
                // just return the included set, no magic
                return includedPermissionSet.Copy();
            }

            PermissionSet retSet = GetNamedPermissionSetFromZone(targetZone, targetFrameworkMoniker);

            return retSet;
        }

        private static PermissionSet GetNamedPermissionSetFromZone(string targetZone, string targetFrameworkMoniker)
        {
            return targetZone switch
            {
                LocalIntranet => GetNamedPermissionSet(LocalIntranet, targetFrameworkMoniker),
                Internet => GetNamedPermissionSet(Internet, targetFrameworkMoniker),
                _ => throw new ArgumentException(String.Empty /* no message */, nameof(targetZone)),
            };
        }

        private static PermissionSet GetNamedPermissionSet(string targetZone, string targetFrameworkMoniker)
        {
            FrameworkName fn;

            if (!string.IsNullOrEmpty(targetFrameworkMoniker))
            {
                fn = new FrameworkName(targetFrameworkMoniker);
            }
            else
            {
                fn = new FrameworkName(".NETFramework", s_dotNet40Version);
            }

            int majorVersion = fn.Version.Major;

            if (majorVersion == Fx2MajorVersion)
            {
                return XmlToPermissionSet(GetXmlElement(targetZone, majorVersion));
            }
            else if (majorVersion == Fx3MajorVersion)
            {
                return XmlToPermissionSet(GetXmlElement(targetZone, majorVersion));
            }
            else
            {
                return XmlToPermissionSet(GetXmlElement(targetZone, fn));
            }
        }

        private static XmlElement GetXmlElement(string targetZone, FrameworkName fn)
        {
            IList<string> paths = ToolLocationHelper.GetPathToReferenceAssemblies(fn);

            // Is the targeted CLR even installed?
            if (paths.Count > 0)
            {
                // first one is always framework requested.
                string path = Path.Combine(paths[0], PermissionSetsFolder);

                // PermissionSets folder doesn't exit
                if (FileSystems.Default.DirectoryExists(path))
                {
                    string[] files = Directory.GetFiles(path, "*.xml");
                    var filesInfo = new FileInfo[files.Length];

                    int indexFound = -1;

                    // trim the extension.
                    for (int i = 0; i < files.Length; i++)
                    {
                        filesInfo[i] = new FileInfo(files[i]);

                        string fileInfoNoExt = Path.GetFileNameWithoutExtension(files[i]);

                        if (string.Equals(fileInfoNoExt, targetZone, StringComparison.OrdinalIgnoreCase))
                        {
                            indexFound = i;
                            break;
                        }
                    }

                    if (indexFound != -1)
                    {
                        FileInfo resultFile = filesInfo[indexFound];
                        using (FileStream fs = resultFile.OpenRead())
                        {
                            try
                            {
                                var sr = new StreamReader(fs);
                                string data = sr.ReadToEnd();
                                if (!string.IsNullOrEmpty(data))
                                {
                                    var doc = new XmlDocument();
                                    var xrSettings =
                                        new XmlReaderSettings
                                        {
                                            DtdProcessing = DtdProcessing.Ignore,
                                            ConformanceLevel = ConformanceLevel.Auto
                                        };

                                    // http://msdn.microsoft.com/en-us/library/h2344bs2(v=vs.110).aspx
                                    // PermissionSets do not conform to document level, which is the default setting.
                                    try
                                    {
                                        fs.Position = 0; // Reset to 0 before using this stream in any other reader.
                                        using (XmlReader xr = XmlReader.Create(fs, xrSettings))
                                        {
                                            doc.Load(xr);
                                            return doc.DocumentElement;
                                        }
                                    }
                                    catch (Exception)
                                    {
                                        // continue.
                                    }
                                }
                            }
                            catch (ArgumentException)
                            {
                                // continue.
                            }
                        }
                    }
                }
            }

            return GetCurrentCLRPermissions(targetZone);
        }

        [SuppressMessage("Microsoft.Security.Xml", "CA3057: DoNotUseLoadXml.")]
        private static XmlElement GetCurrentCLRPermissions(string targetZone)
        {
            var zone = targetZone switch
            {
                LocalIntranet => SecurityZone.Intranet,
                Internet => SecurityZone.Internet,
                _ => throw new ArgumentException(String.Empty /* no message */, nameof(targetZone)),
            };
            var evidence = new Evidence(new EvidenceBase[] { new Zone(zone), new System.Runtime.Hosting.ActivationArguments(new System.ApplicationIdentity("")) }, null);

            PermissionSet sandbox = SecurityManager.GetStandardSandbox(evidence);
            string resultInString = sandbox.ToString();

            if (!string.IsNullOrEmpty(resultInString))
            {
                var doc = new XmlDocument();
                // CA3057: DoNotUseLoadXml. Suppressed since the xml being loaded is a string representation of the PermissionSet.
                doc.LoadXml(resultInString);

                return doc.DocumentElement;
            }

            return null;
        }

        private static XmlElement GetXmlElement(string targetZone, int majorVersion)
        {
            XmlDocument doc = majorVersion switch
            {
                Fx2MajorVersion => CreateXmlDocV2(targetZone),
                Fx3MajorVersion => CreateXmlDocV3(targetZone),
                _ => throw new ArgumentException(String.Empty /* no message */, nameof(majorVersion)),
            };
            XmlElement rootElement = doc.DocumentElement;

            return rootElement;
        }

        [SuppressMessage("Microsoft.Security.Xml", "CA3057: DoNotUseLoadXml.")]
        private static XmlDocument CreateXmlDocV2(string targetZone)
        {
            var doc = new XmlDocument();

            switch (targetZone)
            {
                case LocalIntranet:
                    // CA3057: DoNotUseLoadXml.  Suppressed since is LocalIntranetPermissionSetXml a constant string.
                    doc.LoadXml(LocalIntranetPermissionSetXml);
                    return doc;
                case Internet:
                    // CA3057: DoNotUseLoadXml.  Suppressed since is InternetPermissionSetXml a constant string.
                    doc.LoadXml(InternetPermissionSetXml);
                    return doc;
                default:
                    throw new ArgumentException(String.Empty /* no message */, nameof(targetZone));
            }
        }

        [SuppressMessage("Microsoft.Security.Xml", "CA3057: DoNotUseLoadXml.")]
        private static XmlDocument CreateXmlDocV3(string targetZone)
        {
            var doc = new XmlDocument();

            switch (targetZone)
            {
                case LocalIntranet:
                    // CA3057: DoNotUseLoadXml.  Suppressed since is LocalIntranetPermissionSetXml a constant string.
                    doc.LoadXml(LocalIntranetPermissionSetWithWPFXml);
                    return doc;
                case Internet:
                    // CA3057: DoNotUseLoadXml.  Suppressed since is InternetPermissionSetXml a constant string.
                    doc.LoadXml(InternetPermissionSetWithWPFXml);
                    return doc;
                default:
                    throw new ArgumentException(String.Empty /* no message */, nameof(targetZone));
            }
        }

        internal static bool ParseElementForAssemblyIdentification(SecurityElement el,
                                                                   out String className,
                                                                   out String assemblyName, // for example "WindowsBase"
                                                                   out String assemblyVersion)
        {
            className = null;
            assemblyName = null;
            assemblyVersion = null;

            String fullClassName = el.Attribute("class");

            if (fullClassName == null)
            {
                return false;
            }
            if (fullClassName.IndexOf('\'') >= 0)
            {
                fullClassName = fullClassName.Replace('\'', '\"');
            }

            int commaIndex = fullClassName.IndexOf(',');

            // If the classname is tagged with assembly information, find where
            // the assembly information begins.

            if (commaIndex == -1)
            {
                return false;
            }

            int namespaceClassNameLength = commaIndex;
            className = fullClassName.Substring(0, namespaceClassNameLength);
            String assemblyFullName = fullClassName.Substring(commaIndex + 1);
            var an = new AssemblyName(assemblyFullName);
            assemblyName = an.Name;
            assemblyVersion = an.Version.ToString();
            return true;
        }


        /// <summary>
        /// Converts an array of permission identity strings to a permission set object.
        /// </summary>
        /// <param name="ids">An array of permission identity strings.</param>
        /// <returns>The converted permission set.</returns>
        public static PermissionSet IdentityListToPermissionSet(string[] ids)
        {
            var document = new XmlDocument();
            XmlElement permissionSetElement = document.CreateElement("PermissionSet");
            document.AppendChild(permissionSetElement);
            foreach (string id in ids)
            {
                XmlElement permissionElement = document.CreateElement("IPermission");
                XmlAttribute a = document.CreateAttribute("class");
                a.Value = id;
                permissionElement.Attributes.Append(a);
                permissionSetElement.AppendChild(permissionElement);
            }
            return XmlToPermissionSet(permissionSetElement);
        }

        /// <summary>
        /// Converts a permission set object to an array of permission identity strings.
        /// </summary>
        /// <param name="permissionSet">The input permission set to be converted.</param>
        /// <returns>An array of permission identity strings.</returns>
        [SuppressMessage("Microsoft.Security.Xml", "CA3057: DoNotUseLoadXml.")]
        public static string[] PermissionSetToIdentityList(PermissionSet permissionSet)
        {
            string psXml = permissionSet?.ToString() ?? "<PermissionSet/>";
            var psDocument = new XmlDocument();
            // CA3057: DoNotUseLoadXml.  Suppressed since 'psXml' is a trusted or a constant string.
            psDocument.LoadXml(psXml);
            return XmlToIdentityList(psDocument.DocumentElement);
        }

        [SuppressMessage("Microsoft.Security.Xml", "CA3057: DoNotUseLoadXml.")]
        internal static XmlDocument PermissionSetToXml(PermissionSet ps)
        {
            XmlDocument inputDocument = new XmlDocument();
            string xml = ps?.ToString() ?? "<PermissionSet/>";

            // CA3057: DoNotUseLoadXml.  Suppressed since 'xml' is a trusted or a constant string.
            inputDocument.LoadXml(xml);
            var outputDocument = new XmlDocument();
            XmlElement psElement = XmlUtil.CloneElementToDocument(inputDocument.DocumentElement, outputDocument, XmlNamespaces.asmv2);
            outputDocument.AppendChild(psElement);
            return outputDocument;
        }

        private static SecurityElement XmlElementToSecurityElement(XmlElement xe)
        {
            SecurityElement se = new SecurityElement(xe.Name);
            foreach (XmlAttribute xa in xe.Attributes)
                se.AddAttribute(xa.Name, xa.Value);
            foreach (XmlNode xn in xe.ChildNodes)
            {
                if (xn.NodeType == XmlNodeType.Element)
                    se.AddChild(XmlElementToSecurityElement((XmlElement)xn));
            }

            return se;
        }

        private static string[] XmlToIdentityList(XmlElement psElement)
        {
            XmlNamespaceManager nsmgr = XmlNamespaces.GetNamespaceManager(psElement.OwnerDocument.NameTable);
            XmlNodeList nodes = psElement.SelectNodes(XPaths.permissionClassAttributeQuery, nsmgr);
            if (nodes == null || nodes.Count == 0)
                nodes = psElement.SelectNodes(XmlUtil.TrimPrefix(XPaths.permissionClassAttributeQuery));
            string[] a;
            if (nodes != null)
            {
                a = new string[nodes.Count];
                int i = 0;
                foreach (XmlNode node in nodes)
                {
                    a[i++] = node.Value;
                }
            }
            else
            {
                a = Array.Empty<string>();
            }
            return a;
        }

        /// <summary>
        /// Converts an XmlElement into a PermissionSet object.
        /// </summary>
        /// <param name="element">An XML representation of the permission set.</param>
        /// <returns>The converted permission set.</returns>
        public static PermissionSet XmlToPermissionSet(XmlElement element)
        {
            if (element == null)
            {
                return null;
            }

            SecurityElement se = XmlElementToSecurityElement(element);
            if (se == null)
            {
                return null;
            }

            PermissionSet ps = new PermissionSet(PermissionState.None);
            try
            {
                ps = new ReadOnlyPermissionSet(se);
            }
            catch (ArgumentException ex)
            {
                // UNDONE: Need to log exception thrown from PermissionSet.FromXml
                Debug.Fail(String.Format(CultureInfo.CurrentCulture, "PermissionSet.FromXml failed: {0}\r\n\r\n{1}", ex.Message, element.OuterXml));
                return null;
            }
            return ps;
        }
#endif

        /// <summary>
        /// Signs a ClickOnce manifest or PE file.
        /// </summary>
        /// <param name="certThumbprint">Hexadecimal string that contains the SHA-1 hash of the certificate.</param>
        /// <param name="timestampUrl">URL that specifies an address of a time stamping server.</param>
        /// <param name="path">Path of the file to sign with the certificate.</param>
#if RUNTIME_TYPE_NETCORE
        [SupportedOSPlatform("windows")]
#endif
        public static void SignFile(string certThumbprint, Uri timestampUrl, string path)
        {
            SignFile(certThumbprint, timestampUrl, path, null, null);
        }

        /// <summary>
        /// Signs a ClickOnce manifest or PE file.
        /// </summary>
        /// <param name="certThumbprint">Hexadecimal string that contains the SHA-1 hash of the certificate.</param>
        /// <param name="timestampUrl">URL that specifies an address of a time stamping server.</param>
        /// <param name="path">Path of the file to sign with the certificate.</param>
        /// <param name="targetFrameworkVersion">Version of the .NET Framework for the target.</param>
#if RUNTIME_TYPE_NETCORE
        [SupportedOSPlatform("windows")]
#endif
        public static void SignFile(string certThumbprint,
                                    Uri timestampUrl,
                                    string path,
                                    string targetFrameworkVersion)
        {
            SignFile(certThumbprint, timestampUrl, path, targetFrameworkVersion, null);
        }

        /// <summary>
        /// Signs a ClickOnce manifest or PE file.
        /// </summary>
        /// <param name="certThumbprint">Hexadecimal string that contains the SHA-1 hash of the certificate.</param>
        /// <param name="timestampUrl">URL that specifies an address of a time stamping server.</param>
        /// <param name="path">Path of the file to sign with the certificate.</param>
        /// <param name="targetFrameworkVersion">Version of the .NET Framework for the target.</param>
        /// <param name="targetFrameworkIdentifier">.NET Framework identifier for the target.</param>
#if RUNTIME_TYPE_NETCORE
        [SupportedOSPlatform("windows")]
#endif
        public static void SignFile(string certThumbprint,
                                    Uri timestampUrl,
                                    string path,
                                    string targetFrameworkVersion,
                                    string targetFrameworkIdentifier)
        {
            SignFile(certThumbprint, timestampUrl, path, targetFrameworkVersion, targetFrameworkIdentifier, false);
        }

        /// <summary>
        /// Signs a ClickOnce manifest or PE file.
        /// </summary>
        /// <param name="certThumbprint">Hexadecimal string that contains the SHA-1 hash of the certificate.</param>
        /// <param name="timestampUrl">URL that specifies an address of a time stamping server.</param>
        /// <param name="path">Path of the file to sign with the certificate.</param>
        /// <param name="targetFrameworkVersion">Version of the .NET Framework for the target.</param>
        /// <param name="targetFrameworkIdentifier">.NET Framework identifier for the target.</param>
        /// <param name="disallowMansignTimestampFallback">Disallow fallback to legacy timestamping when RFC3161 timestamping fails during manifest signing</param>
        public static void SignFile(string certThumbprint,
                                    Uri timestampUrl,
                                    string path,
                                    string targetFrameworkVersion,
                                    string targetFrameworkIdentifier,
                                    bool disallowMansignTimestampFallback)
        {
            System.Resources.ResourceManager resources = new System.Resources.ResourceManager("Microsoft.Build.Tasks.Core.Strings.ManifestUtilities", typeof(SecurityUtilities).Module.Assembly);

            if (String.IsNullOrEmpty(certThumbprint))
            {
                throw new ArgumentNullException(nameof(certThumbprint));
            }

            X509Certificate2 cert = GetCert(certThumbprint);
            if (cert == null)
            {
                throw new ArgumentException(resources.GetString("CertNotInStore"), nameof(certThumbprint));
            }

            if (!String.IsNullOrEmpty(targetFrameworkVersion))
            {
                Version targetVersion = Util.GetTargetFrameworkVersion(targetFrameworkVersion);

                if (targetVersion == null)
                {
                    throw new ArgumentException("TargetFrameworkVersion");
                }

                bool isTargetFrameworkSha256Supported = false;
                if (String.IsNullOrEmpty(targetFrameworkIdentifier) ||
                    targetFrameworkIdentifier.Equals(Constants.DotNetFrameworkIdentifier, StringComparison.InvariantCultureIgnoreCase))
                {
                    // SHA-256 digest can be parsed only with .NET 4.5 or higher.
                    isTargetFrameworkSha256Supported = targetVersion.CompareTo(s_dotNet45Version) >= 0;
                }
                else if (targetFrameworkIdentifier.Equals(Constants.DotNetCoreAppIdentifier, StringComparison.InvariantCultureIgnoreCase))
                {
                    // Use SHA-256 digest for .NET Core apps
                    isTargetFrameworkSha256Supported = true;
                }
                SignFileInternal(cert, timestampUrl, path, isTargetFrameworkSha256Supported, resources, disallowMansignTimestampFallback);
            }
            else
            {
                SignFile(cert, timestampUrl, path);
            }
        }

        // We need to refactor these functions to handle real sign tool
        /// <summary>
        /// Signs a ClickOnce manifest.
        /// </summary>
        /// <param name="certPath">The certificate to be used to sign the file.</param>
        /// <param name="certPassword">The certificate password.</param>
        /// <param name="timestampUrl">URL that specifies an address of a time stamping server.</param>
        /// <param name="path">Path of the file to sign with the certificate.</param>
        /// <remarks>This function is only for signing a manifest, not a PE file.</remarks>
#if RUNTIME_TYPE_NETCORE
        [SupportedOSPlatform("windows")]
#endif
        public static void SignFile(string certPath, SecureString certPassword, Uri timestampUrl, string path)
        {
            X509Certificate2 cert = new X509Certificate2(certPath, certPassword, X509KeyStorageFlags.PersistKeySet);
            SignFile(cert, timestampUrl, path);
        }

        private static bool UseSha256Algorithm(X509Certificate2 cert)
        {
            Oid oid = cert.SignatureAlgorithm;
            // Issue 6732: Clickonce does not support sha384/sha512 file hash so we default to sha256 
            // for certs with that signature algorithm.
            return string.Equals(oid.FriendlyName, "sha256RSA", StringComparison.OrdinalIgnoreCase) ||
                   string.Equals(oid.FriendlyName, "sha384RSA", StringComparison.OrdinalIgnoreCase) ||
                   string.Equals(oid.FriendlyName, "sha512RSA", StringComparison.OrdinalIgnoreCase);
        }

        /// <summary>
        /// Signs a ClickOnce manifest or PE file.
        /// </summary>
        /// <param name="cert">The certificate to be used to sign the file.</param>
        /// <param name="timestampUrl">URL that specifies an address of a time stamping server.</param>
        /// <param name="path">Path of the file to sign with the certificate.</param>
        /// <remarks>This function can only sign a PE file if the X509Certificate2 parameter represents a certificate in the
        /// current user's personal certificate store.</remarks>
#if RUNTIME_TYPE_NETCORE
        [SupportedOSPlatform("windows")]
#endif
        public static void SignFile(X509Certificate2 cert, Uri timestampUrl, string path)
        {
            // setup resources
            System.Resources.ResourceManager resources = new System.Resources.ResourceManager("Microsoft.Build.Tasks.Core.Strings.ManifestUtilities", typeof(SecurityUtilities).Module.Assembly);
            SignFileInternal(cert, timestampUrl, path, true, resources);
        }

<<<<<<< HEAD
#if RUNTIME_TYPE_NETCORE
        [SupportedOSPlatform("windows")]
#endif
        private static void SignFileInternal(X509Certificate2 cert, Uri timestampUrl, string path, bool targetFrameworkSupportsSha256, System.Resources.ResourceManager resources)
=======
        private static void SignFileInternal(X509Certificate2 cert,
                                            Uri timestampUrl,
                                            string path,
                                            bool targetFrameworkSupportsSha256,
                                            System.Resources.ResourceManager resources,
                                            bool disallowMansignTimestampFallback = false)
>>>>>>> 09bdfae1
        {
            if (cert == null)
            {
                throw new ArgumentNullException(nameof(cert));
            }

            if (String.IsNullOrEmpty(path))
            {
                throw new ArgumentNullException(nameof(path));
            }

            if (!FileSystems.Default.FileExists(path))
            {
                throw new FileNotFoundException(String.Format(CultureInfo.InvariantCulture, resources.GetString("SecurityUtil.SignTargetNotFound"), path), path);
            }

            bool useSha256 = UseSha256Algorithm(cert) && targetFrameworkSupportsSha256;

            if (PathUtil.IsPEFile(path))
            {
                if (IsCertInStore(cert))
                    SignPEFile(cert, timestampUrl, path, resources, useSha256);
                else
                    throw new InvalidOperationException(resources.GetString("SignFile.CertNotInStore"));
            }
            else
            {
#if RUNTIME_TYPE_NETCORE
                IntPtr hModule = IntPtr.Zero;

                using (RSA rsa = cert.GetRSAPrivateKey())
#else
                using (RSA rsa = CngLightup.GetRSAPrivateKey(cert))
#endif
                {
                    if (rsa == null)
                        throw new ApplicationException(resources.GetString("SecurityUtil.OnlyRSACertsAreAllowed"));
                    try
                    {
                        var doc = new XmlDocument { PreserveWhitespace = true };
                        var xrSettings = new XmlReaderSettings { DtdProcessing = DtdProcessing.Ignore };
                        using (XmlReader xr = XmlReader.Create(path, xrSettings))
                        {
                            doc.Load(xr);
                        }
                        var manifest = new SignedCmiManifest2(doc, useSha256);
                        CmiManifestSigner2 signer;
                        if (useSha256 && rsa is RSACryptoServiceProvider rsacsp)
                        {
                            RSACryptoServiceProvider csp = SignedCmiManifest2.GetFixedRSACryptoServiceProvider(rsacsp, useSha256);
                            signer = new CmiManifestSigner2(csp, cert, useSha256);
                        }
                        else
                        {
                            signer = new CmiManifestSigner2(rsa, cert, useSha256);
                        }

#if RUNTIME_TYPE_NETCORE
                        // Manifest signing uses .NET FX APIs, implemented in clr.dll.
                        // Load the library explicitly.

                        string clrDllDir = Path.Combine(
                                Environment.GetFolderPath(Environment.SpecialFolder.Windows),
                                "Microsoft.NET",
                                Environment.Is64BitProcess ? "Framework64" : "Framework",
                                "v4.0.30319");

                        NativeMethods.SetDllDirectoryW(clrDllDir);
                        hModule = NativeMethods.LoadLibraryExW(Path.Combine(clrDllDir, "clr.dll"), IntPtr.Zero, NativeMethods.LOAD_LIBRARY_AS_DATAFILE);
                        // No need to check hModule - Sign() method will quickly fail if we did not load clr.dll
#endif
                        if (timestampUrl == null)
                            manifest.Sign(signer);
                        else
                            manifest.Sign(signer, timestampUrl.ToString(), disallowMansignTimestampFallback);
                        doc.Save(path);
                    }
                    catch (Exception ex)
                    {
                        int exceptionHR = Marshal.GetHRForException(ex);
                        if (exceptionHR == -2147012889 || exceptionHR == -2147012867)
                        {
                            throw new ApplicationException(resources.GetString("SecurityUtil.TimestampUrlNotFound"), ex);
                        }
                        throw new ApplicationException(ex.Message, ex);
                    }
#if RUNTIME_TYPE_NETCORE
                    finally
                    {
                        if (hModule != IntPtr.Zero)
                        {
                            NativeMethods.FreeLibrary(hModule);
                        }

                        NativeMethods.SetDllDirectoryW(null);
                    }
#endif
                }
            }
        }

        private static void SignPEFile(X509Certificate2 cert, Uri timestampUrl, string path, System.Resources.ResourceManager resources, bool useSha256)
        {
            try
            {
                SignPEFileInternal(cert, timestampUrl, path, resources, useSha256, true);
            }
            catch(ApplicationException) when (timestampUrl != null)
            {
                // error, retry with signtool /t if timestamp url was given
                SignPEFileInternal(cert, timestampUrl, path, resources, useSha256, false);
                return;
            }
        }

        private static void SignPEFileInternal(X509Certificate2 cert, Uri timestampUrl,
                                               string path, System.Resources.ResourceManager resources,
                                               bool useSha256, bool useRFC3161Timestamp)
        {
            var startInfo = new ProcessStartInfo(
                GetPathToTool(resources),
                GetCommandLineParameters(cert.Thumbprint, timestampUrl, path, useSha256, useRFC3161Timestamp))
            {
                CreateNoWindow = true,
                UseShellExecute = false,
                RedirectStandardError = true,
                RedirectStandardOutput = true
            };

            Process signTool = null;

            try
            {
                signTool = Process.Start(startInfo);
                signTool.WaitForExit();

                while (!signTool.HasExited)
                {
                    System.Threading.Thread.Sleep(50);
                }
                switch (signTool.ExitCode)
                {
                    case 0:
                        // everything was fine
                        break;
                    case 1:
                        // error, report it
                        throw new ApplicationException(String.Format(CultureInfo.InvariantCulture, resources.GetString("SecurityUtil.SigntoolFail"), path, signTool.StandardError.ReadToEnd()));
                    case 2:
                        // warning, report it
                        throw new WarningException(String.Format(CultureInfo.InvariantCulture, resources.GetString("SecurityUtil.SigntoolWarning"), path, signTool.StandardError.ReadToEnd()));
                    default:
                        // treat as error
                        throw new ApplicationException(String.Format(CultureInfo.InvariantCulture, resources.GetString("SecurityUtil.SigntoolFail"), path, signTool.StandardError.ReadToEnd()));
                }
            }
            finally
            {
                signTool?.Close();
            }
        }

        internal static string GetCommandLineParameters(string certThumbprint, Uri timestampUrl, string path,
                                                        bool useSha256, bool useRFC3161Timestamp)
        {
            var commandLine = new StringBuilder();
            if (useSha256)
            {
                commandLine.AppendFormat(CultureInfo.InvariantCulture, "sign /fd sha256 /sha1 {0} ", certThumbprint);
            }
            else
            {
                commandLine.AppendFormat(CultureInfo.InvariantCulture, "sign /sha1 {0} ", certThumbprint);
            }

            if (timestampUrl != null)
            {
                commandLine.AppendFormat(CultureInfo.InvariantCulture,
                                            "{0} {1} ",
                                            useRFC3161Timestamp ? "/tr" : "/t",
                                            timestampUrl.ToString());
            }
            commandLine.AppendFormat(CultureInfo.InvariantCulture, "\"{0}\"", path);
            return commandLine.ToString();
        }

        internal static string GetPathToTool(System.Resources.ResourceManager resources)
        {
#pragma warning disable 618 // Disabling warning on using internal ToolLocationHelper API. At some point we should migrate this.
            string toolPath = ToolLocationHelper.GetPathToWindowsSdkFile(ToolName, TargetDotNetFrameworkVersion.VersionLatest, VisualStudioVersion.VersionLatest);
            if (toolPath == null || !FileSystems.Default.FileExists(toolPath))
            {
                toolPath = ToolLocationHelper.GetPathToWindowsSdkFile(ToolName, TargetDotNetFrameworkVersion.Version45,
                    VisualStudioVersion.Version110);
            }
            if (toolPath == null || !FileSystems.Default.FileExists(toolPath))
            {
                var pathToDotNetFrameworkSdk = ToolLocationHelper.GetPathToDotNetFrameworkSdk(TargetDotNetFrameworkVersion.Version40, VisualStudioVersion.Version100);
                if (pathToDotNetFrameworkSdk != null)
                {
                    toolPath = Path.Combine(pathToDotNetFrameworkSdk, "bin", ToolName);
                }
            }
            if (NativeMethodsShared.IsWindows && (toolPath == null || !FileSystems.Default.FileExists(toolPath)))
            {
#pragma warning disable CA1416 // Validate platform compatibility
                toolPath = GetVersionIndependentToolPath(ToolName);
#pragma warning restore CA1416
            }
            if (toolPath == null || !FileSystems.Default.FileExists(toolPath))
            {
                toolPath = Path.Combine(Directory.GetCurrentDirectory(), ToolName);
            }
            if (!FileSystems.Default.FileExists(toolPath))
            {
                throw new ApplicationException(String.Format(CultureInfo.CurrentCulture,
                    resources.GetString("SecurityUtil.SigntoolNotFound"), toolPath));
            }

            return toolPath;
#pragma warning restore 618
        }

        internal static X509Certificate2 GetCert(string thumbprint)
        {
            var personalStore = new X509Store(StoreName.My, StoreLocation.CurrentUser);
            try
            {
                personalStore.Open(OpenFlags.ReadOnly);
                X509Certificate2Collection foundCerts = personalStore.Certificates.Find(X509FindType.FindByThumbprint, thumbprint, false);
                if (foundCerts.Count == 1)
                {
                    return foundCerts[0];
                }
            }
            finally
            {
                personalStore.Close();
            }
            return null;
        }

        private static bool IsCertInStore(X509Certificate2 cert)
        {
            var personalStore = new X509Store(StoreName.My, StoreLocation.CurrentUser);
            try
            {
                personalStore.Open(OpenFlags.ReadOnly);
                X509Certificate2Collection foundCerts = personalStore.Certificates.Find(X509FindType.FindByThumbprint, cert.Thumbprint, false);
                if (foundCerts.Count == 1)
                    return true;
            }
            finally
            {
                personalStore.Close();
            }
            return false;
        }

#if RUNTIME_TYPE_NETCORE
        [SupportedOSPlatformAttribute("windows")]
#endif
        private static string GetVersionIndependentToolPath(string toolName)
        {
            const string versionIndependentToolKeyName = @"Software\Microsoft\ClickOnce\SignTool";
            using (RegistryKey localMachineKey = RegistryKey.OpenBaseKey(RegistryHive.LocalMachine, RegistryView.Registry32))
            {
                using (RegistryKey versionIndependentToolKey = localMachineKey.OpenSubKey(versionIndependentToolKeyName, writable: false))
                {
                    string versionIndependentToolPath = null;

                    if (versionIndependentToolKey != null)
                    {
                        versionIndependentToolPath = versionIndependentToolKey.GetValue("Path") as string;
                    }

                    return versionIndependentToolPath != null ? Path.Combine(versionIndependentToolPath, toolName) : null;
                }
            }
        }
    }
}<|MERGE_RESOLUTION|>--- conflicted
+++ resolved
@@ -643,19 +643,15 @@
             SignFileInternal(cert, timestampUrl, path, true, resources);
         }
 
-<<<<<<< HEAD
 #if RUNTIME_TYPE_NETCORE
         [SupportedOSPlatform("windows")]
 #endif
-        private static void SignFileInternal(X509Certificate2 cert, Uri timestampUrl, string path, bool targetFrameworkSupportsSha256, System.Resources.ResourceManager resources)
-=======
         private static void SignFileInternal(X509Certificate2 cert,
                                             Uri timestampUrl,
                                             string path,
                                             bool targetFrameworkSupportsSha256,
                                             System.Resources.ResourceManager resources,
                                             bool disallowMansignTimestampFallback = false)
->>>>>>> 09bdfae1
         {
             if (cert == null)
             {
