<!--
***********************************************************************************************
Microsoft.NET.RuntimeIdentifierInference.targets

WARNING:  DO NOT MODIFY this file unless you are knowledgeable about MSBuild and have
          created a backup copy.  Incorrect changes to this file will make it
          impossible to load or build your projects from the command-line or the IDE.

Copyright (c) .NET Foundation. All rights reserved.
***********************************************************************************************
-->
<Project ToolsVersion="14.0" xmlns="http://schemas.microsoft.com/developer/msbuild/2003">

  <!--
    .NET Framework cannot load native package dependencies dynamically
    based on the current architecture.  We must have a RID to resolve
    and copy native dependencies to the output directory.

    When building a .NET Framework exe on Windows and not given a RID,
    we'll pick either win7-x64 or win7-x86 (based on PlatformTarget)
    if we're not given an explicit RID. However, if after resolving
    NuGet assets we find no copy-local native dependencies, we will
    emit the binary as AnyCPU.

    Note that we must set the RID here early (to be seen during NuGet
    restore) in order for the project.assets.json to include the
    native dependencies that will let us make the final call on
    AnyCPU or platform-specific.

    This allows these common cases to work without requiring mention
    of RuntimeIdentifier in the user project PlatformTarget:

      1. Building an AnyCPU .NET Framework application on any host OS
         with no native NuGet dependencies.

      2. Building an x86 or x64 .NET Framework application on and for
         Windows with native NuGet dependencies that do not require
         greater than win7.

     However, any other combination of host operating system, CPU
     architecture, and minimum Windows version will require some
     manual intervention in the project file to set up the right
     RID. (**)

     (*) Building NET4x from non-Windows is still not fully supported:
         https://github.com/dotnet/sdk/issues/335) The point above is
         that this code would not have to change to make the first
         scenario work on non-Windows hosts.

     (**) https://github.com/dotnet/sdk/issues/840 tracks improving
          the default RID selection here to make more non-AnyCPU scenarios
          work without user intervention. The current static evaluation
          requirement limits us.
   -->
  <PropertyGroup Condition="'$(TargetFrameworkIdentifier)' == '.NETFramework' and
                            '$(HasRuntimeOutput)' == 'true' and
                            $([MSBuild]::IsOSPlatform(`Windows`))and
                            '$(RuntimeIdentifier)' == ''">
    <_UsingDefaultRuntimeIdentifier>true</_UsingDefaultRuntimeIdentifier>
    <RuntimeIdentifier Condition="'$(PlatformTarget)' == 'x64'">win7-x64</RuntimeIdentifier>
    <RuntimeIdentifier Condition="'$(PlatformTarget)' == 'x86' or '$(PlatformTarget)' == ''">win7-x86</RuntimeIdentifier>
  </PropertyGroup>

  <PropertyGroup Condition="'$(UseCurrentRuntimeIdentifier)' == ''">
    <UseCurrentRuntimeIdentifier Condition="
                 '$(RuntimeIdentifier)' == '' and
<<<<<<< HEAD
                 '$(RuntimeIdentifiers)' == '' and
                 '$(_IsExecutable)' == 'true' and '$(IsTestProject)' != 'true' and
                 '$(IsRidAgnostic)' != 'true' and
                  (
                    '$(SelfContained)' == 'true' or
                    '$(PublishReadyToRun)' == 'true' or
                    '$(PublishSingleFile)' == 'true' or
                    '$(PublishAot)' == 'true'
                  )">true</UseCurrentRuntimeIdentifier>
  </PropertyGroup>

  <PropertyGroup Condition="'$(UseCurrentRuntimeIdentifier)' == 'true'">
=======
                   (
                   '$(SelfContained)' == 'true' or
                   '$(PublishReadyToRun)' == 'true' or
                   '$(PublishSingleFile)' == 'true' or
                   '$(PublishAot)' == 'true'
                   )
                 )">
>>>>>>> 10d7bb2c
    <RuntimeIdentifier>$(NETCoreSdkPortableRuntimeIdentifier)</RuntimeIdentifier>
  </PropertyGroup>

  <PropertyGroup Condition="'$(PlatformTarget)' == ''">
    <_UsingDefaultPlatformTarget>true</_UsingDefaultPlatformTarget>
  </PropertyGroup>

  <!-- Determine PlatformTarget (if not already set) from runtime identifier. -->
  <Choose>
    <When Condition="'$(PlatformTarget)' != '' or '$(RuntimeIdentifier)' == ''" />

    <When Condition="$(RuntimeIdentifier.EndsWith('-x86')) or $(RuntimeIdentifier.Contains('-x86-'))">
      <PropertyGroup>
        <PlatformTarget>x86</PlatformTarget>
      </PropertyGroup>
    </When>

    <When Condition="$(RuntimeIdentifier.EndsWith('-x64')) or $(RuntimeIdentifier.Contains('-x64-'))">
      <PropertyGroup>
        <PlatformTarget>x64</PlatformTarget>
      </PropertyGroup>
    </When>

    <When Condition="$(RuntimeIdentifier.EndsWith('-arm')) or $(RuntimeIdentifier.Contains('-arm-'))">
      <PropertyGroup>
        <PlatformTarget>arm</PlatformTarget>
      </PropertyGroup>
    </When>

    <When Condition="$(RuntimeIdentifier.EndsWith('-arm64')) or $(RuntimeIdentifier.Contains('-arm64-'))">
      <PropertyGroup>
        <PlatformTarget>arm64</PlatformTarget>
      </PropertyGroup>
    </When>

    <Otherwise>
      <PropertyGroup>
        <PlatformTarget>AnyCPU</PlatformTarget>
      </PropertyGroup>
    </Otherwise>
  </Choose>

  <!--
    SelfContained was not an option in .NET Core SDK 1.0.
    Default SelfContained based on the RuntimeIdentifier, so projects don't have to explicitly set SelfContained.
    This avoids a breaking change from 1.0 behavior.
    -->
  <PropertyGroup>
    <!-- Detecting property presence is not harmful and can be done in an unconditioned way -->
    <_SelfContainedWasSpecified Condition="'$(SelfContained)' != ''">true</_SelfContainedWasSpecified>
  </PropertyGroup>
  <PropertyGroup Condition="'$(TargetFrameworkIdentifier)' == '.NETCoreApp' and '$(HasRuntimeOutput)' == 'true'">
    <SelfContained Condition="'$(SelfContained)' == '' and '$(RuntimeIdentifier)' != ''">true</SelfContained>
    <SelfContained Condition="'$(SelfContained)' == ''">false</SelfContained>
    <_RuntimeIdentifierUsesAppHost Condition="$(RuntimeIdentifier.StartsWith('ios')) or $(RuntimeIdentifier.StartsWith('tvos')) or $(RuntimeIdentifier.StartsWith('maccatalyst')) or $(RuntimeIdentifier.StartsWith('android')) or $(RuntimeIdentifier.StartsWith('browser'))">false</_RuntimeIdentifierUsesAppHost>
    <_RuntimeIdentifierUsesAppHost Condition="'$(_RuntimeIdentifierUsesAppHost)' == ''">true</_RuntimeIdentifierUsesAppHost>
    <UseAppHost Condition="'$(UseAppHost)' == '' and
                           '$(_RuntimeIdentifierUsesAppHost)' == 'true' and
                           ('$(SelfContained)' == 'true' or
                            ('$(RuntimeIdentifier)' != '' and '$(_TargetFrameworkVersionWithoutV)' >= '2.1') or
                            '$(_TargetFrameworkVersionWithoutV)' >= '3.0')">true</UseAppHost>
    <UseAppHost Condition="'$(UseAppHost)' == ''">false</UseAppHost>
  </PropertyGroup>

  <!-- Only use the default apphost if building without a RID and without a deps file path (used by GenerateDeps.proj for CLI tools). -->
  <PropertyGroup Condition="'$(DefaultAppHostRuntimeIdentifier)' == '' and
                            '$(RuntimeIdentifier)' == '' and
                            (('$(UseAppHost)' == 'true' and '$(ProjectDepsFilePath)' == '') or
                            ('$(EnableComHosting)' == 'true' and '$(_IsExecutable)' != 'true') or
                            '$(UseIJWHost)' == 'true')">
    <DefaultAppHostRuntimeIdentifier>$(NETCoreSdkRuntimeIdentifier)</DefaultAppHostRuntimeIdentifier>
    <DefaultAppHostRuntimeIdentifier Condition="$(DefaultAppHostRuntimeIdentifier.StartsWith('win')) and '$(PlatformTarget)' == 'x64'">win-x64</DefaultAppHostRuntimeIdentifier>
    <DefaultAppHostRuntimeIdentifier Condition="$(DefaultAppHostRuntimeIdentifier.StartsWith('win')) and '$(PlatformTarget)' == 'x86'">win-x86</DefaultAppHostRuntimeIdentifier>
    <DefaultAppHostRuntimeIdentifier Condition="$(DefaultAppHostRuntimeIdentifier.StartsWith('win')) and '$(PlatformTarget)' == 'ARM'">win-arm</DefaultAppHostRuntimeIdentifier>
    <DefaultAppHostRuntimeIdentifier Condition="$(DefaultAppHostRuntimeIdentifier.StartsWith('win')) and '$(PlatformTarget)' == 'ARM64'">win-arm64</DefaultAppHostRuntimeIdentifier>
    <!-- If we are running on an M1 with a native SDK and the TFM is < 6.0, we have to use a x64 apphost since there are no osx-arm64 apphosts previous to .NET 6.0. -->
    <DefaultAppHostRuntimeIdentifier Condition="$(DefaultAppHostRuntimeIdentifier.EndsWith('arm64')) and
                                  $(DefaultAppHostRuntimeIdentifier.StartsWith('osx')) and
                                  $([MSBuild]::VersionLessThan('$(_TargetFrameworkVersionWithoutV)', '6.0'))">$(DefaultAppHostRuntimeIdentifier.Replace("arm64", "x64"))</DefaultAppHostRuntimeIdentifier>
    <!-- If we are running on win-arm64 and the TFM is < 5.0, we have to use a x64 apphost since there are no win-arm64 apphosts previous to .NET 5.0. -->
    <DefaultAppHostRuntimeIdentifier Condition="$(DefaultAppHostRuntimeIdentifier.EndsWith('arm64')) and
                                  $(DefaultAppHostRuntimeIdentifier.StartsWith('win')) and
                                  $([MSBuild]::VersionLessThan('$(_TargetFrameworkVersionWithoutV)', '5.0'))">$(DefaultAppHostRuntimeIdentifier.Replace("arm64", "x64"))</DefaultAppHostRuntimeIdentifier>
  </PropertyGroup>

  <Target Name="_CheckForUnsupportedAppHostUsage"
          BeforeTargets="_CheckForInvalidConfigurationAndPlatform"
          Condition="'$(TargetFrameworkIdentifier)' == '.NETCoreApp' and '$(HasRuntimeOutput)' == 'true'">

    <!-- The following RID errors are asserts, and we don't expect them to ever occur. The error message is added as a safeguard.-->
    <NETSdkError Condition="'$(SelfContained)' == 'true' and '$(RuntimeIdentifier)' == ''"
                 ResourceName="ImplicitRuntimeIdentifierResolutionForPublishPropertyFailed"
                 FormatArguments="SelfContained"/>

    <NETSdkError Condition="'$(PublishReadyToRun)' == 'true' and '$(RuntimeIdentifier)' == ''"
                 ResourceName="ImplicitRuntimeIdentifierResolutionForPublishPropertyFailed"
                 FormatArguments="PublishReadyToRun"/>

    <NETSdkError Condition="'$(PublishSingleFile)' == 'true' and '$(RuntimeIdentifier)' == ''"
                ResourceName="ImplicitRuntimeIdentifierResolutionForPublishPropertyFailed"
                FormatArguments="PublishSingleFile"/>

    <NETSdkError Condition="'$(PublishAot)' == 'true' and '$(RuntimeIdentifier)' == ''"
                ResourceName="ImplicitRuntimeIdentifierResolutionForPublishPropertyFailed"
                FormatArguments="PublishAot"/>

    <!-- End of implicit RID resolver checks.-->
    <NETSdkError Condition="'$(SelfContained)' == 'true' and '$(UseAppHost)' != 'true' and '$(_RuntimeIdentifierUsesAppHost)' == 'true'"
                 ResourceName="CannotUseSelfContainedWithoutAppHost" />

    <NETSdkError Condition="'$(SelfContained)' != 'true' and '$(UseAppHost)' == 'true' and '$(_TargetFrameworkVersionWithoutV)' &lt; '2.1'"
                 ResourceName="FrameworkDependentAppHostRequiresVersion21" />

    <NETSdkError Condition="'$(PublishSingleFile)' == 'true' and '$(_TargetFrameworkVersionWithoutV)' &lt; '3.0'"
                 ResourceName="PublishSingleFileRequiresVersion30" />

    <!-- The TFM version checks for PublishReadyToRun PublishTrimmed only generate warnings in .Net core 3.1
         because we do not want the behavior to be a breaking change compared to version 3.0 -->

    <NETSdkWarning Condition="'$(PublishReadyToRun)' == 'true' and '$(_TargetFrameworkVersionWithoutV)' &lt; '3.0'"
                   ResourceName="PublishReadyToRunRequiresVersion30" />

    <NETSdkWarning Condition="'$(PublishTrimmed)' == 'true' and '$(_TargetFrameworkVersionWithoutV)' &lt; '3.0'"
                   ResourceName="PublishTrimmedRequiresVersion30" />

    <!-- Generate Trimming warnings for WinForms and Wpf applications-->
    <NetSdkError Condition="('$(UseWindowsForms)' == 'true') and ('$(PublishTrimmed)' == 'true') and ('$(_SuppressWinFormsTrimError)' != 'true')"
                 ResourceName="TrimmingWindowsFormsIsNotSupported" />
    <NetSdkError Condition="('$(UseWpf)' == 'true') and ('$(PublishTrimmed)' == 'true') and ('$(_SuppressWpfTrimError)' != 'true')"
                 ResourceName="TrimmingWpfIsNotSupported" />

  </Target>

  <Target Name="_CheckForUnsupportedHostingUsage"
          BeforeTargets="_CheckForInvalidConfigurationAndPlatform"
          Condition="'$(TargetFrameworkIdentifier)' == '.NETCoreApp'">

    <NETSdkWarning Condition="'$(SelfContained)' == 'true' and '$(EnableComHosting)' == 'true'"
                   ResourceName="NoSupportComSelfContained" />

  </Target>

  <Target Name="_CheckAndUnsetUnsupportedPrefer32Bit"
          BeforeTargets="_CheckForInvalidConfigurationAndPlatform"
          Condition="'$(TargetFrameworkIdentifier)' == '.NETCoreApp' and '$(_TargetFrameworkVersionWithoutV)' >= '7.0'">

    <NETSdkWarning Condition="'$(Prefer32Bit)' == 'true'"
                    ResourceName="Prefer32BitIgnoredForNetCoreApp" />

    <PropertyGroup>
          <Prefer32Bit>false</Prefer32Bit>
    </PropertyGroup>

  </Target>

  <Target Name="_CheckForMismatchingPlatform"
          BeforeTargets="_CheckForInvalidConfigurationAndPlatform"
          Condition="'$(RuntimeIdentifier)' != '' and '$(PlatformTarget)' != ''">

    <NETSdkError Condition="'$(PlatformTarget)' != 'AnyCPU' and !$(RuntimeIdentifier.ToUpperInvariant().Contains($(PlatformTarget.ToUpperInvariant())))"
                 ResourceName="CannotHaveRuntimeIdentifierPlatformMismatchPlatformTarget"
                 FormatArguments="$(RuntimeIdentifier);$(PlatformTarget)" />
    
  </Target>

  <Target Name="_CheckForLanguageAndFeatureCombinationSupport"
          BeforeTargets="_CheckForInvalidConfigurationAndPlatform;ProcessFrameworkReferences">

    <NETSdkError Condition="('$(Language)' == 'C++' and '$(_EnablePackageReferencesInVCProjects)' != 'true') and $(OutputType) != 'library' and '$(TargetFrameworkIdentifier)' == '.NETCoreApp'"
                 ResourceName="NoSupportCppNonDynamicLibraryDotnetCore" />

    <NETSdkError Condition="('$(Language)' == 'C++' and '$(_EnablePackageReferencesInVCProjects)' != 'true') and $(EnableComHosting) == 'true'"
                 ResourceName="NoSupportCppEnableComHosting" />

    <NETSdkError Condition="('$(Language)' == 'C++' and '$(_EnablePackageReferencesInVCProjects)' != 'true') and $(SelfContained) == 'true'"
                 ResourceName="NoSupportCppSelfContained" />

  </Target>

  <Target Name="_CheckForNETCoreSdkIsPreview"
          BeforeTargets="_CheckForInvalidConfigurationAndPlatform"
          Condition=" '$(_NETCoreSdkIsPreview)' == 'true' AND '$(SuppressNETCoreSdkPreviewMessage)' != 'true' ">
    <ShowPreviewMessage />
  </Target>

  <!-- Projects which don't use Microsoft.NET.Sdk will typically define the OutputPath directly (usually in a
       Configuration-specific PropertyGroup), so in that case we won't append to it by default. -->
  <PropertyGroup Condition="'$(UsingNETSdkDefaults)' == 'true'">
    <!-- Projects can opt out of having the RID appended to the output path by setting this to false. -->
    <AppendRuntimeIdentifierToOutputPath Condition="'$(AppendRuntimeIdentifierToOutputPath)' == ''">true</AppendRuntimeIdentifierToOutputPath>
  </PropertyGroup>

  <!--
    Append $(RuntimeIdentifier) directory to output and intermediate paths to prevent bin clashes between
    targets.

    But do not append the implicit default runtime identifier for .NET Framework apps as that would
    append a RID the user never mentioned in the path and do so even in the AnyCPU case.
   -->
  <PropertyGroup Condition="'$(AppendRuntimeIdentifierToOutputPath)' == 'true' and '$(RuntimeIdentifier)' != '' and '$(_UsingDefaultRuntimeIdentifier)' != 'true'">
    <IntermediateOutputPath>$(IntermediateOutputPath)$(RuntimeIdentifier)\</IntermediateOutputPath>
    <OutputPath>$(OutputPath)$(RuntimeIdentifier)\</OutputPath>
  </PropertyGroup>

  <UsingTask TaskName="Microsoft.NET.Build.Tasks.GetDefaultPlatformTargetForNetFramework"
           AssemblyFile="$(MicrosoftNETBuildTasksAssembly)" />

  <!--
    Switch our default .NETFramework CPU architecture choice back to AnyCPU before
    compiling the exe if no copy-local native dependencies were resolved from NuGet
  -->
  <Target Name="AdjustDefaultPlatformTargetForNetFrameworkExeWithNoNativeCopyLocalItems"
          AfterTargets="ResolvePackageAssets"
          BeforeTargets="CoreCompile"
          Condition="'$(_UsingDefaultPlatformTarget)' == 'true' and
                     '$(_UsingDefaultRuntimeIdentifier)' == 'true'">

    <GetDefaultPlatformTargetForNetFramework PackageDependencies="@(PackageDependencies)"
                                             NativeCopyLocalItems="@(NativeCopyLocalItems)">

      <Output TaskParameter="DefaultPlatformTarget" PropertyName="PlatformTarget" />

    </GetDefaultPlatformTargetForNetFramework>
  </Target>

</Project><|MERGE_RESOLUTION|>--- conflicted
+++ resolved
@@ -64,7 +64,6 @@
   <PropertyGroup Condition="'$(UseCurrentRuntimeIdentifier)' == ''">
     <UseCurrentRuntimeIdentifier Condition="
                  '$(RuntimeIdentifier)' == '' and
-<<<<<<< HEAD
                  '$(RuntimeIdentifiers)' == '' and
                  '$(_IsExecutable)' == 'true' and '$(IsTestProject)' != 'true' and
                  '$(IsRidAgnostic)' != 'true' and
@@ -77,15 +76,6 @@
   </PropertyGroup>
 
   <PropertyGroup Condition="'$(UseCurrentRuntimeIdentifier)' == 'true'">
-=======
-                   (
-                   '$(SelfContained)' == 'true' or
-                   '$(PublishReadyToRun)' == 'true' or
-                   '$(PublishSingleFile)' == 'true' or
-                   '$(PublishAot)' == 'true'
-                   )
-                 )">
->>>>>>> 10d7bb2c
     <RuntimeIdentifier>$(NETCoreSdkPortableRuntimeIdentifier)</RuntimeIdentifier>
   </PropertyGroup>
 
