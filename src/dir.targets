--- conflicted
+++ resolved
@@ -35,10 +35,6 @@
   <Import Project="$(RepoRoot)\targets\OverrideGetReferenceAssemblyPaths.targets"
           Condition="'$(NetCoreBuild)' == 'true'"/>
 
-<<<<<<< HEAD
-  <!-- OSS sign assemblies after compile runs. -->
-  <Import Condition="Exists('$(ToolsDir)\sign.targets')" Project="$(ToolsDir)\sign.targets" />
-=======
   <PropertyGroup Condition="'$(IsTestProject)' != 'true'">
     <!-- When we build internally we need to use DelaySign, otherwise use PublicSign -->
     <PublicSign Condition="'$(UseOpenSourceSign)' != 'false'">true</PublicSign>
@@ -64,7 +60,6 @@
       <DelaySign>$(_OriginalDelaySign)</DelaySign>
     </PropertyGroup>
   </Target>
->>>>>>> 5bfa97df
 
   <Import Project="$(MicroBuildDir)\MicroBuild.Core.targets" Condition="Exists('$(MicroBuildDir)\MicroBuild.Core.targets')" />
 
