--- conflicted
+++ resolved
@@ -1,315 +1,307 @@
 ﻿<?xml version="1.0" encoding="utf-8"?>
 <root>
-  <!-- 
-    Microsoft ResX Schema 
-    
-    Version 2.0
-    
-    The primary goals of this format is to allow a simple XML format 
-    that is mostly human readable. The generation and parsing of the 
-    various data types are done through the TypeConverter classes 
-    associated with the data types.
-    
-    Example:
-    
-    ... ado.net/XML headers & schema ...
-    <resheader name="resmimetype">text/microsoft-resx</resheader>
-    <resheader name="version">2.0</resheader>
-    <resheader name="reader">System.Resources.ResXResourceReader, System.Windows.Forms, ...</resheader>
-    <resheader name="writer">System.Resources.ResXResourceWriter, System.Windows.Forms, ...</resheader>
-    <data name="Name1"><value>this is my long string</value><comment>this is a comment</comment></data>
-    <data name="Color1" type="System.Drawing.Color, System.Drawing">Blue</data>
-    <data name="Bitmap1" mimetype="application/x-microsoft.net.object.binary.base64">
-        <value>[base64 mime encoded serialized .NET Framework object]</value>
-    </data>
-    <data name="Icon1" type="System.Drawing.Icon, System.Drawing" mimetype="application/x-microsoft.net.object.bytearray.base64">
-        <value>[base64 mime encoded string representing a byte array form of the .NET Framework object]</value>
-        <comment>This is a comment</comment>
-    </data>
-                
-    There are any number of "resheader" rows that contain simple 
-    name/value pairs.
-    
-    Each data row contains a name, and value. The row also contains a 
-    type or mimetype. Type corresponds to a .NET class that support 
-    text/value conversion through the TypeConverter architecture. 
-    Classes that don't support this are serialized and stored with the 
-    mimetype set.
-    
-    The mimetype is used for serialized objects, and tells the 
-    ResXResourceReader how to depersist the object. This is currently not 
-    extensible. For a given mimetype the value must be set accordingly:
-    
-    Note - application/x-microsoft.net.object.binary.base64 is the format 
-    that the ResXResourceWriter will generate, however the reader can 
-    read any of the formats listed below.
-    
-    mimetype: application/x-microsoft.net.object.binary.base64
-    value   : The object must be serialized with 
-            : System.Runtime.Serialization.Formatters.Binary.BinaryFormatter
+    <!--
+        Microsoft ResX Schema
+
+        Version 1.3
+
+        The primary goals of this format is to allow a simple XML format
+        that is mostly human readable. The generation and parsing of the
+        various data types are done through the TypeConverter classes
+        associated with the data types.
+
+        Example:
+
+        ... ado.net/XML headers & schema ...
+        <resheader name="resmimetype">text/microsoft-resx</resheader>
+        <resheader name="version">1.3</resheader>
+        <resheader name="reader">System.Resources.ResXResourceReader, System.Windows.Forms, ...</resheader>
+        <resheader name="writer">System.Resources.ResXResourceWriter, System.Windows.Forms, ...</resheader>
+        <data name="Name1">this is my long string</data>
+        <data name="Color1" type="System.Drawing.Color, System.Drawing">Blue</data>
+        <data name="Bitmap1" mimetype="application/x-microsoft.net.object.binary.base64">
+            [base64 mime encoded serialized .NET Framework object]
+        </data>
+        <data name="Icon1" type="System.Drawing.Icon, System.Drawing" mimetype="application/x-microsoft.net.object.bytearray.base64">
+            [base64 mime encoded string representing a byte array form of the .NET Framework object]
+        </data>
+
+        There are any number of "resheader" rows that contain simple
+        name/value pairs.
+
+        Each data row contains a name, and value. The row also contains a
+        type or mimetype. Type corresponds to a .NET class that support
+        text/value conversion through the TypeConverter architecture.
+        Classes that don't support this are serialized and stored with the
+        mimetype set.
+
+        The mimetype is used for serialized objects, and tells the
+        ResXResourceReader how to depersist the object. This is currently not
+        extensible. For a given mimetype the value must be set accordingly:
+
+        Note - application/x-microsoft.net.object.binary.base64 is the format
+        that the ResXResourceWriter will generate, however the reader can
+        read any of the formats listed below.
+
+        mimetype: application/x-microsoft.net.object.binary.base64
+        value   : The object must be serialized with
+            : System.Serialization.Formatters.Binary.BinaryFormatter
             : and then encoded with base64 encoding.
-    
-    mimetype: application/x-microsoft.net.object.soap.base64
-    value   : The object must be serialized with 
+
+        mimetype: application/x-microsoft.net.object.soap.base64
+        value   : The object must be serialized with
             : System.Runtime.Serialization.Formatters.Soap.SoapFormatter
             : and then encoded with base64 encoding.
 
-    mimetype: application/x-microsoft.net.object.bytearray.base64
-    value   : The object must be serialized into a byte array 
+        mimetype: application/x-microsoft.net.object.bytearray.base64
+        value   : The object must be serialized into a byte array
             : using a System.ComponentModel.TypeConverter
             : and then encoded with base64 encoding.
     -->
-  <xsd:schema id="root" xmlns="" xmlns:xsd="http://www.w3.org/2001/XMLSchema" xmlns:msdata="urn:schemas-microsoft-com:xml-msdata">
-    <xsd:import namespace="http://www.w3.org/XML/1998/namespace" />
-    <xsd:element name="root" msdata:IsDataSet="true">
-      <xsd:complexType>
-        <xsd:choice maxOccurs="unbounded">
-          <xsd:element name="metadata">
+
+    <xsd:schema id="root" xmlns="" xmlns:xsd="http://www.w3.org/2001/XMLSchema" xmlns:msdata="urn:schemas-microsoft-com:xml-msdata">
+        <xsd:element name="root" msdata:IsDataSet="true">
             <xsd:complexType>
-              <xsd:sequence>
-                <xsd:element name="value" type="xsd:string" minOccurs="0" />
-              </xsd:sequence>
-              <xsd:attribute name="name" use="required" type="xsd:string" />
-              <xsd:attribute name="type" type="xsd:string" />
-              <xsd:attribute name="mimetype" type="xsd:string" />
-              <xsd:attribute ref="xml:space" />
+                <xsd:choice maxOccurs="unbounded">
+                    <xsd:element name="data">
+                        <xsd:complexType>
+                            <xsd:sequence>
+                                <xsd:element name="value" type="xsd:string" minOccurs="0" msdata:Ordinal="1" />
+                                <xsd:element name="comment" type="xsd:string" minOccurs="0" msdata:Ordinal="2" />
+                            </xsd:sequence>
+                            <xsd:attribute name="name" type="xsd:string" msdata:Ordinal="1" />
+                            <xsd:attribute name="UESanitized" type="xsd:boolean" msdata:Ordinal="3" />
+                            <xsd:attribute name="Visibility" type="Visibility_Type" msdata:Ordinal="4" />
+                            <xsd:attribute name="type" type="xsd:string" msdata:Ordinal="5" />
+                            <xsd:attribute name="mimetype" type="xsd:string" msdata:Ordinal="6" />
+                        </xsd:complexType>
+                    </xsd:element>
+                    <xsd:element name="resheader">
+                        <xsd:complexType>
+                            <xsd:sequence>
+                                <xsd:element name="value" type="xsd:string" minOccurs="0" msdata:Ordinal="1" />
+                            </xsd:sequence>
+                            <xsd:attribute name="name" type="xsd:string" use="required" />
+                        </xsd:complexType>
+                    </xsd:element>
+                </xsd:choice>
             </xsd:complexType>
-          </xsd:element>
-          <xsd:element name="assembly">
-            <xsd:complexType>
-              <xsd:attribute name="alias" type="xsd:string" />
-              <xsd:attribute name="name" type="xsd:string" />
-            </xsd:complexType>
-          </xsd:element>
-          <xsd:element name="data">
-            <xsd:complexType>
-              <xsd:sequence>
-                <xsd:element name="value" type="xsd:string" minOccurs="0" msdata:Ordinal="1" />
-                <xsd:element name="comment" type="xsd:string" minOccurs="0" msdata:Ordinal="2" />
-              </xsd:sequence>
-              <xsd:attribute name="name" type="xsd:string" use="required" msdata:Ordinal="1" />
-              <xsd:attribute name="type" type="xsd:string" msdata:Ordinal="3" />
-              <xsd:attribute name="mimetype" type="xsd:string" msdata:Ordinal="4" />
-              <xsd:attribute ref="xml:space" />
-            </xsd:complexType>
-          </xsd:element>
-          <xsd:element name="resheader">
-            <xsd:complexType>
-              <xsd:sequence>
-                <xsd:element name="value" type="xsd:string" minOccurs="0" msdata:Ordinal="1" />
-              </xsd:sequence>
-              <xsd:attribute name="name" type="xsd:string" use="required" />
-            </xsd:complexType>
-          </xsd:element>
-        </xsd:choice>
-      </xsd:complexType>
-    </xsd:element>
-  </xsd:schema>
-  <resheader name="resmimetype">
-    <value>text/microsoft-resx</value>
-  </resheader>
-  <resheader name="version">
-    <value>2.0</value>
-  </resheader>
-  <resheader name="reader">
-    <value>System.Resources.ResXResourceReader, System.Windows.Forms, Version=4.0.0.0, Culture=neutral, PublicKeyToken=b77a5c561934e089</value>
-  </resheader>
-  <resheader name="writer">
-    <value>System.Resources.ResXResourceWriter, System.Windows.Forms, Version=4.0.0.0, Culture=neutral, PublicKeyToken=b77a5c561934e089</value>
-  </resheader>
-  <data name="General.InvalidToolSwitch" xml:space="preserve">
-    <value>MSB6001: Invalid command line switch for "{0}". {1}</value>
-    <comment>{StrBegin="MSB6001: "}UE: This message is shown when a tool-based task (i.e. the task is a wrapper for an .exe) is given a parameter value that converts into an invalid command line switch for the tool. "{0}" is the name of the tool e.g. "csc.exe", and "{1}" is a message explaining the problem. LOCALIZATION: "{1}" is a localized message.</comment>
-  </data>
-  <data name="General.QuotesNotAllowedInThisKindOfTaskParameter" xml:space="preserve">
-    <value>Illegal quote passed to the command line switch named "{0}". The value was [{1}].</value>
-  </data>
-  <data name="General.QuotesNotAllowedInThisKindOfTaskParameterNoSwitchName" xml:space="preserve">
-    <value>Illegal quote in the command line value [{0}].</value>
-  </data>
-  <data name="General.ToolCommandFailedNoErrorCode" xml:space="preserve">
-    <value>The command exited with code {0}.</value>
-  </data>
-  <data name="LoggingBeforeTaskInitialization" xml:space="preserve">
-    <value>MSB6005: Task attempted to log before it was initialized. Message was: {0}</value>
-    <comment>{StrBegin="MSB6005: "}UE: This occurs if the task attempts to log something in its own constructor.</comment>
-  </data>
-  <data name="PlatformManifest.MissingPlatformXml" xml:space="preserve">
-    <value>MSB6010: Could not find platform manifest file at "{0}".</value>
-    <comment>{StrBegin="MSB6010: "}</comment>
-  </data>
-  <data name="ToolLocationHelper.UnsupportedFrameworkVersion" xml:space="preserve">
-    <value>.NET Framework version "{0}" is not supported. Please specify a value from the enumeration Microsoft.Build.Utilities.TargetDotNetFrameworkVersion.</value>
-  </data>
-  <data name="ToolLocationHelper.UnsupportedFrameworkVersionForWindowsSdk" xml:space="preserve">
-    <value>.NET Framework version "{0}" is not supported when explicitly targeting the Windows SDK, which is only supported on .NET 4.5 and later.  Please specify a value from the enumeration Microsoft.Build.Utilities.TargetDotNetFrameworkVersion that is Version45 or above.</value>
-  </data>
-  <data name="ToolLocationHelper.UnsupportedVisualStudioVersion" xml:space="preserve">
-    <value>Visual Studio version "{0}" is not supported.  Please specify a value from the enumeration Microsoft.Build.Utilities.VisualStudioVersion.</value>
-  </data>
-  <data name="ToolTask.CommandTooLong" xml:space="preserve">
-    <value>MSB6002: The command-line for the "{0}" task is too long. Command-lines longer than 32000 characters are likely to fail. Try reducing the length of the command-line by breaking down the call to "{0}" into multiple calls with fewer parameters per call.</value>
-    <comment>{StrBegin="MSB6002: "}</comment>
-  </data>
-  <data name="ToolTask.CouldNotStartToolExecutable" xml:space="preserve">
-    <value>MSB6003: The specified task executable "{0}" could not be run. {1}</value>
-    <comment>{StrBegin="MSB6003: "}</comment>
-  </data>
-  <data name="ToolTask.ToolCommandFailed" xml:space="preserve">
-    <value>MSB6006: "{0}" exited with code {1}.</value>
-    <comment>{StrBegin="MSB6006: "}</comment>
-  </data>
-  <data name="ToolTask.ToolExecutableNotFound" xml:space="preserve">
-    <value>MSB6004: The specified task executable location "{0}" is invalid.</value>
-    <comment>{StrBegin="MSB6004: "}</comment>
-  </data>
-  <data name="ToolsLocationHelper.InvalidRedistFile" xml:space="preserve">
-    <value>There was an error reading the redist list file "{0}". {1}</value>
-    <comment>No Error code because this resource will be used in an exception. The error code is discarded if it is included</comment>
-  </data>
-  <data name="ToolsLocationHelper.CouldNotCreateChain" xml:space="preserve">
-    <value>The Framework at path "{0}" tried to include the framework at path "{1}" as part of its reference assembly paths but there was an error. {2}</value>
-    <comment>No Error code because this resource will be used in an exception. The error code is discarded if it is included</comment>
-  </data>
-  <data name="ToolsLocationHelper.CouldNotGenerateReferenceAssemblyDirectory" xml:space="preserve">
+        </xsd:element>
+        <xsd:simpleType name="Visibility_Type">
+            <xsd:restriction base="xsd:string">
+                <xsd:enumeration value="Public" />
+                <xsd:enumeration value="Obsolete" />
+                <xsd:enumeration value="Private_OM" />
+            </xsd:restriction>
+        </xsd:simpleType>
+    </xsd:schema>
+    <resheader name="resmimetype">
+        <value>text/microsoft-resx</value>
+    </resheader>
+    <resheader name="version">
+        <value>1.3</value>
+    </resheader>
+    <resheader name="reader">
+        <value>System.Resources.ResXResourceReader, System.Windows.Forms, Version=2.0.3500.0, Culture=neutral, PublicKeyToken=b77a5c561934e089</value>
+    </resheader>
+    <resheader name="writer">
+        <value>System.Resources.ResXResourceWriter, System.Windows.Forms, Version=2.0.3500.0, Culture=neutral, PublicKeyToken=b77a5c561934e089</value>
+    </resheader>
+    <data name="General.InvalidToolSwitch" UESanitized="false" Visibility="Public">
+        <value>MSB6001: Invalid command line switch for "{0}". {1}</value>
+        <comment>{StrBegin="MSB6001: "}UE: This message is shown when a tool-based task (i.e. the task is a wrapper for an .exe) is given a parameter value that converts into an invalid command line switch for the tool. "{0}" is the name of the tool e.g. "csc.exe", and "{1}" is a message explaining the problem. LOCALIZATION: "{1}" is a localized message.</comment>
+    </data>
+    <data name="General.QuotesNotAllowedInThisKindOfTaskParameter">
+        <value>Illegal quote passed to the command line switch named "{0}". The value was [{1}].</value>
+    </data>
+    <data name="General.QuotesNotAllowedInThisKindOfTaskParameterNoSwitchName">
+        <value>Illegal quote in the command line value [{0}].</value>
+    </data>
+    <data name="General.ToolCommandFailedNoErrorCode">
+        <value>The command exited with code {0}.</value>
+    </data>
+    <data name="LoggingBeforeTaskInitialization" UESanitized="false" Visibility="Public">
+        <value>MSB6005: Task attempted to log before it was initialized. Message was: {0}</value>
+        <comment>{StrBegin="MSB6005: "}UE: This occurs if the task attempts to log something in its own constructor.</comment>
+    </data>
+    <data name="PlatformManifest.MissingPlatformXml" UESanitized="false" Visibility="Private_OM">
+        <value>MSB6010: Could not find platform manifest file at "{0}".</value>
+        <comment>{StrBegin="MSB6010: "}</comment>
+    </data>
+    <data name="ToolLocationHelper.UnsupportedFrameworkVersion" UESanitized="false" Visibility="Private_OM">
+        <value>.NET Framework version "{0}" is not supported. Please specify a value from the enumeration Microsoft.Build.Utilities.TargetDotNetFrameworkVersion.</value>
+    </data>
+    <data name="ToolLocationHelper.UnsupportedFrameworkVersionForWindowsSdk" UESanitized="false" Visibility="Private_OM">
+        <value>.NET Framework version "{0}" is not supported when explicitly targeting the Windows SDK, which is only supported on .NET 4.5 and later.  Please specify a value from the enumeration Microsoft.Build.Utilities.TargetDotNetFrameworkVersion that is Version45 or above.</value>
+    </data>
+    <data name="ToolLocationHelper.UnsupportedVisualStudioVersion" UESanitized="false" Visibility="Private_OM">
+        <value>Visual Studio version "{0}" is not supported.  Please specify a value from the enumeration Microsoft.Build.Utilities.VisualStudioVersion.</value>
+    </data>
+    <data name="ToolTask.CommandTooLong">
+        <value>MSB6002: The command-line for the "{0}" task is too long. Command-lines longer than 32000 characters are likely to fail. Try reducing the length of the command-line by breaking down the call to "{0}" into multiple calls with fewer parameters per call.</value>
+        <comment>{StrBegin="MSB6002: "}</comment>
+    </data>
+    <data name="ToolTask.CouldNotStartToolExecutable" UESanitized="false">
+        <value>MSB6003: The specified task executable "{0}" could not be run. {1}</value>
+      <comment>{StrBegin="MSB6003: "}</comment>
+  </data>
+    <data name="ToolTask.ToolCommandFailed">
+        <value>MSB6006: "{0}" exited with code {1}.</value>
+      <comment>{StrBegin="MSB6006: "}</comment>
+  </data>
+    <data name="ToolTask.ToolExecutableNotFound">
+        <value>MSB6004: The specified task executable location "{0}" is invalid.</value>
+      <comment>{StrBegin="MSB6004: "}</comment>
+  </data>
+  <data name="ToolsLocationHelper.InvalidRedistFile">
+        <value>There was an error reading the redist list file "{0}". {1}</value>
+        <comment>No Error code because this resource will be used in an exception. The error code is discarded if it is included</comment>
+  </data>
+  <data name="ToolsLocationHelper.CouldNotCreateChain">
+        <value>The Framework at path "{0}" tried to include the framework at path "{1}" as part of its reference assembly paths but there was an error. {2}</value>
+        <comment>No Error code because this resource will be used in an exception. The error code is discarded if it is included</comment>
+  </data>
+  <data name="ToolsLocationHelper.CouldNotGenerateReferenceAssemblyDirectory">
     <value>When attempting to generate a reference assembly path from the path "{0}" and the framework moniker "{1}" there was an error. {2}</value>
     <comment>No Error code because this resource will be used in an exception. The error code is discarded if it is included</comment>
   </data>
-  <data name="ToolTask.InvalidEnvironmentParameter" xml:space="preserve">
+  <data name="ToolTask.InvalidEnvironmentParameter">
     <value>MSB6007: The "{0}" value passed to the Environment property is not in the format "name=value", where the value part may be empty.</value>
     <comment>{StrBegin="MSB6007: "}</comment>
   </data>
-  <data name="ToolTask.EnvironmentVariableHeader" xml:space="preserve">
+  <data name="ToolTask.EnvironmentVariableHeader">
     <value>Environment Variables passed to tool:</value>
   </data>
-  <data name="ToolTask.ValidateParametersFailed" xml:space="preserve">
+  <data name="ToolTask.ValidateParametersFailed">
     <value>MSB6011: Invalid parameters passed to the {0} task.</value>
     <comment>{StrBegin="MSB6011: "}</comment>
   </data>
-<<<<<<< HEAD
-  <data name="Tracking_LogFilesNotAvailable" xml:space="preserve">
-    <value>Tracking logs are not available, minimal rebuild will be disabled.</value>
-=======
   <data name="ToolTask.NotUpToDate">
     <value>Unable to skip task because it is not up-to-date.</value>
   </data>
   <!-- FileTracker strings -->
   <data name="Tracking_LogFilesNotAvailable">
     <value xml:space="preserve">Tracking logs are not available, minimal rebuild will be disabled.</value>
->>>>>>> bc998739
-  </data>
-  <data name="Tracking_MissingInputs" xml:space="preserve">
-    <value>Missing input files detected, minimal rebuild will be disabled.</value>
-  </data>
-  <data name="Tracking_MissingOutputs" xml:space="preserve">
-    <value>Missing output files detected, minimal rebuild will be disabled.</value>
-  </data>
-  <data name="Tracking_UpToDate" xml:space="preserve">
-    <value>Skipping task because it is up-to-date.</value>
-  </data>
-  <data name="Tracking_TrackingLogNotAvailable" xml:space="preserve">
-    <value>Write Tracking log not available, minimal rebuild will be disabled.</value>
-  </data>
-  <data name="Tracking_WriteTrackingLogs" xml:space="preserve">
-    <value>Write Tracking Logs:</value>
-  </data>
-  <data name="Tracking_WriteTrackingCached" xml:space="preserve">
-    <value>Using cached output dependency table built from:</value>
-  </data>
-  <data name="Tracking_TrackingLogs" xml:space="preserve">
-    <value>Tracking Logs:</value>
-  </data>
-  <data name="Tracking_TrackingCached" xml:space="preserve">
-    <value>Using cached dependency table built from:</value>
-  </data>
-  <data name="Tracking_OutputsFor" xml:space="preserve">
-    <value>Outputs for {0}:</value>
-  </data>
-  <data name="Tracking_InputsFor" xml:space="preserve">
-    <value>Inputs for {0}:</value>
-  </data>
-  <data name="Tracking_OutputsNotShown" xml:space="preserve">
-    <value>Output details ({0} of them) were not logged for performance reasons.</value>
-  </data>
-  <data name="Tracking_InputsNotShown" xml:space="preserve">
-    <value>Input details ({0} of them) were not logged for performance reasons.</value>
-  </data>
-  <data name="Tracking_SingleLogFileNotAvailable" xml:space="preserve">
-    <value>Tracking log {0} is not available.</value>
-  </data>
-  <data name="Tracking_SourceWillBeCompiledAsNoTrackingLog" xml:space="preserve">
-    <value>{0} will be compiled because the tracking log is not available.</value>
-  </data>
-  <data name="Tracking_SourceNotInTrackingLog" xml:space="preserve">
-    <value>{0} will be compiled because it was not found in the tracking log.</value>
-  </data>
-  <data name="Tracking_SourceOutputsNotAvailable" xml:space="preserve">
-    <value>{0} will be compiled because not all outputs are available.</value>
-  </data>
-  <data name="Tracking_SourceWillBeCompiledMissingDependency" xml:space="preserve">
-    <value>{0} will be compiled because dependency {1} was missing.</value>
-  </data>
-  <data name="Tracking_SourceWillBeCompiledDependencyWasModifiedAt" xml:space="preserve">
-    <value>{0} will be compiled because {1} was modified at {2}.</value>
-  </data>
-  <data name="Tracking_SourceWillBeCompiled" xml:space="preserve">
-    <value>{0} will be compiled.</value>
-  </data>
-  <data name="Tracking_AllOutputsAreUpToDate" xml:space="preserve">
-    <value>All outputs are up-to-date.</value>
-  </data>
-  <data name="Tracking_DependencyWasModifiedAt" xml:space="preserve">
-    <value>File {0} was modified at {1} which is newer than {2} modified at {3}.</value>
-  </data>
-  <data name="Tracking_OutputDoesNotExist" xml:space="preserve">
-    <value>{0} does not exist; source compilation required.</value>
-  </data>
-  <data name="Tracking_SourceWillBeCompiledOutputDoesNotExist" xml:space="preserve">
-    <value>{0} will be compiled because output {1} does not exist.</value>
-  </data>
-  <data name="Tracking_ReadTrackingLogs" xml:space="preserve">
-    <value>Read Tracking Logs:</value>
-  </data>
-  <data name="Tracking_ReadTrackingCached" xml:space="preserve">
-    <value>Using cached input dependency table built from:</value>
-  </data>
-  <data name="Tracking_OutputForRootNotFound" xml:space="preserve">
-    <value>No output for {0} was found in the tracking log; source compilation required.</value>
-  </data>
-  <data name="Tracking_DependenciesForRootNotFound" xml:space="preserve">
-    <value>No dependencies for output {0} were found in the tracking log; source compilation required.</value>
-  </data>
-  <data name="Tracking_WriteLogEntryNotFound" xml:space="preserve">
-    <value>Could not find {0} in the write tracking log.</value>
-  </data>
-  <data name="Tracking_ReadLogEntryNotFound" xml:space="preserve">
-    <value>Could not find {0} in the read tracking log.</value>
-  </data>
-  <data name="Tracking_SourcesAndCorrespondingOutputMismatch" xml:space="preserve">
-    <value>The number of source files and corresponding outputs must match.</value>
-  </data>
-  <data name="Tracking_InputNewerThanOutput" xml:space="preserve">
-    <value>Source compilation required: input {0} is newer than output {1}.</value>
-  </data>
-  <data name="Tracking_RebuildingDueToInvalidTLog" xml:space="preserve">
+  </data>
+  <data name="Tracking_MissingInputs">
+    <value xml:space="preserve">Missing input files detected, minimal rebuild will be disabled.</value>
+  </data>
+  <data name="Tracking_MissingOutputs">
+    <value xml:space="preserve">Missing output files detected, minimal rebuild will be disabled.</value>
+  </data>
+  <data name="Tracking_UpToDate">
+    <value xml:space="preserve">Skipping task because it is up-to-date.</value>
+  </data>
+  <data name="Tracking_TrackingLogNotAvailable">
+    <value xml:space="preserve">Write Tracking log not available, minimal rebuild will be disabled.</value>
+  </data>
+  <data name="Tracking_WriteTrackingLogs">
+    <value xml:space="preserve">Write Tracking Logs:</value>
+  </data>
+  <data name="Tracking_WriteTrackingCached">
+    <value xml:space="preserve">Using cached output dependency table built from:</value>
+  </data>
+  <data name="Tracking_TrackingLogs">
+    <value xml:space="preserve">Tracking Logs:</value>
+  </data>
+  <data name="Tracking_TrackingCached">
+    <value xml:space="preserve">Using cached dependency table built from:</value>
+  </data>
+  <data name="Tracking_OutputsFor">
+    <value xml:space="preserve">Outputs for {0}:</value>
+  </data>
+  <data name="Tracking_InputsFor">
+    <value xml:space="preserve">Inputs for {0}:</value>
+  </data>
+  <data name="Tracking_OutputsNotShown">
+    <value xml:space="preserve">Output details ({0} of them) were not logged for performance reasons.</value>
+  </data>
+  <data name="Tracking_InputsNotShown">
+    <value xml:space="preserve">Input details ({0} of them) were not logged for performance reasons.</value>
+  </data>
+  <data name="Tracking_SingleLogFileNotAvailable">
+    <value xml:space="preserve">Tracking log {0} is not available.</value>
+  </data>
+  <data name="Tracking_SourceWillBeCompiledAsNoTrackingLog">
+    <value xml:space="preserve">{0} will be compiled because the tracking log is not available.</value>
+  </data>
+  <data name="Tracking_SourceNotInTrackingLog">
+    <value xml:space="preserve">{0} will be compiled because it was not found in the tracking log.</value>
+  </data>
+  <data name="Tracking_SourceOutputsNotAvailable">
+    <value xml:space="preserve">{0} will be compiled because not all outputs are available.</value>
+  </data>
+  <data name="Tracking_SourceWillBeCompiledMissingDependency">
+    <value xml:space="preserve">{0} will be compiled because dependency {1} was missing.</value>
+  </data>
+  <data name="Tracking_SourceWillBeCompiledDependencyWasModifiedAt">
+    <value xml:space="preserve">{0} will be compiled because {1} was modified at {2}.</value>
+  </data>
+  <data name="Tracking_SourceWillBeCompiled">
+    <value xml:space="preserve">{0} will be compiled.</value>
+  </data>
+  <data name="Tracking_AllOutputsAreUpToDate">
+    <value xml:space="preserve">All outputs are up-to-date.</value>
+  </data>
+  <data name="Tracking_DependencyWasModifiedAt">
+    <value xml:space="preserve">File {0} was modified at {1} which is newer than {2} modified at {3}.</value>
+  </data>
+  <data name="Tracking_OutputDoesNotExist">
+    <value xml:space="preserve">{0} does not exist; source compilation required.</value>
+  </data>
+  <data name="Tracking_SourceWillBeCompiledOutputDoesNotExist">
+    <value xml:space="preserve">{0} will be compiled because output {1} does not exist.</value>
+  </data>
+  <data name="Tracking_ReadTrackingLogs">
+    <value xml:space="preserve">Read Tracking Logs:</value>
+  </data>
+  <data name="Tracking_ReadTrackingCached">
+    <value xml:space="preserve">Using cached input dependency table built from:</value>
+  </data>
+  <data name="Tracking_OutputForRootNotFound">
+    <value xml:space="preserve">No output for {0} was found in the tracking log; source compilation required.</value>
+  </data>
+  <data name="Tracking_DependenciesForRootNotFound">
+    <value xml:space="preserve">No dependencies for output {0} were found in the tracking log; source compilation required.</value>
+  </data>
+  <data name="Tracking_WriteLogEntryNotFound">
+    <value xml:space="preserve">Could not find {0} in the write tracking log.</value>
+  </data>
+  <data name="Tracking_ReadLogEntryNotFound">
+    <value xml:space="preserve">Could not find {0} in the read tracking log.</value>
+  </data>
+  <data name="Tracking_SourcesAndCorrespondingOutputMismatch">
+    <value xml:space="preserve">The number of source files and corresponding outputs must match.</value>
+  </data>
+  <data name="Tracking_InputNewerThanOutput">
+    <value xml:space="preserve">Source compilation required: input {0} is newer than output {1}.</value>
+  </data>
+  <data name="Tracking_RebuildingDueToInvalidTLog">
     <value>MSB6008: Forcing a rebuild of all sources due to an error with the tracking logs. {0}</value>
     <comment>{StrBegin="MSB6008: "}</comment>
   </data>
-  <data name="Tracking_RebuildingDueToInvalidTLogContents" xml:space="preserve">
+  <data name="Tracking_RebuildingDueToInvalidTLogContents">
     <value>MSB6009: Forcing a rebuild of all source files due to the contents of "{0}" being invalid.</value>
     <comment>{StrBegin="MSB6009: "}</comment>
   </data>
-  <data name="MuxLogger_BuildFinishedFailure" xml:space="preserve">
-    <value>Build FAILED.</value>
-  </data>
-  <data name="MuxLogger_BuildFinishedSuccess" xml:space="preserve">
-    <value>Build succeeded.</value>
-  </data>
-  <data name="DebugPathTooLong" xml:space="preserve">
+  <data name="MuxLogger_BuildFinishedFailure">
+    <value xml:space="preserve">Build FAILED.</value>
+  </data>
+  <data name="MuxLogger_BuildFinishedSuccess">
+    <value xml:space="preserve">Build succeeded.</value>
+  </data>
+  <data name="DebugPathTooLong" Visibility="Public">
     <value>MSB6012: The path "{0}" used for debug logs is too long. Set it to a shorter value using the MSBUILDDEBUGPATH environment variable or change your system configuration to allow long paths.</value>
     <comment>{StrBegin="MSB6012: "}</comment>
   </data>
-  <data name="ToolTask.NotUpToDate" xml:space="preserve">
-    <value>Unable to skip task because it is not up-to-date.</value>
-  </data>
+  <!--
+        The Utilities message bucket is: MSB6001 - MSB6200
+
+        Next message code should be MSB6013
+
+        Some unused codes which can also be reused (because their messages were deleted, and UE hasn't indexed the codes yet):
+            <none>
+
+        Don't forget to update this comment after using a new code.
+  -->
 </root>