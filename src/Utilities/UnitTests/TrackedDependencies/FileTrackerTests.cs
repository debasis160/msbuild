// Copyright (c) Microsoft. All rights reserved.
// Licensed under the MIT license. See LICENSE file in the project root for full license information.

using System;
using System.Collections.Generic;
using System.Diagnostics;
using System.Globalization;
using System.IO;
using System.Xml;
using System.Threading;
using System.Collections;
using System.Runtime.InteropServices;

using Microsoft.Build.Framework;
using Microsoft.Build.Shared;
using Microsoft.Build.Tasks;
using Microsoft.Build.Utilities;



using BackEndNativeMethods = Microsoft.Build.BackEnd.NativeMethods;
using ObjectModelHelpers = Microsoft.Build.UnitTests.ObjectModelHelpers;
using Microsoft.CodeAnalysis.BuildTasks;
using Xunit;
using System.Linq;

// PLEASE NOTE: This is a UNICODE file as it contains UNICODE characters!
#if FEATURE_FILE_TRACKER

namespace Microsoft.Build.UnitTests.FileTracking
{
    sealed public class FileTrackerTests : IDisposable
    {
        private static string s_defaultFileTrackerPathUnquoted;
        private static string s_defaultFileTrackerPath;
        private static string s_defaultTrackerPath;

        private static string s_oldPath = null;

        public FileTrackerTests()
        {
            if (NativeMethodsShared.IsUnixLike)
            {
                return; // "FileTracker is not supported under Unix"
            }

            s_defaultFileTrackerPathUnquoted = FileTracker.GetFileTrackerPath(ExecutableType.SameAsCurrentProcess);
            s_defaultFileTrackerPath = "\"" + s_defaultFileTrackerPathUnquoted + "\"";
            s_defaultTrackerPath = FileTracker.GetTrackerPath(ExecutableType.SameAsCurrentProcess);

            // blank out the path so that we know we're not inadvertently depending on it.
            s_oldPath = Environment.GetEnvironmentVariable("PATH");

            if (Environment.OSVersion.Platform == System.PlatformID.MacOSX || Environment.OSVersion.Platform == System.PlatformID.Unix)
            {
                Environment.SetEnvironmentVariable("PATH", "/sbin:/bin");
            }
            else
            {
                Environment.SetEnvironmentVariable(
                    "PATH",
                    Environment.ExpandEnvironmentVariables("%windir%\\system32;%windir%"));
            }

            // Call StopTrackingAndCleanup here, just in case one of the unit tests failed before it called it
            // In real code StopTrackingAndCleanup(); would always be in a finally {} block.
            FileTracker.StopTrackingAndCleanup();
            FileTrackerTestHelper.CleanTlogs();
            FileTracker.SetThreadCount(1);
        }

        public void Dispose()
        {
            // Reset PATH to its original value. 
            if (s_oldPath != null)
            {
                Environment.SetEnvironmentVariable("PATH", s_oldPath);
                s_oldPath = null;
            }

            FileTrackerTestHelper.CleanTlogs();
        }

        [Fact]
        public void FileTrackerHelp()
        {
            Console.WriteLine("Test: FileTracker");
            int exit = FileTrackerTestHelper.RunCommand(s_defaultTrackerPath, "");

            Assert.Equal(1, exit);
        }

        [Fact]
        public void FileTrackerBadArg()
        {
            Console.WriteLine("Test: FileTrackerBadArg");

            string log;
            int exit = FileTrackerTestHelper.RunCommandWithLog(s_defaultTrackerPath, "/q", out log);

            Assert.Equal(1, exit);
            Assert.True(log.Contains("TRK0000")); // bad arg
        }

        [Fact]
        public void FileTrackerNoUIDll()
        {
            Console.WriteLine("Test: FileTrackerNoUIDll");
            string testDirectory = Path.Combine(Directory.GetCurrentDirectory(), "FileTrackerNoUIDll");
            string testTrackerPath = Path.Combine(testDirectory, Path.GetFileName(s_defaultTrackerPath));

            try
            {
                if (Directory.Exists(testDirectory))
                {
                    ObjectModelHelpers.DeleteDirectory(testDirectory);
                    Directory.Delete(testDirectory, true);
                }

                // create an empty directory and copy Tracker.exe -- BUT NOT TrackerUI.dll -- to 
                // that directory. 
                Directory.CreateDirectory(testDirectory);
                File.Copy(s_defaultTrackerPath, testTrackerPath);

                string log;
                int exit = FileTrackerTestHelper.RunCommandWithLog(testTrackerPath, "/?", out log);

                Assert.Equal(9, exit);
                // It's OK to look for the English message since that's all we're capable of printing when we can't find
                // our resource dll. 
                Assert.True(log.Contains("FileTracker : ERROR : Could not load UI satellite dll 'TrackerUI.dll'"));
            }
            finally
            {
                // Doesn't delete the directory itself, but deletes its contents.  If you try to delete the directory, 
                // even after calling this method, it sometimes throws IO exceptions due to not recognizing that the 
                // contents have been deleted yet. 
                ObjectModelHelpers.DeleteDirectory(testDirectory);
            }
        }

        [Fact]
        public void FileTrackerNonexistentRspFile()
        {
            Console.WriteLine("Test: FileTrackerNonexistentRspFile");

            File.Delete("findstr.read.1.tlog");
            FileTrackerTestHelper.WriteAll("test.in", "foo");

            string log;
            int exit = FileTrackerTestHelper.RunCommandWithLog(s_defaultTrackerPath, "/d " + s_defaultFileTrackerPath + " @abc.rsp /c findstr /ip foo test.in", out log);
            Console.WriteLine("");

            // missing rsp file is a non-fatal error
            Assert.Equal(0, exit);
            FileTrackerTestHelper.AssertFoundStringInTLog(Path.GetFullPath("test.in").ToUpperInvariant(), "findstr.read.1.tlog");

            // but it should still be reported
            Assert.True(log.Contains("Tracker.exe:"));
            Assert.True(log.Contains("abc.rsp"));
        }

        [Fact]
        public void FileTrackerWithDll()
        {
            Console.WriteLine("Test: FileTrackerWithDll");

            int exit = FileTrackerTestHelper.RunCommand(s_defaultTrackerPath, "/d " + s_defaultFileTrackerPath);

            Assert.Equal(1, exit);
        }

        [Fact]
        public void FileTrackerReadOnlyTlog()
        {
            Console.WriteLine("Test: FileTrackerTlogWriteFailure");
            string tlog = "findstr.read.1.tlog";
            string trackerCommand = "/d " + s_defaultFileTrackerPath + " /c findstr /ip foo test.in";

            File.Delete(tlog);
            FileTrackerTestHelper.WriteAll("test.in", "foo");

            string log = null;
            try
            {
                int exit = FileTrackerTestHelper.RunCommand(s_defaultTrackerPath, trackerCommand);
                Console.WriteLine("");
                Assert.Equal(0, exit);
                FileTrackerTestHelper.AssertFoundStringInTLog(Path.GetFullPath("test.in").ToUpperInvariant(), tlog);

                File.SetAttributes(tlog, FileAttributes.ReadOnly);

                exit = FileTrackerTestHelper.RunCommandWithLog(s_defaultTrackerPath, trackerCommand, out log);
                Console.WriteLine("");
                Assert.Equal(0, exit);
                Assert.True(log.Contains("FTK1011")); // could not create new log:  the file exists.
            }
            finally
            {
                File.SetAttributes(tlog, FileAttributes.Normal);
                File.Delete(tlog);
            }
        }

        [Fact]
        public void FileTrackerFindStrIn()
        {
            Console.WriteLine("Test: FileTrackerFindStrIn");

            File.Delete("findstr.read.1.tlog");
            FileTrackerTestHelper.WriteAll("test.in", "foo");

            int exit = FileTrackerTestHelper.RunCommand(s_defaultTrackerPath, "/d " + s_defaultFileTrackerPath + " /c findstr /ip foo test.in");
            Console.WriteLine("");
            Assert.Equal(0, exit);
            FileTrackerTestHelper.AssertFoundStringInTLog(Path.GetFullPath("test.in").ToUpperInvariant(), "findstr.read.1.tlog");
        }

        [Fact]
        public void FileTrackerFindStrInOperations()
        {
            Console.WriteLine("Test: FileTrackerFindStrInOperations");

            File.Delete("findstr.read.1.tlog");
            FileTrackerTestHelper.WriteAll("test.in", "foo");

            int exit = FileTrackerTestHelper.RunCommand(s_defaultTrackerPath, "/d " + s_defaultFileTrackerPath + " /o /c findstr /ip foo test.in");
            Console.WriteLine("");
            Assert.Equal(0, exit);

            // On some OS's it calls CreateFileA as well, on Windows7 it doesn't, but it calls CreateFileW on defaultsort.nls..
            bool foundW = FileTrackerTestHelper.FindStringInTlog("CreateFileW, Desired Access=0x80000000, Creation Disposition=0x3:" + Path.GetFullPath("test.in").ToUpperInvariant(), "findstr.read.1.tlog");
            bool foundA = FileTrackerTestHelper.FindStringInTlog("CreateFileA, Desired Access=0x80000000, Creation Disposition=0x3:" + Path.GetFullPath("test.in").ToUpperInvariant(), "findstr.read.1.tlog");
            Assert.True(foundW || foundA);
        }

        [Fact]
        public void FileTrackerFindStrInOperationsExtended()
        {
            Console.WriteLine("Test: FileTrackerFindStrInOperationsExtended");

            File.Delete("findstr.read.1.tlog");
            FileTrackerTestHelper.WriteAll("test.in", "foo");

            int exit = FileTrackerTestHelper.RunCommand(s_defaultTrackerPath, "/d " + s_defaultFileTrackerPath + " /o /e /c findstr /ip foo test.in");
            Console.WriteLine("");
            Assert.Equal(0, exit);

            // On some OS's it calls GetFileAttributesW as well, on Windows 2k8 R2 it doesn't
            bool foundGetFileAttributesW = FileTrackerTestHelper.FindStringInTlog("GetFileAttributesW:" + Path.GetFullPath("test.in").ToUpperInvariant(), "findstr.read.1.tlog");
            bool foundGetFileAttributesA = FileTrackerTestHelper.FindStringInTlog("GetFileAttributesA:" + Path.GetFullPath("test.in").ToUpperInvariant(), "findstr.read.1.tlog");
            Assert.True(foundGetFileAttributesW || foundGetFileAttributesA);

            // On some OS's it calls CreateFileA as well, on Windows7 it doesn't, but it calls CreateFileW on defaultsort.nls..
            bool foundCreateFileW = FileTrackerTestHelper.FindStringInTlog("CreateFileW, Desired Access=0x80000000, Creation Disposition=0x3:" + Path.GetFullPath("test.in").ToUpperInvariant(), "findstr.read.1.tlog");
            bool foundCreateFileA = FileTrackerTestHelper.FindStringInTlog("CreateFileA, Desired Access=0x80000000, Creation Disposition=0x3:" + Path.GetFullPath("test.in").ToUpperInvariant(), "findstr.read.1.tlog");
            Assert.True(foundCreateFileW || foundCreateFileA);
        }

        [Fact]
        public void FileTrackerFindStrInOperationsExtended_AttributesOnly()
        {
            Console.WriteLine("Test: FileTrackerFindStrInOperationsExtended_AttributesOnly");

            File.Delete("findstr.read.1.tlog");
            FileTrackerTestHelper.WriteAll("test.in", "foo");

            int exit = FileTrackerTestHelper.RunCommand(s_defaultTrackerPath, "/d " + s_defaultFileTrackerPath + " /o /a /c findstr /ip foo test.in");
            Console.WriteLine("");
            Assert.Equal(0, exit);
            // On some OS's it calls GetFileAttributesW as well, on Windows 2k8 R2 it doesn't
            bool foundGetFileAttributesW = FileTrackerTestHelper.FindStringInTlog("GetFileAttributesW:" + Path.GetFullPath("test.in").ToUpperInvariant(), "findstr.read.1.tlog");
            bool foundGetFileAttributesA = FileTrackerTestHelper.FindStringInTlog("GetFileAttributesA:" + Path.GetFullPath("test.in").ToUpperInvariant(), "findstr.read.1.tlog");
            Assert.True(foundGetFileAttributesW || foundGetFileAttributesA);

            // On some OS's it calls CreateFileA as well, on Windows7 it doesn't, but it calls CreateFileW on defaultsort.nls..
            bool foundCreateFileW = FileTrackerTestHelper.FindStringInTlog("CreateFileW, Desired Access=0x80000000, Creation Disposition=0x3:" + Path.GetFullPath("test.in").ToUpperInvariant(), "findstr.read.1.tlog");
            bool foundCreateFileA = FileTrackerTestHelper.FindStringInTlog("CreateFileA, Desired Access=0x80000000, Creation Disposition=0x3:" + Path.GetFullPath("test.in").ToUpperInvariant(), "findstr.read.1.tlog");
            Assert.True(foundCreateFileW || foundCreateFileA);
        }

        [Fact]
        public void FileTrackerExtendedDirectoryTracking()
        {
            Console.WriteLine("Test: FileTrackerExtendedDirectoryTracking");

            File.Delete("directoryattributes.read.1.tlog");
            File.Delete("directoryattributes.write.1.tlog");

            string codeFile = null;
            string outputFile = Path.Combine(Path.GetTempPath(), "directoryattributes.exe");
            string codeContent = @"
using System.IO;
using System.Runtime.InteropServices;

namespace ConsoleApplication4
{
    class Program
    {
        static void Main(string[] args)
        {
            File.GetAttributes(Directory.GetCurrentDirectory());
            GetFileAttributes(Directory.GetCurrentDirectory()); 
        }

        [DllImport(""Kernel32.dll"", SetLastError = true, CharSet = CharSet.Unicode)]
        private extern static uint GetFileAttributes(string FileName); 
    }
}";

            File.Delete(outputFile);

            try
            {
                codeFile = FileUtilities.GetTemporaryFile();
                File.WriteAllText(codeFile, codeContent);
                Csc csc = new Csc();
                csc.BuildEngine = new MockEngine();
                csc.Sources = new ITaskItem[] { new TaskItem(codeFile) };
                csc.OutputAssembly = new TaskItem(outputFile);
                csc.Execute();

                string trackerPath = FileTracker.GetTrackerPath(ExecutableType.ManagedIL);
                string fileTrackerPath = FileTracker.GetFileTrackerPath(ExecutableType.ManagedIL);
                string commandArgs = "/d \"" + fileTrackerPath + "\" /o /u /e /c \"" + outputFile + "\"";

                int exit = FileTrackerTestHelper.RunCommand(trackerPath, commandArgs);
                Console.WriteLine("");
                Assert.Equal(0, exit);

                // Should track directories when '/e' is passed
                FileTrackerTestHelper.AssertFoundStringInTLog("GetFileAttributesExW:" + FileUtilities.EnsureTrailingSlash(Directory.GetCurrentDirectory()).ToUpperInvariant(), "directoryattributes.read.1.tlog");
                FileTrackerTestHelper.AssertFoundStringInTLog("GetFileAttributesW:" + FileUtilities.EnsureTrailingSlash(Directory.GetCurrentDirectory()).ToUpperInvariant(), "directoryattributes.read.1.tlog");

                File.Delete("directoryattributes.read.1.tlog");
                File.Delete("directoryattributes.write.1.tlog");

                commandArgs = "/d \"" + fileTrackerPath + "\" /o /u /a /c \"" + outputFile + "\"";

                exit = FileTrackerTestHelper.RunCommand(trackerPath, commandArgs);
                Console.WriteLine("");
                Assert.Equal(0, exit);

                // With '/a', should *not* track GetFileAttributes on directories, even though we do so on files. 
                FileTrackerTestHelper.AssertDidntFindStringInTLog("GetFileAttributesExW:" + FileUtilities.EnsureTrailingSlash(Directory.GetCurrentDirectory()).ToUpperInvariant(), "directoryattributes.read.1.tlog");
                FileTrackerTestHelper.AssertDidntFindStringInTLog("GetFileAttributesW:" + FileUtilities.EnsureTrailingSlash(Directory.GetCurrentDirectory()).ToUpperInvariant(), "directoryattributes.read.1.tlog");

                File.Delete("directoryattributes.read.1.tlog");
                File.Delete("directoryattributes.write.1.tlog");

                commandArgs = "/d \"" + fileTrackerPath + "\" /o /u /c \"" + outputFile + "\"";

                exit = FileTrackerTestHelper.RunCommand(trackerPath, commandArgs);
                Console.WriteLine("");
                Assert.Equal(0, exit);

                // With neither '/a' nor '/e', should not do any directory tracking whatsoever
                FileTrackerTestHelper.AssertDidntFindStringInTLog("GetFileAttributesExW:" + FileUtilities.EnsureTrailingSlash(Directory.GetCurrentDirectory()).ToUpperInvariant(), "directoryattributes.read.1.tlog");
                FileTrackerTestHelper.AssertDidntFindStringInTLog("GetFileAttributesW:" + FileUtilities.EnsureTrailingSlash(Directory.GetCurrentDirectory()).ToUpperInvariant(), "directoryattributes.read.1.tlog");

                File.Delete("directoryattributes.read.1.tlog");
                File.Delete("directoryattributes.write.1.tlog");

                commandArgs = "/d \"" + fileTrackerPath + "\" /u /e /c \"" + outputFile + "\"";

                exit = FileTrackerTestHelper.RunCommand(trackerPath, commandArgs);
                Console.WriteLine("");
                Assert.Equal(0, exit);

                // Should track directories when '/e' is passed
                FileTrackerTestHelper.AssertFoundStringInTLog(FileUtilities.EnsureTrailingSlash(Directory.GetCurrentDirectory()).ToUpperInvariant(), "directoryattributes.read.1.tlog");

                File.Delete("directoryattributes.read.1.tlog");
                File.Delete("directoryattributes.write.1.tlog");

                commandArgs = "/d \"" + fileTrackerPath + "\" /u /a /c \"" + outputFile + "\"";

                exit = FileTrackerTestHelper.RunCommand(trackerPath, commandArgs);
                Console.WriteLine("");
                Assert.Equal(0, exit);

                // With '/a', should *not* track GetFileAttributes on directories, even though we do so on files. 
                FileTrackerTestHelper.AssertDidntFindStringInTLog(FileUtilities.EnsureTrailingSlash(Directory.GetCurrentDirectory()).ToUpperInvariant(), "directoryattributes.read.1.tlog");

                File.Delete("directoryattributes.read.1.tlog");
                File.Delete("directoryattributes.write.1.tlog");

                commandArgs = "/d \"" + fileTrackerPath + "\" /u /c \"" + outputFile + "\"";

                exit = FileTrackerTestHelper.RunCommand(trackerPath, commandArgs);
                Console.WriteLine("");
                Assert.Equal(0, exit);

                // With neither '/a' nor '/e', should not do any directory tracking whatsoever
                FileTrackerTestHelper.AssertDidntFindStringInTLog(FileUtilities.EnsureTrailingSlash(Directory.GetCurrentDirectory()).ToUpperInvariant(), "directoryattributes.read.1.tlog");
            }
            finally
            {
                File.Delete(codeFile);
                File.Delete(outputFile);
            }
        }

        [Fact]
        public void FileTrackerFindStrInIncludeDuplicates()
        {
            Console.WriteLine("Test: FileTrackerFindStrInIncludeDuplicates");

            File.Delete("findstr.read.1.tlog");
            FileTrackerTestHelper.WriteAll("test.in", "foo");

            string codeFile = null;
            string outputFile = Path.Combine(Path.GetTempPath(), "readtwice.exe");
            File.Delete(outputFile);

            try
            {
                string inputPath = Path.GetFullPath("test.in");
                codeFile = FileUtilities.GetTemporaryFile();
                string codeContent = @"using System.IO; class X { static void Main() { File.ReadAllText(@""" + inputPath + @"""); File.ReadAllText(@""" + inputPath + @"""); }}";
                File.WriteAllText(codeFile, codeContent);
                Csc csc = new Csc();
                csc.BuildEngine = new MockEngine();
                csc.Sources = new TaskItem[] { new TaskItem(codeFile) };
                csc.OutputAssembly = new TaskItem(outputFile);
                csc.Execute();

                string trackerPath = FileTracker.GetTrackerPath(ExecutableType.ManagedIL);
                string fileTrackerPath = FileTracker.GetFileTrackerPath(ExecutableType.ManagedIL);
                string commandArgs = "/d \"" + fileTrackerPath + "\" /u /c \"" + outputFile + "\"";

                int exit = FileTrackerTestHelper.RunCommand(trackerPath, commandArgs);
                Console.WriteLine("");
                Assert.Equal(0, exit);
            }
            finally
            {
                File.Delete(codeFile);
                File.Delete(outputFile);
            }

            FileTrackerTestHelper.AssertFoundStringInTLog(Path.GetFullPath("test.in").ToUpperInvariant(), "readtwice.read.1.tlog", 2);
        }

        [Fact]
        public void FileTrackerDoNotRecordWriteAsRead()
        {
            Console.WriteLine("Test: FileTrackerDoNotRecordWriteAsRead");

            File.Delete("writenoread.read.1.tlog");
            File.Delete("writenoread.write.1.tlog");

            string testDirectory = Path.Combine(Directory.GetCurrentDirectory(), "FileTrackerDoNotRecordWriteAsRead");

            if (Directory.Exists(testDirectory))
            {
                ObjectModelHelpers.DeleteDirectory(testDirectory);
                Directory.Delete(testDirectory, true /* recursive delete */);
            }

            Directory.CreateDirectory(testDirectory);
            string codeFile = null;
            string writeFile = null;
            string outputFile = Path.Combine(testDirectory, "writenoread.exe");

            try
            {
                writeFile = Path.Combine(testDirectory, "test.out");
                codeFile = Path.Combine(testDirectory, "code.cs");
                string codeContent = @"
using System.IO; 
using System.Runtime.InteropServices;
class X 
{ 
    static void Main() 
    { 
        FileStream f = File.Open(@""" + writeFile + @""", FileMode.CreateNew, FileAccess.ReadWrite, FileShare.ReadWrite);
        f.WriteByte(8);
        f.Close();
    }
}";

                File.WriteAllText(codeFile, codeContent);
                Csc csc = new Csc();
                csc.BuildEngine = new MockEngine();
                csc.Sources = new TaskItem[] { new TaskItem(codeFile) };
                csc.OutputAssembly = new TaskItem(outputFile);
                bool success = csc.Execute();

                Assert.True(success);

                string trackerPath = FileTracker.GetTrackerPath(ExecutableType.ManagedIL);
                string fileTrackerPath = FileTracker.GetFileTrackerPath(ExecutableType.ManagedIL);
                string commandArgs = "/d \"" + fileTrackerPath + "\" /o /c \"" + outputFile + "\"";

                int exit = FileTrackerTestHelper.RunCommand(trackerPath, commandArgs);
                Console.WriteLine("");
                Assert.Equal(0, exit);
            }
            finally
            {
                // Doesn't delete the directory itself, but deletes its contents.  If you try to delete the directory, 
                // even after calling this method, it sometimes throws IO exceptions due to not recognizing that the 
                // contents have been deleted yet. 
                ObjectModelHelpers.DeleteDirectory(testDirectory);
            }

            if (writeFile != null)
            {
                FileTrackerTestHelper.AssertDidntFindStringInTLog("CreateFileW, Desired Access=0xc0000000, Creation Disposition=0x1:" + writeFile.ToUpperInvariant(), "writenoread.read.1.tlog");
                FileTrackerTestHelper.AssertFoundStringInTLog("CreateFileW, Desired Access=0xc0000000, Creation Disposition=0x1:" + writeFile.ToUpperInvariant(), "writenoread.write.1.tlog");
            }
            else
            {
                Assert.True(false, "The output file was never assigned or written to");
            }
        }

        [Fact]
        public void FileTrackerFindStrInCommandLine()
        {
            Console.WriteLine("Test: FileTrackerFindStrInCommandLine");

            File.Delete("findstr.read.1.tlog");
            FileTrackerTestHelper.WriteAll("test.in", "foo");

            int exit = FileTrackerTestHelper.RunCommand(s_defaultTrackerPath, "/d " + s_defaultFileTrackerPath + " /t /c findstr /ip foo test.in");
            string line = FileTrackerTestHelper.ReadLineFromFile("findstr.command.1.tlog", 1);
            Console.WriteLine("");
            Assert.Equal(0, exit);
            Assert.Equal("findstr /ip foo test.in", line);
        }

        [Fact]
        public void FileTrackerFindStrInArgumentSpaces()
        {
            Console.WriteLine("Test: FileTrackerFindStrIn");

            File.Delete("findstr.read.1.tlog");
            FileTrackerTestHelper.WriteAll("test file.in", "foo");

            int exit = FileTrackerTestHelper.RunCommand(s_defaultTrackerPath, "/d " + s_defaultFileTrackerPath + " /c findstr /ip foo \"test file.in\"");
            Console.WriteLine("");
            Assert.Equal(0, exit);
            FileTrackerTestHelper.AssertFoundStringInTLog(Path.GetFullPath("test file.in").ToUpperInvariant(), "findstr.read.1.tlog");
        }

        [Fact]
        public void FileTrackerFindUnicode()
        {
            Console.WriteLine("Test: FileTrackerFindUnicode");

            File.Delete("find.read.1.tlog");
            FileTrackerTestHelper.WriteAll("t\u1EBCst.in", "foo");

            // FINDSTR.EXE doesn't support unicode, so we'll use FIND.EXE which does
            int exit = FileTrackerTestHelper.RunCommandNoStdOut(s_defaultTrackerPath, "/d " + s_defaultFileTrackerPath + " /i . /c find /I \"\\\"foo\"\\\" t\u1EBCst.in");
            Console.WriteLine("");
            Assert.Equal(0, exit);
            FileTrackerTestHelper.AssertFoundStringInTLog(Path.GetFullPath("t\u1EBCst.in").ToUpperInvariant(), "find.read.1.tlog");
        }

        [Fact]
        public void FileTrackerStartProcessFindStrIn()
        {
            Console.WriteLine("Test: FileTrackerStartProcessFindStrIn");

            File.Delete("findstr.read.1.tlog");
            FileTrackerTestHelper.WriteAll("test.in", "foo");

            Process p = FileTracker.StartProcess("findstr", "/ip foo test.in", ExecutableType.Native32Bit);
            p.WaitForExit();
            int exit = p.ExitCode;
            Console.WriteLine("");
            Assert.Equal(0, exit);
            FileTrackerTestHelper.AssertFoundStringInTLog(Path.GetFullPath("test.in").ToUpperInvariant(), "findstr.read.1.tlog");
        }

        [Fact]
        public void FileTrackerResponseFile()
        {
            Console.WriteLine("Test: FileTrackerResponseFile");

            File.Delete("tracker.rsp");
            FileTrackerTestHelper.WriteAll("tracker.rsp", "/d " + s_defaultFileTrackerPath + " /r jibbit");

            File.Delete("findstr.read.1.tlog");
            FileTrackerTestHelper.WriteAll("test.in", "foo");

            int exit = FileTrackerTestHelper.RunCommand(s_defaultTrackerPath, "@tracker.rsp /c findstr /ip foo test.in");

            Console.WriteLine("");
            Assert.Equal(0, exit);
            Assert.Equal("^JIBBIT",
                                   FileTrackerTestHelper.ReadLineFromFile("findstr.read.1.tlog", 1).ToUpperInvariant());
            FileTrackerTestHelper.AssertFoundStringInTLog(Path.GetFullPath("test.in").ToUpperInvariant(), "findstr.read.1.tlog");
        }

        [Fact]
        public void FileTrackerFindStrInRootFiles()
        {
            Console.WriteLine("Test: FileTrackerFindStrInRootFiles");

            File.Delete("findstr.read.1.tlog");
            FileTrackerTestHelper.WriteAll("test.in", "foo");

            int exit = FileTrackerTestHelper.RunCommand(s_defaultTrackerPath, "/d " + s_defaultFileTrackerPath + " /r jibbit /c findstr /ip foo test.in");

            Console.WriteLine("");
            Assert.Equal(0, exit);
            Assert.Equal("^JIBBIT",
                                   FileTrackerTestHelper.ReadLineFromFile("findstr.read.1.tlog", 1).ToUpperInvariant());
            FileTrackerTestHelper.AssertFoundStringInTLog(Path.GetFullPath("test.in").ToUpperInvariant(), "findstr.read.1.tlog");
        }

        [Fact]
        public void FileTrackerFindStrInRootFilesCommand()
        {
            Console.WriteLine("Test: FileTrackerFindStrInRootFilesCommand");

            File.Delete("findstr.read.1.tlog");
            File.Delete("findstr.command.1.tlog");
            FileTrackerTestHelper.WriteAll("test.in", "foo");

            int exit = FileTrackerTestHelper.RunCommand(s_defaultTrackerPath, "/t /d " + s_defaultFileTrackerPath + " /r jibbit /c findstr /ip foo test.in");

            Console.WriteLine("");
            Assert.Equal(0, exit);
            Assert.Equal("^JIBBIT",
                                   FileTrackerTestHelper.ReadLineFromFile("findstr.read.1.tlog", 1).ToUpperInvariant());
            FileTrackerTestHelper.AssertFoundStringInTLog(Path.GetFullPath("test.in").ToUpperInvariant(), "findstr.read.1.tlog");
            Assert.Equal("findstr /ip foo test.in",
                                   FileTrackerTestHelper.ReadLineFromFile("findstr.command.1.tlog", 2));
        }

        [Fact]
        public void FileTrackerFindStrInRootFilesSpaces()
        {
            Console.WriteLine("Test: FileTrackerFindStrInRootFilesSpaces");

            File.Delete("findstr.read.1.tlog");
            FileTrackerTestHelper.WriteAll("test.in", "foo");

            int exit = FileTrackerTestHelper.RunCommand(s_defaultTrackerPath, "/d " + s_defaultFileTrackerPath + " /r \"jibbit goo\" /c findstr /ip foo test.in");

            Console.WriteLine("");
            Assert.Equal(0, exit);
            Assert.Equal("^JIBBIT GOO",
                                   FileTrackerTestHelper.ReadLineFromFile("findstr.read.1.tlog", 1).ToUpperInvariant());
            FileTrackerTestHelper.AssertFoundStringInTLog(Path.GetFullPath("test.in").ToUpperInvariant(), "findstr.read.1.tlog");
        }

        [Fact]
        public void FileTrackerHelperCommandLine()
        {
            Console.WriteLine("Test: FileTrackerHelperCommandLine");

            File.Delete("findstr.read.1.tlog");
            FileTrackerTestHelper.WriteAll("test.in", "foo");

            int exit = FileTrackerTestHelper.RunCommand(
                s_defaultTrackerPath,
                FileTracker.TrackerArguments(
                    "findstr",
                    "/ip foo test.in",
                    "" + s_defaultFileTrackerPathUnquoted,
                    ".",
                    "jibbit goo"));

            Console.WriteLine("");
            Assert.Equal(0, exit);
            Assert.Equal("^JIBBIT GOO",
                                   FileTrackerTestHelper.ReadLineFromFile("findstr.read.1.tlog", 1).ToUpperInvariant());
            FileTrackerTestHelper.AssertFoundStringInTLog(Path.GetFullPath("test.in").ToUpperInvariant(), "findstr.read.1.tlog");
        }

        [Fact]
        public void FileTrackerSortOut()
        {
            Console.WriteLine("Test: FileTrackerSortOut");

            File.Delete("sort.read.1.tlog");
            File.Delete("sort.write.1.tlog");
            File.WriteAllLines("test.in", new string[] {
                                                            "bfoo",
                                                            "afoo"
                                                       });

            int exit = FileTrackerTestHelper.RunCommand(s_defaultTrackerPath, "/d " + s_defaultFileTrackerPath + " /c sort test.in /O test.out");

            Assert.Equal(0, exit);

            FileTrackerTestHelper.AssertFoundStringInTLog(Path.GetFullPath("test.in").ToUpperInvariant(), "sort.read.1.tlog");
            FileTrackerTestHelper.AssertFoundStringInTLog(Path.GetFullPath("test.out").ToUpperInvariant(), "sort.write.1.tlog");

            Assert.Equal("AFOO",
                                   FileTrackerTestHelper.ReadLineFromFile("test.out", 0).ToUpperInvariant());

            Assert.Equal("BFOO",
                                   FileTrackerTestHelper.ReadLineFromFile("test.out", 1).ToUpperInvariant());
        }

        [Fact]
        public void FileTrackerSortOutIntermediate()
        {
            Console.WriteLine("Test: FileTrackerSortOutIntermediate");

            Directory.CreateDirectory("outdir");
            File.Delete("outdir\\sort.read.1.tlog");
            File.Delete("outdir\\sort.write.1.tlog");
            File.WriteAllLines("test.in", new string[] {
                                                            "bfoo",
                                                            "afoo"
                                                       });

            int exit = FileTrackerTestHelper.RunCommand(s_defaultTrackerPath, "/d " + s_defaultFileTrackerPath + " /i outdir /c sort test.in /O test.out");

            Assert.Equal(0, exit);

            FileTrackerTestHelper.AssertFoundStringInTLog(Path.GetFullPath("test.in").ToUpperInvariant(), "outdir\\sort.read.1.tlog");
            FileTrackerTestHelper.AssertFoundStringInTLog(Path.GetFullPath("test.out").ToUpperInvariant(), "outdir\\sort.write.1.tlog");

            Assert.Equal("AFOO",
                                   FileTrackerTestHelper.ReadLineFromFile("test.out", 0).ToUpperInvariant());

            Assert.Equal("BFOO",
                                   FileTrackerTestHelper.ReadLineFromFile("test.out", 1).ToUpperInvariant());
        }


        [Fact]
        public void FileTrackerIntermediateDirMissing()
        {
            Console.WriteLine("Test: FileTrackerIntermediateDirMissing");

            // Make sure it really is missing
            if (Directory.Exists("outdir"))
            {
                Directory.Delete("outdir", true);
            }

            File.WriteAllLines("test.in", new string[] {
                                                            "bfoo",
                                                            "afoo"
                                                       });

            int exit = FileTrackerTestHelper.RunCommand(s_defaultTrackerPath, "/d " + s_defaultFileTrackerPath + " /i outdir /c sort test.in /O test.out");

            Assert.Equal(0, exit);

            FileTrackerTestHelper.AssertFoundStringInTLog(Path.GetFullPath("test.in").ToUpperInvariant(), "outdir\\sort.read.1.tlog");
            FileTrackerTestHelper.AssertFoundStringInTLog(Path.GetFullPath("test.out").ToUpperInvariant(), "outdir\\sort.write.1.tlog");

            Assert.Equal("AFOO",
                                   FileTrackerTestHelper.ReadLineFromFile("test.out", 0).ToUpperInvariant());

            Assert.Equal("BFOO",
                                   FileTrackerTestHelper.ReadLineFromFile("test.out", 1).ToUpperInvariant());
        }

        [Fact]
        public void FileTrackerFindStrInChain()
        {
            Console.WriteLine("Test: FileTrackerFindStrInChain");

            File.Delete("cmd-findstr.read.1.tlog");
            FileTrackerTestHelper.WriteAll("test.in", "foo");

            int exit = FileTrackerTestHelper.RunCommand(s_defaultTrackerPath, "/d " + s_defaultFileTrackerPath + " /c cmd /c findstr /ip foo test.in");
            Console.WriteLine("");
            Assert.Equal(0, exit);
            FileTrackerTestHelper.AssertFoundStringInTLog(Path.GetFullPath("test.in").ToUpperInvariant(), "cmd-findstr.read.1.tlog");
        }

        [Fact]
        public void FileTrackerFindStrInChainRepeatCommand()
        {
            Console.WriteLine("Test: FileTrackerFindStrInChainRepeatCommand");

            string[] tlogFiles = Directory.GetFiles(Directory.GetCurrentDirectory(), "cmd*-findstr.*.1.tlog", SearchOption.TopDirectoryOnly);
            foreach (string tlogFile in tlogFiles)
            {
                File.Delete(tlogFile);
            }
            FileTrackerTestHelper.WriteAll("test.in", "foo");

            int exit = FileTrackerTestHelper.RunCommand(s_defaultTrackerPath, "/d " + s_defaultFileTrackerPath + " /c cmd /c cmd /c findstr /ip foo test.in");
            tlogFiles = Directory.GetFiles(Directory.GetCurrentDirectory(), "cmd*-findstr.read.1.tlog", SearchOption.TopDirectoryOnly);
            Console.WriteLine("");
            Assert.Equal(0, exit);
            FileTrackerTestHelper.AssertFoundStringInTLog(Path.GetFullPath("test.in").ToUpperInvariant(), tlogFiles[0]);
        }

        [Fact]
        public void FileTrackerFileIsUnderPath()
        {
            Console.WriteLine("Test: FileTrackerFileIsUnderPath");

            // YES: Both refer to something under baz, so yes this is on the path
            Assert.Equal(true, FileTracker.FileIsUnderPath(@"c:\foo\bar\baz\", @"c:\foo\bar\baz\"));

            // NO: Not under the path, since this *is* the path
            Assert.Equal(false, FileTracker.FileIsUnderPath(@"c:\foo\bar\baz", @"c:\foo\bar\baz\"));

            // NO: Not under the path, since the path is below
            Assert.Equal(false, FileTracker.FileIsUnderPath(@"c:\foo\bar\baz", @"c:\foo\bar\baz\"));

            // YES: Since the first parameter is a filename the extra '\' indicates we are referring to something
            // other than the actual directory - so this would be under the path
            Assert.Equal(true, FileTracker.FileIsUnderPath(@"c:\foo\bar\baz\", @"c:\foo\bar\baz"));

            // YES: this is under the path
            Assert.Equal(true, FileTracker.FileIsUnderPath(@"c:\foo\bar\baz\hobbits.tmp", @"c:\foo\bar\baz\"));

            // YES: this is under the path
            Assert.Equal(true, FileTracker.FileIsUnderPath(@"c:\foo\bar\baz\hobbits.tmp", @"c:\foo\bar\baz"));

            // YES: this is under the path
            Assert.Equal(true, FileTracker.FileIsUnderPath(@"c:\foo\bar\baz\hobbits", @"c:\foo\bar\baz\"));

            // YES: this is under the path
            Assert.Equal(true, FileTracker.FileIsUnderPath(@"c:\foo\bar\baz\hobbits", @"c:\foo\bar\baz"));

            // YES: this is under the path
            Assert.Equal(true, FileTracker.FileIsUnderPath(@"c:\foo\bar\baz\bootle\hobbits.tmp", @"c:\foo\bar\baz\"));

            // NO: this is not under the path
            Assert.Equal(false, FileTracker.FileIsUnderPath(@"c:\foo\bar\baz\hobbits.tmp", @"c:\boo1\far\chaz\"));

            // NO: this is not under the path
            Assert.Equal(false, FileTracker.FileIsUnderPath(@"c:\foo1.cpp", @"c:\averyveryverylongtemp\path\this\is"));

            // NO: this is not under the path
            Assert.Equal(false, FileTracker.FileIsUnderPath(@"c:\foo\rumble.cpp", @"c:\foo\rumble"));

            // NO: this is not under the path
            Assert.Equal(false, FileTracker.FileIsUnderPath(@"c:\foo\rumble.cpp", @"c:\foo\rumble\"));
        }

        [Fact]
        public void FileTrackerFileIsExcludedFromDependencies()
        {
            Console.WriteLine("Test: FileTrackerFileIsExcludedFromDependencies");

            string applicationDataPath = Environment.GetFolderPath(Environment.SpecialFolder.ApplicationData);
            string localApplicationDataPath = Environment.GetFolderPath(Environment.SpecialFolder.LocalApplicationData);
            string localLowApplicationDataPath = Path.Combine(Environment.GetFolderPath(Environment.SpecialFolder.UserProfile), "AppData\\LocalLow");
            // The default path to temp, used to create explicitly short and long paths
            string tempPath = Path.GetDirectoryName(Path.GetTempPath());
            // The short path to temp
            string tempShortPath = NativeMethodsShared.IsUnixLike
                                       ? tempPath
                                       : FileUtilities.EnsureTrailingSlash(
                                           NativeMethodsShared.GetShortFilePath(tempPath).ToUpperInvariant());
            // The long path to temp
            string tempLongPath = NativeMethodsShared.IsUnixLike
                                      ? tempPath
                                      : FileUtilities.EnsureTrailingSlash(
                                          NativeMethodsShared.GetLongFilePath(tempPath).ToUpperInvariant());
            string testFile;

            // We don't want to be including these as dependencies or outputs:
            // 1. Files under %USERPROFILE%\Application Data in XP and %USERPROFILE%\AppData\Roaming in Vista and later.
            // 2. Files under %USERPROFILE%\Local Settings\Application Data in XP and %USERPROFILE%\AppData\Local in Vista and later.
            // 3. Files under %USERPROFILE%\AppData\LocalLow in Vista and later.
            // 4. Files that are in the TEMP directory (Since on XP, temp files are not
            //    located under AppData, they would not be compacted out correctly otherwise).

            // This file's NOT excluded from dependencies
            testFile = @"c:\foo\bar\baz";
            Assert.Equal(false, FileTracker.FileIsExcludedFromDependencies(testFile));

            // This file IS excluded from dependencies
            testFile = Path.Combine(applicationDataPath, "blah.log");
            Assert.Equal(true, FileTracker.FileIsExcludedFromDependencies(testFile));

            // This file IS excluded from dependencies
            testFile = Path.Combine(localApplicationDataPath, "blah.log");
            Assert.Equal(true, FileTracker.FileIsExcludedFromDependencies(testFile));

            // This file IS excluded from dependencies
            testFile = Path.Combine(localLowApplicationDataPath, "blah.log");
            Assert.Equal(true, FileTracker.FileIsExcludedFromDependencies(testFile));

            // This file IS excluded from dependencies
            testFile = Path.Combine(tempShortPath, "blah.log");
            Assert.Equal(true, FileTracker.FileIsExcludedFromDependencies(testFile));

            // This file IS excluded from dependencies
            testFile = Path.Combine(tempLongPath, "blah.log");
            Assert.Equal(true, FileTracker.FileIsExcludedFromDependencies(testFile));
        }

        [Fact]
        public void InProcTrackingTest1()
        {
            string sourceFile = "inlinetrackingtest.txt";
            string tlogRootName = "foo_inline";
            string tlogWriteFile = String.Format("{0}.write.1.tlog", tlogRootName);

            File.Delete(tlogWriteFile);

            FileTracker.StartTrackingContext(Path.GetFullPath("."), "InProcTrackingTest1");

            File.WriteAllText(sourceFile, "this is a inline tracking test");

            FileTracker.WriteContextTLogs(Path.GetFullPath("."), tlogRootName);

            FileTracker.StopTrackingAndCleanup();
            string[] lines = FileTrackerTestHelper.ReadLinesFromFile(tlogWriteFile);
            Assert.Equal(2, lines.Length);
            Assert.Equal(Path.GetFullPath(sourceFile).ToUpperInvariant(), lines[1]);

            File.Delete(tlogWriteFile);
        }

        [Fact]
        public void InProcTrackingTest2()
        {
            // Do test 1 twice in a row to make sure there is no leakage
            InProcTrackingTest1();
            InProcTrackingTest1();
        }

        [Fact]
        public void InProcTrackingTestSuspendResume()
        {
            string sourceFile = "inlinetrackingtest.txt";
            string tlogRootName = "foo_inline";
            string tlogWriteFile = String.Format("{0}.write.1.tlog", tlogRootName);

            File.Delete(tlogWriteFile);

            FileTracker.StartTrackingContext(Path.GetFullPath("."), "InProcTrackingTestSuspendResume");

            File.WriteAllText(sourceFile, "this is a inline tracking test");

            // Nothing should be tracked following this call
            FileTracker.SuspendTracking();

            File.WriteAllText(sourceFile + "_s", "this is a inline tracking test");

            // And tracking should resume
            FileTracker.ResumeTracking();

            File.WriteAllText(sourceFile + "_r", "this is a inline tracking test");

            FileTracker.WriteContextTLogs(Path.GetFullPath("."), tlogRootName);

            FileTracker.StopTrackingAndCleanup();
            string[] lines = FileTrackerTestHelper.ReadLinesFromFile(tlogWriteFile);
            Assert.Equal(3, lines.Length);
            Assert.Equal(Path.GetFullPath(sourceFile).ToUpperInvariant(), lines[1]);
            Assert.Equal(Path.GetFullPath(sourceFile + "_r").ToUpperInvariant(), lines[2]);

            File.Delete(tlogWriteFile);
            File.Delete(sourceFile);
            File.Delete(sourceFile + "_s");
            File.Delete(sourceFile + "_r");
        }

        [Fact]
        public void InProcTrackingTestStopBeforeWrite()
        {
            Assert.Throws<COMException>(() =>
            {
                string sourceFile = "inlinetrackingtest.txt";
                string tlogRootName = "foo_inline";
                string tlogWriteFile = String.Format("{0}.write.1.tlog", tlogRootName);

                File.Delete(tlogWriteFile);
                File.Delete(sourceFile);

                FileTracker.StartTrackingContext(Path.GetFullPath("."), "InProcTrackingTestStopBeforeWrite");

                File.WriteAllText(sourceFile, "this is a inline tracking test");

                FileTracker.StopTrackingAndCleanup();

                // This should throw a COMException, since we have cleaned up
                FileTracker.WriteContextTLogs(Path.GetFullPath("."), tlogRootName);
            }
           );
        }
        [Fact]
        public void InProcTrackingTestNotStop()
        {
            InProcTrackingTesterNoStop(1);
            // Since we didn't stop in the test, we should stop now
            // to ensure we don't leak into the other tests
            FileTracker.StopTrackingAndCleanup();
        }

        public void InProcTrackingTesterNoStop(int iteration)
        {
            string sourceFile = String.Format("inlinetrackingtest{0}.txt", iteration);
            string tlogRootName = String.Format("foo_nonstopinline{0}", iteration);
            string tlogWriteFile = String.Format("{0}.write.1.tlog", tlogRootName);
            string tlogReadFile = String.Format("{0}.read.1.tlog", tlogRootName);

            File.Delete(tlogWriteFile);
            File.Delete(tlogReadFile);

            FileTracker.StartTrackingContext(Path.GetFullPath("."), "InProcTrackingTesterNoStop");

            File.WriteAllText(sourceFile, "this is a inline tracking test");

            FileTracker.WriteContextTLogs(Path.GetFullPath("."), tlogRootName);

            File.WriteAllText(sourceFile + "_s", "this is a inline tracking test - again");

            FileTracker.WriteContextTLogs(Path.GetFullPath("."), tlogRootName);

            string[] lines = FileTrackerTestHelper.ReadLinesFromFile(tlogWriteFile);
            Assert.Equal(4, lines.Length);
            Assert.Equal(Path.GetFullPath(sourceFile).ToUpperInvariant(), lines[1]);
            Assert.Equal(Path.GetFullPath(sourceFile + "_s").ToUpperInvariant(), lines[3]);

            File.Delete(tlogWriteFile);
            // Since we are non-stop during iteration we actually get read tlogs
            // Because of the "ReadLinesFromFile" above. However it will be empty
            // Since by default the tracker does not write entries for files that
            // do not exist - and we did delete the file being tracked on the previous
            // iteration!
            File.Delete(tlogReadFile);
            File.Delete(sourceFile);
            File.Delete(sourceFile + "_s");
        }

        private static void InProcTrackingTester(int iteration)
        {
            string sourceFile = String.Format("inlinetrackingtest{0}.txt", iteration);
            string tlogRootName = String.Format("foo_inline{0}", iteration);
            string tlogWriteFile = String.Format("{0}.write.1.tlog", tlogRootName);

            File.Delete(tlogWriteFile);

            FileTracker.StartTrackingContext(Path.GetFullPath("."), "InProcTrackingTester");

            File.WriteAllText(sourceFile, "this is a inline tracking test");

            FileTracker.WriteContextTLogs(Path.GetFullPath("."), tlogRootName);

            FileTracker.StopTrackingAndCleanup();
            string[] lines = FileTrackerTestHelper.ReadLinesFromFile(tlogWriteFile);
            Assert.Equal(2, lines.Length);
            Assert.Equal(Path.GetFullPath(sourceFile).ToUpperInvariant(), lines[1]);

            File.Delete(tlogWriteFile);
            File.Delete(sourceFile);
        }

        [Fact]
        public void InProcTrackingTestIteration()
        {
            for (int iter = 0; iter < 50; iter++)
            {
                InProcTrackingTester(iter);
            }
        }

        [Fact]
        public void InProcTrackingNonStopTestIteration()
        {
            for (int iter = 0; iter < 50; iter++)
            {
                InProcTrackingTesterNoStop(iter);
            }
            FileTracker.StopTrackingAndCleanup();
        }

        [Fact]
        public void InProcTrackingTwoContexts()
        {
            string sourceFile = "inlinetrackingtest.txt";
            string sourceFile2 = "inlinetrackingtest2.txt";
            string sourceFile3 = "inlinetrackingtest3.txt";
            string tlogRootName = "foo_inline";
            string tlogWriteFile = String.Format("{0}.write.1.tlog", tlogRootName);
            string tlogWriteFile2 = String.Format("{0}2.write.1.tlog", tlogRootName);

            File.Delete(tlogWriteFile);
            File.Delete(tlogWriteFile2);

            // Context 1
            FileTracker.StartTrackingContext(Path.GetFullPath("."), "Context1");
            File.WriteAllText(sourceFile, "this is a inline tracking test");

            // Context 2
            FileTracker.StartTrackingContext(Path.GetFullPath("."), "Context2");
            File.WriteAllText(sourceFile2, "this is a inline tracking test - in a second context");
            FileTracker.WriteContextTLogs(Path.GetFullPath("."), tlogRootName + "2");
            FileTracker.EndTrackingContext();

            // Back to context 1
            File.WriteAllText(sourceFile3, "this is a second inline tracking test in the first context");
            FileTracker.WriteContextTLogs(Path.GetFullPath("."), tlogRootName);
            FileTracker.EndTrackingContext();

            FileTracker.StopTrackingAndCleanup();
            string[] lines = FileTrackerTestHelper.ReadLinesFromFile(tlogWriteFile);
            string[] lines2 = FileTrackerTestHelper.ReadLinesFromFile(tlogWriteFile2);
            Assert.Equal(3, lines.Length);
            Assert.Equal(2, lines2.Length);
            Assert.Equal(Path.GetFullPath(sourceFile).ToUpperInvariant(), lines[1]);
            Assert.Equal(Path.GetFullPath(sourceFile3).ToUpperInvariant(), lines[2]);
            Assert.Equal(Path.GetFullPath(sourceFile2).ToUpperInvariant(), lines2[1]);

            File.Delete(tlogWriteFile);
            File.Delete(tlogWriteFile2);
        }

        [Fact]
        public void InProcTrackingTwoContextsWithRoot()
        {
            string sourceFile = "inlinetrackingtest.txt";
            string sourceFile2 = "vi\u00FCes\u00E4tato633833475975527668.txt";
            string sourceFile3 = "inlinetrackingtest3.txt";
            string tlogRootName = "foo_inline";
            string tlogWriteFile = String.Format("{0}.write.1.tlog", tlogRootName);
            string tlogWriteFile2 = String.Format("{0}2.write.1.tlog", tlogRootName);

            string rootMarker = FileTracker.FormatRootingMarker(new TaskItem(sourceFile2));
            string responseFile = FileTracker.CreateRootingMarkerResponseFile(rootMarker);

            File.Delete(tlogWriteFile);
            File.Delete(tlogWriteFile2);

            try
            {
                // Context 1
                FileTracker.StartTrackingContext(Path.GetFullPath("."), "Context1");
                File.WriteAllText(sourceFile, "this is a inline tracking test");

                // Context 2
                FileTracker.StartTrackingContextWithRoot(Path.GetFullPath("."), "Context2", responseFile);
                File.WriteAllText(sourceFile2, "this is a inline tracking test - in a second context");
                FileTracker.WriteContextTLogs(Path.GetFullPath("."), tlogRootName + "2");
                FileTracker.EndTrackingContext();

                // Back to context 1
                File.WriteAllText(sourceFile3, "this is a second inline tracking test in the first context");
                FileTracker.WriteContextTLogs(Path.GetFullPath("."), tlogRootName);
                FileTracker.EndTrackingContext();

                FileTracker.StopTrackingAndCleanup();
                string[] lines = FileTrackerTestHelper.ReadLinesFromFile(tlogWriteFile);
                string[] lines2 = FileTrackerTestHelper.ReadLinesFromFile(tlogWriteFile2);
                Assert.Equal(3, lines.Length);
                Assert.Equal(3, lines2.Length);
                Assert.Equal(Path.GetFullPath(sourceFile).ToUpperInvariant(), lines[1]);
                Assert.Equal(Path.GetFullPath(sourceFile3).ToUpperInvariant(), lines[2]);
                Assert.Equal("^" + rootMarker, lines2[1]);
                Assert.True(String.Equals(rootMarker, lines2[2], StringComparison.OrdinalIgnoreCase));
            }
            finally
            {
                File.Delete(tlogWriteFile);
                File.Delete(tlogWriteFile2);
                File.Delete(responseFile);
            }
        }

        [Fact]
        public void InProcTrackingSpawnsOutOfProcTool()
        {
            string intermediateDir = Path.GetTempPath() + @"InProcTrackingSpawnsOutOfProcTool\";

            string sourceFile = intermediateDir + @"inlinetracking1.txt";
            string commandFile = intermediateDir + @"command.bat";
            string tlogRootName = "inproc_spawn";
            string tlogWriteFile = intermediateDir + String.Format("{0}-cmd.write.1.tlog", tlogRootName);
            string rootMarker = @"\\THIS\IS\MY\ROOT|\\IT\IS\COMPOUND\TOO";
            string rootMarkerRsp = intermediateDir + @"rootmarker.rsp";

            if (Directory.Exists(intermediateDir))
            {
                Directory.Delete(intermediateDir, true);
            }

            try
            {
                Directory.CreateDirectory(intermediateDir);

                File.WriteAllText(commandFile, "echo this is out of proc tracking writing stuff > \"" + sourceFile + "\"");
                File.WriteAllText(rootMarkerRsp, "/r " + rootMarker);

                FileTracker.StartTrackingContextWithRoot(intermediateDir, tlogRootName, rootMarkerRsp);

                ProcessStartInfo ps = new ProcessStartInfo("cmd.exe", "/C \"" + commandFile + "\"");
                // Clear out all environment variables
                Process cmd = Process.Start(ps);
                cmd.WaitForExit();

                FileTracker.StopTrackingAndCleanup();

                string[] lines = FileTrackerTestHelper.ReadLinesFromFile(tlogWriteFile);

                Assert.Equal(3, lines.Length);
                Assert.Equal("^" + rootMarker, lines[1]);
                Assert.Equal(sourceFile.ToUpperInvariant(), lines[2]);
            }
            finally
            {
                if (Directory.Exists(intermediateDir))
                {
                    Directory.Delete(intermediateDir, true);
                }
            }
        }

        [Fact]
        public void InProcTrackingSpawnsOutOfProcTool_OverrideEnvironment()
        {
            string intermediateDir = Path.GetTempPath() + @"InProcTrackingSpawnsOutOfProcTool_OverrideEnvironment\";

            string sourceFile = intermediateDir + @"inlinetracking1.txt";
            string commandFile = intermediateDir + @"command.bat";
            string tlogRootName = "inproc_spawn_env";
            string tlogWriteFile = intermediateDir + String.Format("{0}-cmd.write.1.tlog", tlogRootName);
            string rootMarker = @"\\THIS\IS\MY\ROOT|\\IT\IS\COMPOUND\TOO";
            string rootMarkerRsp = intermediateDir + @"rootmarker.rsp";

            if (Directory.Exists(intermediateDir))
            {
                Directory.Delete(intermediateDir, true);
            }

            try
            {
                Directory.CreateDirectory(intermediateDir);

                File.WriteAllText(commandFile, "echo this is out of proc tracking writing stuff > \"" + sourceFile + "\"");
                File.WriteAllText(rootMarkerRsp, "/r " + rootMarker);

                FileTracker.StartTrackingContextWithRoot(intermediateDir, tlogRootName, rootMarkerRsp);

                ProcessStartInfo ps = new ProcessStartInfo("cmd.exe", "/C \"" + commandFile + "\"");
                ps.EnvironmentVariables["TRACKER_TOOLCHAIN"] = "MSBuild";
                ps.UseShellExecute = false;

                Process cmd = Process.Start(ps);
                cmd.WaitForExit();

                FileTracker.StopTrackingAndCleanup();

                string[] lines = FileTrackerTestHelper.ReadLinesFromFile(tlogWriteFile);

                Assert.Equal(3, lines.Length);
                Assert.Equal("^" + rootMarker, lines[1]);
                Assert.Equal(sourceFile.ToUpperInvariant(), lines[2]);
            }
            finally
            {
                if (Directory.Exists(intermediateDir))
                {
                    Directory.Delete(intermediateDir, true);
                }
            }
        }

        [Fact]
        public void InProcTrackingSpawnsToolWithTrackerResponseFile()
        {
            Console.WriteLine("Test: InProcTrackingSpawnsToolWithTrackerResponseFile");

            InProcTrackingSpawnsToolWithTracker(true);
        }

        [Fact]
        public void InProcTrackingSpawnsToolWithTrackerNoResponseFile()
        {
            Console.WriteLine("Test: InProcTrackingSpawnsToolWithTrackerNoResponseFile");

            InProcTrackingSpawnsToolWithTracker(false);
        }

        [Fact]
        public void InProcTrackingTwoContextsTwoEnds()
        {
            Assert.Throws<COMException>(() =>
            {
                string sourceFile = "inlinetrackingtest.txt";
                string sourceFile2 = "inlinetrackingtest2.txt";
                string tlogRootName = "foo_inline";
                string tlogWriteFile = String.Format("{0}.write.1.tlog", tlogRootName);
                string tlogWriteFile2 = String.Format("{0}2.write.1.tlog", tlogRootName);

                try
                {
                    File.Delete(tlogWriteFile);
                    File.Delete(tlogWriteFile2);

                    // Context 1
                    FileTracker.StartTrackingContext(Path.GetFullPath("."), "Context1");
                    File.WriteAllText(sourceFile, "this is a inline tracking test");

                    // Context 2
                    FileTracker.StartTrackingContext(Path.GetFullPath("."), "Context2");
                    File.WriteAllText(sourceFile2, "this is a inline tracking test - in a second context");
                    FileTracker.WriteContextTLogs(Path.GetFullPath("."), tlogRootName + "2");
                    FileTracker.EndTrackingContext();
                    // This will cause the outer context to end which will mean there is nothing in the context for the write
                    FileTracker.EndTrackingContext();

                    // There is nothing in the context to write from, we should get an exception here:
                    FileTracker.WriteContextTLogs(Path.GetFullPath("."), tlogRootName);
                    FileTracker.EndTrackingContext();
                }
                finally
                {
                    FileTracker.StopTrackingAndCleanup();

                    File.Delete(tlogWriteFile);
                    File.Delete(tlogWriteFile2);
                }
            }
           );
        }

        [Fact(Skip = "Test fails in xunit because tracker includes the PID in the log file.")]
        public void InProcTrackingStartProcessFindStrIn()
        {
            Console.WriteLine("Test: InProcTrackingStartProcessFindStrIn");
            int exit = 0;

            try
            {
                File.Delete("findstr.read.1.tlog");
                File.Delete("InProcTrackingStartProcessFindStrIn-findstr.read.1.tlog");
                FileTrackerTestHelper.WriteAll("test.in", "foo");

                FileTracker.StartTrackingContext(Path.GetFullPath("."), "InProcTrackingStartProcessFindStrIn");
                exit = FileTrackerTestHelper.RunCommand("findstr", "/ip foo test.in");
                FileTracker.WriteContextTLogs(Path.GetFullPath("."), "inlinefind");
                FileTracker.EndTrackingContext();
            }
            finally
            {
                FileTracker.StopTrackingAndCleanup();
            }
            Console.WriteLine("");
            Assert.Equal(0, exit);
            // This line is the problem.  It seems to have been reliable in MSTest 
            // but in xunit when run with other tests (NOT by itself), filetracker
            // puts a PID in the path, so this tries to open the wrong file and throws.
            FileTrackerTestHelper.AssertFoundStringInTLog(Path.GetFullPath("test.in").ToUpperInvariant(), "InProcTrackingStartProcessFindStrIn-findstr.read.1.tlog");
            File.Delete("findstr.read.1.tlog");
            File.Delete("InProcTrackingStartProcessFindStrIn-findstr.read.1.tlog");
        }

        [Fact]
        public void InProcTrackingStartProcessFindStrNullCommandLine()
        {
            Console.WriteLine("Test: InProcTrackingStartProcessFindStrNullCommandLine");

            try
            {
                FileTracker.StartTrackingContext(Path.GetFullPath("."), "InProcTrackingStartProcessFindStrIn");
                BackEndNativeMethods.STARTUP_INFO startInfo = new BackEndNativeMethods.STARTUP_INFO();
                startInfo.cb = Marshal.SizeOf<BackEndNativeMethods.STARTUP_INFO>();
                uint dwCreationFlags = BackEndNativeMethods.NORMALPRIORITYCLASS;

                startInfo.hStdError = BackEndNativeMethods.InvalidHandle;
                startInfo.hStdInput = BackEndNativeMethods.InvalidHandle;
                startInfo.hStdOutput = BackEndNativeMethods.InvalidHandle;
                startInfo.dwFlags = BackEndNativeMethods.STARTFUSESTDHANDLES;
                dwCreationFlags = dwCreationFlags | BackEndNativeMethods.CREATENOWINDOW;

                BackEndNativeMethods.SECURITY_ATTRIBUTES pSec = new BackEndNativeMethods.SECURITY_ATTRIBUTES();
                BackEndNativeMethods.SECURITY_ATTRIBUTES tSec = new BackEndNativeMethods.SECURITY_ATTRIBUTES();
                pSec.nLength = Marshal.SizeOf<BackEndNativeMethods.SECURITY_ATTRIBUTES>();
                tSec.nLength = Marshal.SizeOf<BackEndNativeMethods.SECURITY_ATTRIBUTES>();

                BackEndNativeMethods.PROCESS_INFORMATION pInfo = new BackEndNativeMethods.PROCESS_INFORMATION();

                string appName = NativeMethodsShared.FindOnPath("findstr.exe");

                string cmdLine = null;
                bool created = BackEndNativeMethods.CreateProcess(appName, cmdLine,
                                            ref pSec, ref tSec,
                                            false, dwCreationFlags,
                                            BackEndNativeMethods.NullPtr, null, ref startInfo, out pInfo);

                // We should have correctly started the process even though the command-line was null
                Assert.True(created);

                FileTracker.WriteContextTLogs(Path.GetFullPath("."), "inlinefind");
                FileTracker.EndTrackingContext();
            }
            finally
            {
                FileTracker.StopTrackingAndCleanup();
            }
            File.Delete("inlinefind.read.1.tlog");
        }


        [Fact]
        public void InProcTrackingStartProcessFindStrInDefaultTaskName()
        {
            Console.WriteLine("Test: InProcTrackingStartProcessFindStrInDefaultTaskName");
            int exit = 0;

            try
            {
                File.Delete("findstr.read.1.tlog");
                File.Delete("InProcTrackingStartProcessFindStrIn-findstr.read.1.tlog");
                FileTrackerTestHelper.WriteAll("test.in", "foo");

                FileTracker.StartTrackingContext(Path.GetFullPath("."), "");
                exit = FileTrackerTestHelper.RunCommand("findstr", "/ip foo test.in");
                FileTracker.EndTrackingContext();
            }
            finally
            {
                FileTracker.StopTrackingAndCleanup();
            }

            Console.WriteLine("");
            Assert.Equal(0, exit);
            FileTrackerTestHelper.AssertFoundStringInTLog(Path.GetFullPath("test.in").ToUpperInvariant(), "findstr.read.1.tlog");

            File.Delete("findstr.read.1.tlog");
            File.Delete("InProcTrackingStartProcessFindStrIn-findstr.read.1.tlog");
        }

        [Fact]
        public void InProcTrackingChildThreadTrackedAuto()
        {
            FileTracker.SetThreadCount(1);
            string sourceFile = "inlinetrackingtest.txt";
            string tlogRootName = "foo_inline_parent";
            string tlogChildRootName = "InProcTrackingChildThreadTrackedAuto";
            string tlogWriteFile = String.Format("{0}.write.1.tlog", tlogRootName);
            string tlogChildWriteFile = String.Format("{0}.write.2.tlog", tlogChildRootName);

            File.Delete(tlogWriteFile);
            File.Delete(tlogChildWriteFile);
            File.Delete(sourceFile);

            FileTracker.StartTrackingContext(Path.GetFullPath("."), "InProcTrackingChildThreadTrackedAuto");

            File.WriteAllText(sourceFile, "parent thread\r\n");

            System.Threading.Thread t = new Thread(new ThreadStart(ThreadProcAutoTLog));
            t.Start();
            t.Join(); // wait for our child to complete

            FileTracker.WriteContextTLogs(Path.GetFullPath("."), tlogRootName); // parent will write an explicit tlog

            FileTracker.StopTrackingAndCleanup();
            string[] writtenlines = FileTrackerTestHelper.ReadLinesFromFile(sourceFile);
            string[] lines = FileTrackerTestHelper.ReadLinesFromFile(tlogWriteFile);
            string[] childLines = FileTrackerTestHelper.ReadLinesFromFile(tlogChildWriteFile);
            Assert.Equal(2, lines.Length);
            Assert.Equal(2, childLines.Length);
            Assert.Equal(2, writtenlines.Length);
            Assert.Equal(Path.GetFullPath(sourceFile).ToUpperInvariant(), lines[1]);
            Assert.Equal(Path.GetFullPath(sourceFile).ToUpperInvariant(), childLines[1]);
            Assert.Equal("parent thread", writtenlines[0]);
            Assert.Equal("child thread", writtenlines[1]);

            File.Delete(tlogWriteFile);
            File.Delete(tlogChildWriteFile);
            File.Delete(sourceFile);
        }

        [Fact]
        public void InProcTrackingChildThreadTrackedManual()
        {
            FileTracker.SetThreadCount(1);
            string sourceFile = "inlinetrackingtest.txt";
            string tlogRootName = "foo_inline_parent";
            string tlogChildRootName = "foo_inline_child";
            string tlogWriteFile = String.Format("{0}.write.1.tlog", tlogRootName);
            string tlogChildWriteFile = String.Format("{0}.write.2.tlog", tlogChildRootName);

            File.Delete(tlogWriteFile);

            FileTracker.StartTrackingContext(Path.GetFullPath("."), "InProcTrackingChildThreadTrackedAuto");

            File.WriteAllText(sourceFile, "parent thread\r\n");

            System.Threading.Thread t = new Thread(new ThreadStart(ThreadProcManualTLog));
            t.Start();
            t.Join(); // wait for our child to complete

            FileTracker.WriteContextTLogs(Path.GetFullPath("."), tlogRootName); // parent will write an explicit tlog

            FileTracker.StopTrackingAndCleanup();
            string[] writtenlines = FileTrackerTestHelper.ReadLinesFromFile(sourceFile);
            string[] lines = FileTrackerTestHelper.ReadLinesFromFile(tlogWriteFile);
            string[] childLines = FileTrackerTestHelper.ReadLinesFromFile(tlogChildWriteFile);
            Assert.Equal(2, lines.Length);
            Assert.Equal(2, childLines.Length);
            Assert.Equal(2, writtenlines.Length);
            Assert.Equal(Path.GetFullPath(sourceFile).ToUpperInvariant(), lines[1]);
            Assert.Equal(Path.GetFullPath(sourceFile).ToUpperInvariant(), childLines[1]);
            Assert.Equal("parent thread", writtenlines[0]);
            Assert.Equal("child thread", writtenlines[1]);

            File.Delete(tlogWriteFile);
            File.Delete(tlogChildWriteFile);
            File.Delete(sourceFile);
        }

        [Fact]
        public void InProcTrackingChildThreadNotTracked()
        {
            FileTracker.SetThreadCount(1);
            string sourceFile = "inlinetrackingtest.txt";
            string tlogRootName = "foo_inline_parent";
            string tlogChildRootName = "ThreadProcTrackedAutoTLog";
            string tlogWriteFile = String.Format("{0}.write.1.tlog", tlogRootName);
            string tlogChildWriteFile = String.Format("{0}.write.2.tlog", tlogChildRootName);

            File.Delete(tlogWriteFile);

            FileTracker.StartTrackingContext(Path.GetFullPath("."), "InProcTrackingChildThreadTrackedAuto");
            FileTracker.SuspendTracking();

            File.WriteAllText(sourceFile, "parent thread\r\n");

            System.Threading.Thread t = new Thread(new ThreadStart(ThreadProcAutoTLog));
            t.Start();
            t.Join(); // wait for our child to complete

            FileTracker.WriteContextTLogs(Path.GetFullPath("."), tlogRootName); // parent will write an explicit tlog

            FileTracker.StopTrackingAndCleanup();
            Assert.Equal(false, File.Exists(tlogWriteFile));
            Assert.Equal(false, File.Exists(tlogChildRootName));
            string[] writtenlines = FileTrackerTestHelper.ReadLinesFromFile(sourceFile);
            Assert.Equal(2, writtenlines.Length);
            Assert.Equal("parent thread", writtenlines[0]);
            Assert.Equal("child thread", writtenlines[1]);

            File.Delete(tlogWriteFile);
            File.Delete(tlogChildWriteFile);
            File.Delete(sourceFile);
        }

        [Fact]
        public void InProcTrackingChildThreadNotTrackedLocallyTracked()
        {
            FileTracker.SetThreadCount(1);
            string sourceFile = "inlinetrackingtest.txt";
            string tlogRootName = "foo_inline_parent";
            string tlogChildRootName = "ThreadProcLocallyTracked";
            string tlogWriteFile = String.Format("{0}.write.1.tlog", tlogRootName);
            string tlogChildWriteFile = String.Format("{0}.write.2.tlog", tlogChildRootName);

            File.Delete(tlogWriteFile);

            FileTracker.StartTrackingContext(Path.GetFullPath("."), "InProcTrackingChildThreadNotTrackedLocallyTracked");
            FileTracker.SuspendTracking();

            File.WriteAllText(sourceFile, "parent thread\r\n");

            System.Threading.Thread t = new Thread(new ThreadStart(ThreadProcLocallyTracked));
            t.Start();
            t.Join(); // wait for our child to complete

            FileTracker.WriteContextTLogs(Path.GetFullPath("."), tlogRootName); // parent will write an explicit tlog

            FileTracker.StopTrackingAndCleanup();
            Assert.Equal(false, File.Exists(tlogWriteFile));
            string[] writtenlines = FileTrackerTestHelper.ReadLinesFromFile(sourceFile);
            string[] childLines = FileTrackerTestHelper.ReadLinesFromFile(tlogChildWriteFile);
            Assert.Equal(2, childLines.Length);
            Assert.Equal(2, writtenlines.Length);
            Assert.Equal(Path.GetFullPath(sourceFile).ToUpperInvariant(), childLines[1]);
            Assert.Equal("parent thread", writtenlines[0]);
            Assert.Equal("child thread", writtenlines[1]);

            File.Delete(tlogWriteFile);
            File.Delete(tlogChildWriteFile);
            File.Delete(sourceFile);
        }

        public void ThreadProcLocallyTracked()
        {
            FileTracker.StartTrackingContext(Path.GetFullPath("."), "ThreadProcLocallyTracked");
            string sourceFile = "inlinetrackingtest.txt";
            File.AppendAllText(sourceFile, "child thread\r\n");
            FileTracker.WriteContextTLogs(Path.GetFullPath("."), "ThreadProcLocallyTracked"); // will write an explicit tlog
            FileTracker.EndTrackingContext();
        }

        public void ThreadProcAutoTLog()
        {
            string sourceFile = "inlinetrackingtest.txt";
            File.AppendAllText(sourceFile, "child thread\r\n");
        }

        public void ThreadProcManualTLog()
        {
            string tlogRootName = "foo_inline_child";
            string sourceFile = "inlinetrackingtest.txt";
            File.AppendAllText(sourceFile, "child thread\r\n");
            FileTracker.WriteContextTLogs(Path.GetFullPath("."), tlogRootName);
        }


        [Fact]
        public void InProcTrackingChildCustomEnvironment()
        {
            string sourceFile = "allenvironment.txt";
            string commandFile = "inlinetrackingtest.cmd";
            string tlogRootName = "CustomEnvironment";
            string tlogReadFile = String.Format("{0}-cmd.read.1.tlog", tlogRootName);
            string tlogWriteFile = String.Format("{0}-cmd.write.1.tlog", tlogRootName);
            File.Delete(tlogWriteFile);

            File.WriteAllText(commandFile, "SET > " + sourceFile);

            FileTracker.StartTrackingContext(Path.GetFullPath("."), tlogRootName);

            ProcessStartInfo ps = new ProcessStartInfo("cmd.exe", "/C " + commandFile);

            int envVarCount = ps.EnvironmentVariables.Count;
            ps.EnvironmentVariables.Add("TESTVAR", "THE_RIGHT_VALUE");
            ps.UseShellExecute = false;

            Process cmd = Process.Start(ps);
            cmd.WaitForExit();

            FileTracker.StopTrackingAndCleanup();

            // Read in the environment file and check that the variable that we set is there
            string[] envLines = File.ReadAllLines(sourceFile);
            int trackerEnvValueCount = 0;

            string varValue = null;
            string toolChainValue = null;
            foreach (string envLine in envLines)
            {
                if (envLine.StartsWith("TRACKER_", StringComparison.OrdinalIgnoreCase))
                {
                    trackerEnvValueCount++;
                }

                if (envLine.StartsWith("TESTVAR=", StringComparison.OrdinalIgnoreCase) && varValue == null)
                {
                    string[] varVal = envLine.Split('=');
                    varValue = varVal[1];
                }
                else if (envLine.StartsWith("TRACKER_TOOLCHAIN=", StringComparison.OrdinalIgnoreCase) && toolChainValue == null)
                {
                    string[] varVal = envLine.Split('=');
                    toolChainValue = varVal[1];
                }
            }

            Assert.True(trackerEnvValueCount >= 7); // "Not enough tracking environment set"
            Assert.Equal("THE_RIGHT_VALUE", varValue);
            Assert.Equal(tlogRootName + "-cmd", toolChainValue);
            string[] writeLines = FileTrackerTestHelper.ReadLinesFromFile(tlogWriteFile);
            string[] readLines = FileTrackerTestHelper.ReadLinesFromFile(tlogReadFile);
            Assert.Equal(2, writeLines.Length);
            Assert.Equal(2, readLines.Length);
            Assert.Equal(Path.GetFullPath(commandFile).ToUpperInvariant(), readLines[1]);
            Assert.Equal(Path.GetFullPath(sourceFile).ToUpperInvariant(), writeLines[1]);

            File.Delete(tlogReadFile);
            File.Delete(tlogWriteFile);
            File.Delete(sourceFile);
            File.Delete(commandFile);
        }

        [Fact]
        public void CreateFileDoesntRecordWriteIfNotWrittenTo()
        {
            string testDir = Path.Combine(Path.GetTempPath(), "CreateFileDoesntRecordWriteIfNotWrittenTo");
            string readFile = Path.Combine(testDir, "readfile.txt");
            string tlogRootName = "CreateFileRead";

            if (Directory.Exists(testDir))
            {
                Directory.Delete(testDir, true /* recursive */);
            }

            try
            {
                Directory.CreateDirectory(testDir);
                File.WriteAllText(readFile, "this is some sample text that doesn't really matter");

                // wait a bit to give the timestamps time to settle
                Thread.Sleep(100);

                FileTracker.StartTrackingContext(testDir, tlogRootName);

                byte[] buffer = new byte[10];
                using (FileStream fs = File.Open(readFile, FileMode.Open, FileAccess.ReadWrite, FileShare.None))
                {
                    fs.Read(buffer, 0, 10);
                }

                FileTracker.WriteContextTLogs(testDir, tlogRootName);

                FileTrackerTestHelper.AssertFoundStringInTLog(readFile.ToUpperInvariant(), Path.Combine(testDir, tlogRootName + ".read.1.tlog"));
                FileTrackerTestHelper.AssertDidntFindStringInTLog(readFile.ToUpperInvariant(), Path.Combine(testDir, tlogRootName + ".write.1.tlog"));
            }
            finally
            {
                FileTracker.StopTrackingAndCleanup();
                if (Directory.Exists(testDir))
                {
                    Directory.Delete(testDir, true /* recursive */);
                }
            }
        }

        [Fact]
        public void CopyAlwaysRecordsWrites()
        {
            string testDir = Path.Combine(Path.GetTempPath(), "CopyAlwaysRecordsWrites");
            string tlogRootName = "CopyFileTest";
            string copyFromFile = Path.Combine(testDir, "copyFrom.txt");
            string copyToFile = Path.Combine(testDir, "copyTo.txt");
            string tlogReadFile = Path.Combine(testDir, tlogRootName + ".read.1.tlog");
            string tlogWriteFile = Path.Combine(testDir, tlogRootName + ".write.1.tlog");

            if (Directory.Exists(testDir))
            {
                Directory.Delete(testDir, true /* recursive */);
            }

            try
            {
                Directory.CreateDirectory(testDir);

                try
                {
                    File.WriteAllText(copyFromFile, "text in the file!");

                    FileTracker.StartTrackingContext(testDir, tlogRootName);

                    File.Copy(copyFromFile, copyToFile);

                    FileTracker.WriteContextTLogs(testDir, tlogRootName);

                    FileTrackerTestHelper.AssertFoundStringInTLog(copyFromFile.ToUpperInvariant(), tlogReadFile);
                    FileTrackerTestHelper.AssertFoundStringInTLog(copyToFile.ToUpperInvariant(), tlogWriteFile);
                }
                finally
                {
                    File.Delete(tlogReadFile);
                    File.Delete(tlogWriteFile);
                    FileTracker.StopTrackingAndCleanup();
                }

                // wait a bit to give the timestamps time to settle
                Thread.Sleep(100);

                try
                {
                    File.Delete(copyToFile);

                    FileTracker.StartTrackingContext(testDir, tlogRootName);

                    File.Copy(copyFromFile, copyToFile);

                    FileTracker.WriteContextTLogs(testDir, tlogRootName);

                    FileTrackerTestHelper.AssertFoundStringInTLog(copyFromFile.ToUpperInvariant(), tlogReadFile);
                    FileTrackerTestHelper.AssertFoundStringInTLog(copyToFile.ToUpperInvariant(), tlogWriteFile);
                }
                finally
                {
                    FileTracker.StopTrackingAndCleanup();
                }
            }
            finally
            {
                if (Directory.Exists(testDir))
                {
                    Directory.Delete(testDir, true /* recursive */);
                }
            }
        }

<<<<<<< HEAD
        [Fact(Skip = "Ignored in MSTest")]

        // Ignore: Needs investigation
=======
        [Fact(Skip = "Needs investigation")]
>>>>>>> bc4a63f4
        public void MoveAlwaysRecordsWrites()
        {
            string testDir = Path.Combine(Path.GetTempPath(), "MoveAlwaysRecordsWrites");
            string tlogRootName = "MoveFileTest";
            string moveFromFile = Path.Combine(testDir, "MoveFrom.txt");
            string moveToFile = Path.Combine(testDir, "MoveTo.txt");
            string moveToFile2 = Path.Combine(testDir, "MoveTo2.txt");
            string tlogDeleteFile = Path.Combine(testDir, tlogRootName + ".delete.1.tlog");
            string tlogWriteFile = Path.Combine(testDir, tlogRootName + ".write.1.tlog");

            if (Directory.Exists(testDir))
            {
                Directory.Delete(testDir, true /* recursive */);
            }

            try
            {
                Directory.CreateDirectory(testDir);

                try
                {
                    File.WriteAllText(moveFromFile, "text in the file!");

                    FileTracker.StartTrackingContext(testDir, tlogRootName);

                    File.Move(moveFromFile, moveToFile);

                    FileTracker.WriteContextTLogs(testDir, tlogRootName);

                    FileTrackerTestHelper.AssertFoundStringInTLog(moveFromFile.ToUpperInvariant(), tlogDeleteFile);
                    FileTrackerTestHelper.AssertFoundStringInTLog(moveToFile.ToUpperInvariant(), tlogWriteFile);
                }
                finally
                {
                    File.Delete(tlogDeleteFile);
                    File.Delete(tlogWriteFile);
                    FileTracker.StopTrackingAndCleanup();
                }

                // wait a bit to give the timestamps time to settle
                Thread.Sleep(100);

                try
                {
                    File.WriteAllText(moveFromFile, "text in the file!");
                    File.Delete(moveToFile);

                    FileTracker.StartTrackingContext(testDir, tlogRootName);

                    File.Move(moveFromFile, moveToFile);
                    File.Move(moveToFile, moveToFile2);

                    FileTracker.WriteContextTLogs(testDir, tlogRootName);

                    FileTrackerTestHelper.AssertFoundStringInTLog(moveFromFile.ToUpperInvariant(), tlogDeleteFile);
                    FileTrackerTestHelper.AssertFoundStringInTLog(moveToFile.ToUpperInvariant(), tlogDeleteFile);
                    FileTrackerTestHelper.AssertFoundStringInTLog(moveToFile2.ToUpperInvariant(), tlogWriteFile);
                }
                finally
                {
                    FileTracker.StopTrackingAndCleanup();
                }
            }
            finally
            {
                if (Directory.Exists(testDir))
                {
                    Directory.Delete(testDir, true /* recursive */);
                }
            }
        }

        [Fact]
        public void LaunchMultipleOfSameTool_SameCommand()
        {
            string testDir = Path.Combine(Path.GetTempPath(), "LaunchMultipleOfSameTool_SameCommand");
            FileUtilities.DeleteDirectoryNoThrow(testDir, true);

            try
            {
                Directory.CreateDirectory(testDir);

                string originalFindstrPath = Path.Combine(Environment.GetFolderPath(Environment.SpecialFolder.SystemX86), "findstr.exe");
                string destinationFindstrPath = Path.Combine(testDir, "abc.exe");
                File.Copy(originalFindstrPath, destinationFindstrPath);

                string tempFilePath = Path.Combine(testDir, "bar.txt");
                File.WriteAllText(tempFilePath, "foo baz");

                // Item1: appname
                // Item2: command line
                // Item3: number of times to launch
                IList<Tuple<string, string, int>> toolsToLaunch = new List<Tuple<string, string, int>>();
                toolsToLaunch.Add(new Tuple<string, string, int>(destinationFindstrPath, "/i baz " + tempFilePath, 3));

                // Item1: FileTracker context name
                // Item2: Tuple <string, string, int> as described above
                IList<Tuple<string, IList<Tuple<string, string, int>>>> contextSpecifications = new List<Tuple<string, IList<Tuple<string, string, int>>>>();
                contextSpecifications.Add(new Tuple<string, IList<Tuple<string, string, int>>>("ProcessLaunchTest", toolsToLaunch));

                // Item1: tlog pattern
                // Item2: # times it's expected to appear
                IList<Tuple<string, int>> tlogPatterns = new List<Tuple<string, int>>();
                tlogPatterns.Add(new Tuple<string, int>("ProcessLaunchTest-abc*tlog", 3));

                LaunchDuplicateToolsAndVerifyTlogExistsForEach(testDir, contextSpecifications, tlogPatterns, createTestDirectory: false);
            }
            finally
            {
                FileUtilities.DeleteDirectoryNoThrow(testDir, true);
            }
        }

        [Fact]
        public void LaunchMultipleOfSameTool_DifferentCommands1()
        {
            string testDir = Path.Combine(Path.GetTempPath(), "LaunchMultipleOfSameTool_DifferentCommands1");
            FileUtilities.DeleteDirectoryNoThrow(testDir, true);

            try
            {
                Directory.CreateDirectory(testDir);
                string originalFindstrPath = Path.Combine(Environment.GetFolderPath(Environment.SpecialFolder.SystemX86), "findstr.exe");
                string destinationFindstrPath = Path.Combine(testDir, "abc.exe");
                File.Copy(originalFindstrPath, destinationFindstrPath);

                string tempFilePath = Path.Combine(testDir, "bar.txt");
                File.WriteAllText(tempFilePath, "foo baz");

                // Item1: appname
                // Item2: command line
                // Item3: number of times to launch
                IList<Tuple<string, string, int>> toolsToLaunch = new List<Tuple<string, string, int>>();
                toolsToLaunch.Add(new Tuple<string, string, int>(destinationFindstrPath, "/i foo " + tempFilePath, 3));
                toolsToLaunch.Add(new Tuple<string, string, int>(null, "\"" + destinationFindstrPath + "\" /i baz " + tempFilePath, 3));

                // Item1: FileTracker context name
                // Item2: Tuple <string, string, int> as described above
                IList<Tuple<string, IList<Tuple<string, string, int>>>> contextSpecifications = new List<Tuple<string, IList<Tuple<string, string, int>>>>();
                contextSpecifications.Add(new Tuple<string, IList<Tuple<string, string, int>>>("ProcessLaunchTest", toolsToLaunch));

                // Item1: tlog pattern
                // Item2: # times it's expected to appear
                IList<Tuple<string, int>> tlogPatterns = new List<Tuple<string, int>>();
                tlogPatterns.Add(new Tuple<string, int>("ProcessLaunchTest-abc*tlog", 6));

                LaunchDuplicateToolsAndVerifyTlogExistsForEach(testDir, contextSpecifications, tlogPatterns, createTestDirectory: false);
            }
            finally
            {
                FileUtilities.DeleteDirectoryNoThrow(testDir, true);
            }
        }

        [Fact]
        public void LaunchMultipleOfSameTool_DifferentCommands2()
        {
            string testDir = Path.Combine(Path.GetTempPath(), "LaunchMultipleOfSameTool_DifferentCommands2");

            try
            {
                if (FileUtilities.DirectoryExistsNoThrow(testDir))
                {
                    FileUtilities.DeleteDirectoryNoThrow(testDir, true);
                }

                Directory.CreateDirectory(testDir);

                string tempFilePath = Path.Combine(testDir, "bar.txt");
                File.WriteAllText(tempFilePath, "");

                string originalFindstrPath = Path.Combine(Environment.GetFolderPath(Environment.SpecialFolder.SystemX86), "findstr.exe");
                string destinationFindstrPath = Path.Combine(testDir, "abc.exe");
                File.Copy(originalFindstrPath, destinationFindstrPath);

                // Item1: appname
                // Item2: command line
                // Item3: number of times to launch
                IList<Tuple<string, string, int>> toolsToLaunch = new List<Tuple<string, string, int>>();
                toolsToLaunch.Add(new Tuple<string, string, int>(destinationFindstrPath, "/i baz " + tempFilePath, 3));
                toolsToLaunch.Add(new Tuple<string, string, int>(null, "\"" + destinationFindstrPath + "\" /i foo " + tempFilePath, 2));
                toolsToLaunch.Add(new Tuple<string, string, int>(null, "\"" + destinationFindstrPath + "\" /i ba " + tempFilePath, 2));

                // Item1: FileTracker context name
                // Item2: Tuple <string, string, int> as described above
                IList<Tuple<string, IList<Tuple<string, string, int>>>> contextSpecifications = new List<Tuple<string, IList<Tuple<string, string, int>>>>();
                contextSpecifications.Add(new Tuple<string, IList<Tuple<string, string, int>>>("ProcessLaunchTest", toolsToLaunch));

                // Item1: tlog pattern
                // Item2: # times it's expected to appear
                IList<Tuple<string, int>> tlogPatterns = new List<Tuple<string, int>>();
                tlogPatterns.Add(new Tuple<string, int>("ProcessLaunchTest-abc*tlog", 7));

                LaunchDuplicateToolsAndVerifyTlogExistsForEach(testDir, contextSpecifications, tlogPatterns, createTestDirectory: false);
            }
            finally
            {
                if (FileUtilities.DirectoryExistsNoThrow(testDir))
                {
                    FileUtilities.DeleteDirectoryNoThrow(testDir, true);
                }
            }
        }

        [Fact]
        public void LaunchMultipleOfSameTool_DifferentCommands3()
        {
            string testDir = Path.Combine(Path.GetTempPath(), "LaunchMultipleOfSameTool_DifferentCommands3");
            string oldCurrentDirectory = Directory.GetCurrentDirectory();
            try
            {
                if (FileUtilities.DirectoryExistsNoThrow(testDir))
                {
                    FileUtilities.DeleteDirectoryNoThrow(testDir, true);
                }

                Directory.CreateDirectory(testDir);

                string originalFindstrPath = Path.Combine(Environment.GetFolderPath(Environment.SpecialFolder.SystemX86), "findstr.exe");
                string destinationFindstrPath = Path.Combine(testDir, "findstr.exe");
                File.Copy(originalFindstrPath, destinationFindstrPath);

                string tempFilePath = Path.Combine(testDir, "bar.txt");
                File.WriteAllText(tempFilePath, "foo baz");

                // Item1: appname
                // Item2: command line
                // Item3: number of times to launch
                IList<Tuple<string, string, int>> toolsToLaunch = new List<Tuple<string, string, int>>();
                toolsToLaunch.Add(new Tuple<string, string, int>(originalFindstrPath, "/i foo " + tempFilePath, 3));
                toolsToLaunch.Add(new Tuple<string, string, int>(destinationFindstrPath, "/i baz " + tempFilePath, 3));
                toolsToLaunch.Add(new Tuple<string, string, int>(null, "FIndsTr /i ba " + tempFilePath, 2));

                // Item1: FileTracker context name
                // Item2: Tuple <string, string, int> as described above
                IList<Tuple<string, IList<Tuple<string, string, int>>>> contextSpecifications = new List<Tuple<string, IList<Tuple<string, string, int>>>>();
                contextSpecifications.Add(new Tuple<string, IList<Tuple<string, string, int>>>("ProcessLaunchTest", toolsToLaunch));

                // Item1: tlog pattern
                // Item2: # times it's expected to appear
                IList<Tuple<string, int>> tlogPatterns = new List<Tuple<string, int>>();
                tlogPatterns.Add(new Tuple<string, int>("ProcessLaunchTest-findstr*tlog", 8));

                LaunchDuplicateToolsAndVerifyTlogExistsForEach(testDir, contextSpecifications, tlogPatterns, createTestDirectory: false);
            }
            finally
            {
                Directory.SetCurrentDirectory(oldCurrentDirectory);

                if (FileUtilities.DirectoryExistsNoThrow(testDir))
                {
                    FileUtilities.DeleteDirectoryNoThrow(testDir, true);
                }
            }
        }

        [Fact]
        public void LaunchMultipleOfSameTool_DifferentCommands4()
        {
            string testDir = Path.Combine(Path.GetTempPath(), "LaunchMultipleOfSameTool_DifferentCommands4");
            string oldPath = Environment.GetEnvironmentVariable("PATH");

            try
            {
                if (FileUtilities.DirectoryExistsNoThrow(testDir))
                {
                    FileUtilities.DeleteDirectoryNoThrow(testDir, true);
                }

                Directory.CreateDirectory(testDir);

                string tempFilePath = Path.Combine(testDir, "bar.txt");
                File.WriteAllText(tempFilePath, "");

                string originalFindstrPath = Path.Combine(Environment.GetFolderPath(Environment.SpecialFolder.SystemX86), "findstr.exe");
                string destinationFindstrPath = Path.Combine(testDir, "abc.exe");
                File.Copy(originalFindstrPath, destinationFindstrPath);

                Environment.SetEnvironmentVariable("PATH", Path.GetDirectoryName(destinationFindstrPath) + ";" + oldPath);

                // Item1: appname
                // Item2: command line
                // Item3: number of times to launch
                IList<Tuple<string, string, int>> toolsToLaunch = new List<Tuple<string, string, int>>();
                toolsToLaunch.Add(new Tuple<string, string, int>(destinationFindstrPath, "/ip oo " + tempFilePath, 3));
                toolsToLaunch.Add(new Tuple<string, string, int>(null, "abc.exe /i foo " + tempFilePath, 3));

                // Item1: FileTracker context name
                // Item2: Tuple <string, string, int> as described above
                IList<Tuple<string, IList<Tuple<string, string, int>>>> contextSpecifications = new List<Tuple<string, IList<Tuple<string, string, int>>>>();
                contextSpecifications.Add(new Tuple<string, IList<Tuple<string, string, int>>>("ProcessLaunchTest", toolsToLaunch));

                // Item1: tlog pattern
                // Item2: # times it's expected to appear
                IList<Tuple<string, int>> tlogPatterns = new List<Tuple<string, int>>();
                tlogPatterns.Add(new Tuple<string, int>("ProcessLaunchTest-abc*tlog", 6));

                LaunchDuplicateToolsAndVerifyTlogExistsForEach(testDir, contextSpecifications, tlogPatterns, createTestDirectory: false);
            }
            finally
            {
                Environment.SetEnvironmentVariable("PATH", oldPath);

                if (FileUtilities.DirectoryExistsNoThrow(testDir))
                {
                    FileUtilities.DeleteDirectoryNoThrow(testDir, true);
                }
            }
        }

        [Fact]
        public void LaunchMultipleDifferentTools()
        {
            string testDir = Path.Combine(Path.GetTempPath(), "LaunchMultipleDifferentTools");

            try
            {
                if (FileUtilities.DirectoryExistsNoThrow(testDir))
                {
                    FileUtilities.DeleteDirectoryNoThrow(testDir, true);
                }

                Directory.CreateDirectory(testDir);
                string tempFilePath = Path.Combine(testDir, "bar.txt");
                File.WriteAllText(tempFilePath, "");

                string originalFindstrPath = Path.Combine(Environment.GetFolderPath(Environment.SpecialFolder.SystemX86), "findstr.exe");
                string destinationFindstrPath = Path.Combine(testDir, "abc.exe");
                File.Copy(originalFindstrPath, destinationFindstrPath);

                // Item1: appname
                // Item2: command line
                // Item3: number of times to launch
                IList<Tuple<string, string, int>> toolsToLaunch = new List<Tuple<string, string, int>>();
                toolsToLaunch.Add(new Tuple<string, string, int>(destinationFindstrPath, "/i foo " + tempFilePath, 3));
                toolsToLaunch.Add(new Tuple<string, string, int>(null, "findstr /i foo " + tempFilePath, 3));

                // Item1: FileTracker context name
                // Item2: Tuple <string, string, int> as described above
                IList<Tuple<string, IList<Tuple<string, string, int>>>> contextSpecifications = new List<Tuple<string, IList<Tuple<string, string, int>>>>();
                contextSpecifications.Add(new Tuple<string, IList<Tuple<string, string, int>>>("ProcessLaunchTest", toolsToLaunch));

                // Item1: tlog pattern
                // Item2: # times it's expected to appear
                IList<Tuple<string, int>> tlogPatterns = new List<Tuple<string, int>>();
                tlogPatterns.Add(new Tuple<string, int>("ProcessLaunchTest-abc*tlog", 3));
                tlogPatterns.Add(new Tuple<string, int>("ProcessLaunchTest-findstr*tlog", 3));

                LaunchDuplicateToolsAndVerifyTlogExistsForEach(testDir, contextSpecifications, tlogPatterns, createTestDirectory: false);
            }
            finally
            {
                if (FileUtilities.DirectoryExistsNoThrow(testDir))
                {
                    FileUtilities.DeleteDirectoryNoThrow(testDir, true);
                }
            }
        }

        [Fact]
        public void LaunchMultipleOfSameTool_DifferentContexts()
        {
            string testDir = Path.Combine(Path.GetTempPath(), "LaunchMultipleOfSameTool_DifferentContexts");
            FileUtilities.DeleteDirectoryNoThrow(testDir, true);
            try
            {
                Directory.CreateDirectory(testDir);

                string originalFindstrPath = Path.Combine(Environment.GetFolderPath(Environment.SpecialFolder.SystemX86), "findstr.exe");
                string destinationFindstrPath = Path.Combine(testDir, "abc.exe");
                File.Copy(originalFindstrPath, destinationFindstrPath);

                string tempFilePath = Path.Combine(testDir, "bar.txt");
                File.WriteAllText(tempFilePath, "foo baz");

                // Item1: appname
                // Item2: command line
                // Item3: number of times to launch
                IList<Tuple<string, string, int>> toolsToLaunch = new List<Tuple<string, string, int>>();
                toolsToLaunch.Add(new Tuple<string, string, int>(destinationFindstrPath, "/i baz " + tempFilePath, 3));

                // Item1: FileTracker context name
                // Item2: Tuple <string, string, int> as described above
                IList<Tuple<string, IList<Tuple<string, string, int>>>> contextSpecifications =
                    new List<Tuple<string, IList<Tuple<string, string, int>>>>();
                contextSpecifications.Add(new Tuple<string, IList<Tuple<string, string, int>>>("ProcessLaunchTest", toolsToLaunch));
                contextSpecifications.Add(new Tuple<string, IList<Tuple<string, string, int>>>("ProcessLaunchTest2", toolsToLaunch));

                // Item1: tlog pattern
                // Item2: # times it's expected to appear
                IList<Tuple<string, int>> tlogPatterns = new List<Tuple<string, int>>();
                tlogPatterns.Add(new Tuple<string, int>("ProcessLaunchTest-abc*tlog", 3));
                tlogPatterns.Add(new Tuple<string, int>("ProcessLaunchTest2-abc*tlog", 3));

                LaunchDuplicateToolsAndVerifyTlogExistsForEach(testDir, contextSpecifications, tlogPatterns, false);
            }
            catch (Exception)
            {
                FileUtilities.DeleteDirectoryNoThrow(testDir, true);
            }

        }

<<<<<<< HEAD
        [Fact(Skip = "Ignored in MSTest")]

        // Ignore: Needs investigation
=======
        [Fact(Skip = "Needs investigation")]
>>>>>>> bc4a63f4
        public void LaunchMultipleOfSameTool_ToolLaunchesOthers()
        {
            string testDir = Path.Combine(Path.GetTempPath(), "LaunchMultipleOfSameTool_ToolLaunchesOthers");

            try
            {
                if (FileUtilities.DirectoryExistsNoThrow(testDir))
                {
                    FileUtilities.DeleteDirectoryNoThrow(testDir, true);
                }

                Directory.CreateDirectory(testDir);

                // File to run findstr against. 
                string tempFilePath = Path.Combine(testDir, "bar.txt");
                File.WriteAllText(tempFilePath, "");

                // Sample app that runs findstr.
                string codeFile = null;
                string outputFile = Path.Combine(testDir, "FindstrLauncher.exe");
                string codeContent = @"
using System;
using System.Diagnostics;

namespace ConsoleApplication4
{
    class Program
    {
        static void Main(string[] args)
        {
            if (args.Length > 1)
            {
                for (int i = 0; i < Int32.Parse(args[0]); i++)
                {
                    Process p = Process.Start(""findstr"", ""/i foo "" + args[1]);
                    p.WaitForExit();
                }
            }
        }
    }
}";

                File.Delete(outputFile);

                codeFile = Path.Combine(testDir, "Program.cs");
                File.WriteAllText(codeFile, codeContent);
                Csc csc = new Csc();
                csc.BuildEngine = new MockEngine();
                csc.Sources = new ITaskItem[] { new TaskItem(codeFile) };
                csc.OutputAssembly = new TaskItem(outputFile);
                csc.Platform = "x86";
                bool compileSucceeded = csc.Execute();

                Assert.True(compileSucceeded);

                // Item1: appname
                // Item2: command line
                // Item3: number of times to launch
                IList<Tuple<string, string, int>> toolsToLaunch = new List<Tuple<string, string, int>>();
                toolsToLaunch.Add(new Tuple<string, string, int>(outputFile, outputFile + " 3 " + tempFilePath, 3));

                // Item1: FileTracker context name
                // Item2: Tuple <string, string, int> as described above
                IList<Tuple<string, IList<Tuple<string, string, int>>>> contextSpecifications = new List<Tuple<string, IList<Tuple<string, string, int>>>>();
                contextSpecifications.Add(new Tuple<string, IList<Tuple<string, string, int>>>("ProcessLaunchTest", toolsToLaunch));
                contextSpecifications.Add(new Tuple<string, IList<Tuple<string, string, int>>>("ProcessLaunchTest2", toolsToLaunch));

                // Item1: tlog pattern
                // Item2: # times it's expected to appear
                IList<Tuple<string, int>> tlogPatterns = new List<Tuple<string, int>>();
                tlogPatterns.Add(new Tuple<string, int>("ProcessLaunchTest-FindstrLauncher-findstr*tlog", 3));
                tlogPatterns.Add(new Tuple<string, int>("ProcessLaunchTest-FindstrLauncher.*-findstr*tlog", 6));
                tlogPatterns.Add(new Tuple<string, int>("ProcessLaunchTest2-FindstrLauncher-findstr*tlog", 3));
                tlogPatterns.Add(new Tuple<string, int>("ProcessLaunchTest2-FindstrLauncher.*-findstr*tlog", 6));

                LaunchDuplicateToolsAndVerifyTlogExistsForEach(testDir, contextSpecifications, tlogPatterns, createTestDirectory: false);
            }
            finally
            {
                if (FileUtilities.DirectoryExistsNoThrow(testDir))
                {
                    FileUtilities.DeleteDirectoryNoThrow(testDir, true);
                }
            }
        }

        private void InProcTrackingSpawnsToolWithTracker(bool useTrackerResponseFile)
        {
            const string testInFile = "test.in";
            const string testInFileContent = "foo";
            const string tool = "findstr";
            const string toolReadTlog = tool + ".read.1.tlog";
            const string rootingMarker = "jibbit goo";
            const string inprocTrackingContext = "Context1";
            const string tlogRootName = "foo_inline";
            const string sourceFile = "inlinetrackingtest.txt";
            const string trackerResponseFile = "test-tracker.rsp";
            const string fileTrackerParameters = "/d FileTracker.dll /r \"" + rootingMarker + "\"";

            File.Delete(toolReadTlog);
            File.Delete(sourceFile);
            FileTrackerTestHelper.WriteAll(testInFile, testInFileContent);
            FileTrackerTestHelper.WriteAll(trackerResponseFile, fileTrackerParameters);

            try
            {
                FileTracker.StartTrackingContext(Path.GetFullPath("."), inprocTrackingContext);
                File.WriteAllText(sourceFile, "this is a inline tracking test");

                string firstParameters = useTrackerResponseFile ? "@\"" + trackerResponseFile + "\"" : fileTrackerParameters;
                int exit = FileTrackerTestHelper.RunCommand(
                    s_defaultTrackerPath,
                    string.Format(
                        CultureInfo.CurrentCulture,
                        "{0} /c {1} /ip {2} {3}",
                        firstParameters,
                        tool,
                        testInFileContent,
                        testInFile));

                Assert.Equal(0, exit);
                Assert.Equal("^" + rootingMarker.ToUpperInvariant(),
                                       FileTrackerTestHelper.ReadLineFromFile(toolReadTlog, 1).ToUpperInvariant());
                FileTrackerTestHelper.AssertFoundStringInTLog(Path.GetFullPath(testInFile).ToUpperInvariant(), toolReadTlog);

                FileTracker.WriteContextTLogs(Path.GetFullPath("."), tlogRootName);
                Assert.Equal(Path.GetFullPath(sourceFile).ToUpperInvariant(),
                                       FileTrackerTestHelper.ReadLineFromFile(tlogRootName + ".write.1.tlog", 1).ToUpperInvariant());
            }
            finally
            {
                File.Delete(trackerResponseFile);
                File.Delete(testInFile);
                File.Delete(sourceFile);
                File.Delete(tlogRootName + ".write.1.tlog");
                File.Delete(tlogRootName + ".read.1.tlog");
                File.Delete(tool + ".read.1.tlog");
                File.Delete(inprocTrackingContext + "-Tracker.read.1.tlog");
                FileTracker.StopTrackingAndCleanup();
            }
        }

        private void LaunchDuplicateToolsAndVerifyTlogExistsForEach(string tlogPath, IList<Tuple<string, IList<Tuple<string, string, int>>>> contextSpecifications, IList<Tuple<string, int>> tlogPatterns)
        {
            LaunchDuplicateToolsAndVerifyTlogExistsForEach(tlogPath, contextSpecifications, tlogPatterns, createTestDirectory: true);
        }

        private void LaunchDuplicateToolsAndVerifyTlogExistsForEach(string tlogPath, IList<Tuple<string, IList<Tuple<string, string, int>>>> contextSpecifications, IList<Tuple<string, int>> tlogPatterns, bool createTestDirectory)
        {
            try
            {
                if (createTestDirectory)
                {
                    if (FileUtilities.DirectoryExistsNoThrow(tlogPath))
                    {
                        FileUtilities.DeleteDirectoryNoThrow(tlogPath, true);
                    }

                    Directory.CreateDirectory(tlogPath);
                }

                BackEndNativeMethods.STARTUP_INFO startInfo = new BackEndNativeMethods.STARTUP_INFO();
                startInfo.cb = Marshal.SizeOf<BackEndNativeMethods.STARTUP_INFO>();
                uint dwCreationFlags = BackEndNativeMethods.NORMALPRIORITYCLASS;

                startInfo.hStdError = BackEndNativeMethods.InvalidHandle;
                startInfo.hStdInput = BackEndNativeMethods.InvalidHandle;
                startInfo.hStdOutput = BackEndNativeMethods.InvalidHandle;
                startInfo.dwFlags = BackEndNativeMethods.STARTFUSESTDHANDLES;
                dwCreationFlags = dwCreationFlags | BackEndNativeMethods.CREATENOWINDOW;

                BackEndNativeMethods.SECURITY_ATTRIBUTES pSec = new BackEndNativeMethods.SECURITY_ATTRIBUTES();
                BackEndNativeMethods.SECURITY_ATTRIBUTES tSec = new BackEndNativeMethods.SECURITY_ATTRIBUTES();
                pSec.nLength = Marshal.SizeOf<BackEndNativeMethods.SECURITY_ATTRIBUTES>();
                tSec.nLength = Marshal.SizeOf<BackEndNativeMethods.SECURITY_ATTRIBUTES>();

                BackEndNativeMethods.PROCESS_INFORMATION pInfo = new BackEndNativeMethods.PROCESS_INFORMATION();

                foreach (var specification in contextSpecifications)
                {
                    // Item1: FileTracker context name
                    // Item2: Tuple <string, string, int> as described below
                    FileTracker.StartTrackingContext(tlogPath, specification.Item1);

                    foreach (var processSpecification in specification.Item2)
                    {
                        // Item1: appname
                        // Item2: command line
                        // Item3: number of times to launch
                        for (int i = 0; i < processSpecification.Item3; i++)
                        {
                            BackEndNativeMethods.CreateProcess(processSpecification.Item1, processSpecification.Item2,
                                                        ref pSec, ref tSec,
                                                        false, dwCreationFlags,
                                                        BackEndNativeMethods.NullPtr, null, ref startInfo, out pInfo);
                        }
                    }

                    FileTracker.WriteContextTLogs(tlogPath, specification.Item1);
                    FileTracker.StopTrackingAndCleanup();
                }

                int tlogCount = 0;
                foreach (Tuple<string, int> pattern in tlogPatterns)
                {
                    tlogCount += pattern.Item2;
                }

                // make sure the disk write gets time for NTFS to recognize its existence.  Estimate time needed to sleep based
                // roughly on the number of tlogs that we're looking for (presumably roughly proportional to the number of tlogs
                // being written. 
                Thread.Sleep(Math.Max(200, 250 * tlogCount));

                // Item1: The pattern the tlog name should follow
                // Item2: The number of tlogs following that pattern that should exist in the output directory
                foreach (Tuple<string, int> pattern in tlogPatterns)
                {
                    string[] tlogNames = Directory.GetFiles(tlogPath, pattern.Item1, SearchOption.TopDirectoryOnly);

                    Assert.Equal(pattern.Item2, tlogNames.Length);
                }
            }
            finally
            {
                if (FileUtilities.DirectoryExistsNoThrow(tlogPath))
                {
                    FileUtilities.DeleteDirectoryNoThrow(tlogPath, true);
                }
            }
        }
    }

    internal class FileTrackerTestHelper
    {
        public static int RunCommand(string command, string arguments)
        {
            int exitCode = 0;
            string throwawayLog = null;

            exitCode = RunCommandWithOptions(command, arguments, true /* print stdout & stderr */, out throwawayLog);
            return exitCode;
        }

        public static int RunCommandNoStdOut(string command, string arguments)
        {
            int exitCode = 0;
            string throwawayLog = null;

            exitCode = RunCommandWithOptions(command, arguments, false /* don't print stdout & stderr */, out throwawayLog);
            return exitCode;
        }

        public static int RunCommandWithLog(string command, string arguments, out string outputAsLog)
        {
            int exitCode = 0;

            exitCode = RunCommandWithOptions(command, arguments, true /* print stdout & stderr */, out outputAsLog);
            return exitCode;
        }

        private static int RunCommandWithOptions(string command, string arguments, bool printOutput, out string outputAsLog)
        {
            outputAsLog = null;
            ProcessStartInfo si = new ProcessStartInfo(command, arguments);
            if (printOutput)
            {
                si.RedirectStandardOutput = true;
                si.RedirectStandardError = true;
            }

            si.UseShellExecute = false;
            si.CreateNoWindow = true;
            Process p = Process.Start(si);
            p.WaitForExit();

            if (printOutput)
            {
                outputAsLog = "StdOut: \n" + p.StandardOutput.ReadToEnd() + "\nStdErr: \n" + p.StandardError.ReadToEnd();
                Console.Write(outputAsLog);
            }

            return p.ExitCode;
        }

        public static string ReadLineFromFile(string filename, int linenumber)
        {
            string[] lines = File.ReadAllLines(filename);
            return lines[linenumber];
        }

        public static string[] ReadLinesFromFile(string filename)
        {
            string[] lines = File.ReadAllLines(filename);
            return lines;
        }

        public static void CleanTlogs()
        {
            string[] tlogFiles = Directory.GetFiles(".", "*.tlog", SearchOption.AllDirectories);

            foreach (string file in tlogFiles)
            {
                File.Delete(file);
            }

            File.Delete("test.in");
            File.Delete("t\u1EBCst.in");
            File.Delete("test.out");

            if (Directory.Exists("outdir"))
            {
                Directory.Delete("outdir", true);
            }
        }

        public static void WriteAll(string filename, string content)
        {
            File.WriteAllText(filename, content);
        }


        public static bool FindStringInTlog(string file, string tlog)
        {
            return FileTrackerTestHelper.ReadLinesFromFile(tlog).ToList<string>().Contains<string>(file, StringComparer.OrdinalIgnoreCase);
        }

        public static void AssertDidntFindStringInTLog(string file, string tlog)
        {
            string[] lines = FileTrackerTestHelper.ReadLinesFromFile(tlog);

            for (int i = 0; i < lines.Length; i++)
            {
                if (file.Equals(lines[i], StringComparison.OrdinalIgnoreCase))
                {
                    Assert.True(false, "Found string '" + file + "' in '" + tlog + "' at line " + i + ", when it shouldn't have been in the log at all.");
                }
            }
        }

        public static void AssertFoundStringInTLog(string file, string tlog, int timesFound)
        {
            int timesFoundSoFar = 0;
            string[] lines = FileTrackerTestHelper.ReadLinesFromFile(tlog);

            foreach (string line in lines)
            {
                if (file.Equals(line, StringComparison.OrdinalIgnoreCase))
                {
                    timesFoundSoFar++;

                    if (timesFoundSoFar == timesFound)
                    {
                        break;
                    }
                }
            }

            if (timesFound != timesFoundSoFar)
            {
                Assert.True(false, "Searched " + tlog + " but didn't find " + timesFound + " instances of " + file);
            }
        }

        public static void AssertFoundStringInTLog(string file, string tlog)
        {
            AssertFoundStringInTLog(file, tlog, 1);
        }
    }
}
#endif<|MERGE_RESOLUTION|>--- conflicted
+++ resolved
@@ -1781,13 +1781,7 @@
             }
         }
 
-<<<<<<< HEAD
-        [Fact(Skip = "Ignored in MSTest")]
-
-        // Ignore: Needs investigation
-=======
         [Fact(Skip = "Needs investigation")]
->>>>>>> bc4a63f4
         public void MoveAlwaysRecordsWrites()
         {
             string testDir = Path.Combine(Path.GetTempPath(), "MoveAlwaysRecordsWrites");
@@ -2191,13 +2185,7 @@
 
         }
 
-<<<<<<< HEAD
-        [Fact(Skip = "Ignored in MSTest")]
-
-        // Ignore: Needs investigation
-=======
         [Fact(Skip = "Needs investigation")]
->>>>>>> bc4a63f4
         public void LaunchMultipleOfSameTool_ToolLaunchesOthers()
         {
             string testDir = Path.Combine(Path.GetTempPath(), "LaunchMultipleOfSameTool_ToolLaunchesOthers");
