--- conflicted
+++ resolved
@@ -643,7 +643,6 @@
             thisThread.CurrentUICulture = originalUICulture;
         }
 
-<<<<<<< HEAD
 
         [Theory]
         [InlineData(true)]
@@ -698,7 +697,6 @@
             }
         }
 
-=======
         /// <summary>
         /// We shouldn't change the UI culture if the current UI culture is invariant.
         /// In other cases, we can get an exception on CultureInfo creation when System.Globalization.Invariant enabled.
@@ -723,7 +721,6 @@
         }
 
 
->>>>>>> 7f4bef8b
 #if FEATURE_SYSTEM_CONFIGURATION
         /// <summary>
         /// Invalid configuration file should not dump stack.
