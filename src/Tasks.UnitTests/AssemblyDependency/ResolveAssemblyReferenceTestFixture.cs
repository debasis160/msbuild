--- conflicted
+++ resolved
@@ -975,12 +975,7 @@
             {
                 return "WindowsRuntime 1.0, Other V2.0.50727";
             }
-<<<<<<< HEAD
-
             else if (String.Equals(path, @"C:\DirectoryContainsOnlyDll\a.dll", StringComparison.OrdinalIgnoreCase))
-=======
-            else if (String.Compare(path, @"C:\DirectoryContainsOnlyDll\a.dll", StringComparison.OrdinalIgnoreCase) == 0)
->>>>>>> 702474ea
             {
                 return "V2.0.50727";
             }
@@ -1280,13 +1275,7 @@
             {
                 return new AssemblyNameExtension("E, Version=0.0.0.0, Culture=neutral, PUBlicKeyToken=null");
             }
-
-<<<<<<< HEAD
-
             if (String.Equals(path, s_unifyMeDll_V05Path, StringComparison.OrdinalIgnoreCase))
-=======
-            if (String.Compare(path, s_unifyMeDll_V05Path, StringComparison.OrdinalIgnoreCase) == 0)
->>>>>>> 702474ea
             {
                 throw new FileNotFoundException();
             }
@@ -1305,13 +1294,7 @@
             {
                 return new AssemblyNameExtension("System, Version=4.0.0.0, Culture=neutral, PublicKeyToken=" + AssemblyRef.EcmaPublicKey);
             }
-
-<<<<<<< HEAD
-
             if (String.Equals(path, Path.Combine(s_myApp_V10Path, "DependsOnEverettSystem.dll"), StringComparison.OrdinalIgnoreCase))
-=======
-            if (String.Compare(path, Path.Combine(s_myApp_V10Path, "DependsOnEverettSystem.dll"), StringComparison.OrdinalIgnoreCase) == 0)
->>>>>>> 702474ea
             {
                 return new AssemblyNameExtension("DependsOnEverettSystem, VersION=1.0.5000.0, Culture=neutral, PublicKeyToken=feedbeadbadcadbe");
             }
@@ -2180,13 +2163,7 @@
                     new AssemblyNameExtension("mscorlib, VeRsIon=2.0.0.0, Culture=neuTRal, PublicKeyToken=b77a5c561934e089")
                 };
             }
-
-<<<<<<< HEAD
-
             if (String.Equals(path, s_myLibraries_ADllPath, StringComparison.OrdinalIgnoreCase))
-=======
-            if (String.Compare(path, s_myLibraries_ADllPath, StringComparison.OrdinalIgnoreCase) == 0)
->>>>>>> 702474ea
             {
                 return new AssemblyNameExtension[]
                 {
