--- conflicted
+++ resolved
@@ -401,13 +401,7 @@
 
             bool success = Execute(t);
 
-<<<<<<< HEAD
-            Assert.True(success);
-
-            Assert.Single(t.TouchedFiles);
-=======
-            Assert.False(success);
->>>>>>> bc998739
+            Assert.False(success);
 
             Assert.Contains(
                 String.Format(AssemblyResources.GetString("Touch.Touching"), myexisting_txt),
