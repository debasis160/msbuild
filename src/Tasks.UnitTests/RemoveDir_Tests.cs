--- conflicted
+++ resolved
@@ -72,8 +72,6 @@
                 }
             }
         }
-<<<<<<< HEAD
-=======
 
         /// <summary>
         /// Regression test: https://github.com/dotnet/msbuild/issues/7563
@@ -101,6 +99,5 @@
                ((MockEngine)t.BuildEngine).AssertLogContains("MSB3232");
             }
         }
->>>>>>> 6c8af6a1
     }
 }