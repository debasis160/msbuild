﻿// Copyright (c) .NET Foundation and contributors. All rights reserved.
// Licensed under the MIT license. See LICENSE file in the project root for full license information.

using System.Collections.Generic;
using System.Linq;
using Microsoft.DotNet.Cli.Utils;
using Microsoft.Extensions.EnvironmentAbstractions;

namespace Microsoft.DotNet.Configurer
{
    public class NuGetCachePrimer : INuGetCachePrimer
    {
        private static IReadOnlyList<IReadOnlyList<string>> _templatesUsedToPrimeCache = new List<IReadOnlyList<string>>()
        {
<<<<<<< HEAD
            "Console",
=======
            new List<string>() { "mvc", "-f", "netcoreapp1.0", "-au", "Individual", "--debug:ephemeral-hive" },
            new List<string>() { "mvc", "-f", "netcoreapp1.1", "-au", "Individual", "--debug:ephemeral-hive" }
>>>>>>> 9cf4e9d1
        };

        private readonly ICommandFactory _commandFactory;

        private readonly IDirectory _directory;

        private readonly IFile _file;

        private readonly INuGetPackagesArchiver _nugetPackagesArchiver;

        private readonly INuGetCacheSentinel _nuGetCacheSentinel;

        public NuGetCachePrimer(
            ICommandFactory commandFactory,
            INuGetPackagesArchiver nugetPackagesArchiver,
            INuGetCacheSentinel nuGetCacheSentinel)
            : this(commandFactory,
                nugetPackagesArchiver,
                nuGetCacheSentinel,
                FileSystemWrapper.Default.Directory,
                FileSystemWrapper.Default.File)
        {
        }

        internal NuGetCachePrimer(
            ICommandFactory commandFactory,
            INuGetPackagesArchiver nugetPackagesArchiver,
            INuGetCacheSentinel nuGetCacheSentinel,
            IDirectory directory,
            IFile file)
        {
            _commandFactory = commandFactory;

            _directory = directory;

            _nugetPackagesArchiver = nugetPackagesArchiver;

            _nuGetCacheSentinel = nuGetCacheSentinel;

            _file = file;
        }

        public void PrimeCache()
        {
            if (SkipPrimingTheCache())
            {
                return;
            }

            var extractedPackagesArchiveDirectory = _nugetPackagesArchiver.ExtractArchive();

            PrimeCacheUsingArchive(extractedPackagesArchiveDirectory);
        }

        private bool SkipPrimingTheCache()
        {
            return !_file.Exists(_nugetPackagesArchiver.NuGetPackagesArchive);
        }

        private void PrimeCacheUsingArchive(string extractedPackagesArchiveDirectory)
        {
            bool succeeded = true;

            foreach (IReadOnlyList<string> templateInfo in _templatesUsedToPrimeCache)
            {
                if (succeeded)
                {
                    using (var temporaryDotnetNewDirectory = _directory.CreateTemporaryDirectory())
                    {
                        var workingDirectory = temporaryDotnetNewDirectory.DirectoryPath;

                        succeeded &= CreateTemporaryProject(workingDirectory, templateInfo);

                        if (succeeded)
                        {
                            succeeded &= RestoreTemporaryProject(extractedPackagesArchiveDirectory, workingDirectory);
                        }
                    }
                }
            }

            if (succeeded)
            {
                _nuGetCacheSentinel.CreateIfNotExists();
            }
        }

        private bool CreateTemporaryProject(string workingDirectory, IReadOnlyList<string> templateInfo)
        {
            return RunCommand(
                "new",
                templateInfo,
                workingDirectory);
        }

        private bool RestoreTemporaryProject(string extractedPackagesArchiveDirectory, string workingDirectory)
        {
            return RunCommand(
                "restore",
                new[] { "-s", extractedPackagesArchiveDirectory },
                workingDirectory);
        }

        private bool RunCommand(string commandToExecute, IEnumerable<string> args, string workingDirectory)
        {
            var command = _commandFactory
                .Create(commandToExecute, args)
                .WorkingDirectory(workingDirectory)
                .CaptureStdOut()
                .CaptureStdErr();

            var commandResult = command.Execute();

            if (commandResult.ExitCode != 0)
            {
                Reporter.Verbose.WriteLine(commandResult.StdErr);

                Reporter.Error.WriteLine(
                    string.Format(LocalizableStrings.FailedToPrimeCacheError, commandToExecute, commandResult.ExitCode));
            }

            return commandResult.ExitCode == 0;
        }
    }
}<|MERGE_RESOLUTION|>--- conflicted
+++ resolved
@@ -12,12 +12,8 @@
     {
         private static IReadOnlyList<IReadOnlyList<string>> _templatesUsedToPrimeCache = new List<IReadOnlyList<string>>()
         {
-<<<<<<< HEAD
-            "Console",
-=======
             new List<string>() { "mvc", "-f", "netcoreapp1.0", "-au", "Individual", "--debug:ephemeral-hive" },
             new List<string>() { "mvc", "-f", "netcoreapp1.1", "-au", "Individual", "--debug:ephemeral-hive" }
->>>>>>> 9cf4e9d1
         };
 
         private readonly ICommandFactory _commandFactory;
