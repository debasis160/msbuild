--- conflicted
+++ resolved
@@ -80,24 +80,7 @@
         <property name="MSBuildToolsPath32" value="$([MSBuild]::GetToolsDirectory32())" />
         <property name="MSBuildToolsPath64" value="$([MSBuild]::GetToolsDirectory64())" />
         <property name="MSBuildSDKsPath" value="$([MSBuild]::GetMSBuildSDKsPath())" />
-<<<<<<< HEAD
         <property name="MSBuildRuntimeVersion" value="4.0.30319" />
-=======
-        <property name="FrameworkSDKRoot" value="$(Registry:HKEY_LOCAL_MACHINE\SOFTWARE\Microsoft\Microsoft SDKs\NETFXSDK\4.8@InstallationFolder)" />
-        <property name="MSBuildRuntimeVersion" value="4.0.30319" />
-        <property name="MSBuildFrameworkToolsPath" value="$(SystemRoot)\Microsoft.NET\Framework\v$(MSBuildRuntimeVersion)\" />
-        <property name="MSBuildFrameworkToolsPath32" value="$(SystemRoot)\Microsoft.NET\Framework\v$(MSBuildRuntimeVersion)\" />
-        <property name="MSBuildFrameworkToolsPath64" value="$(SystemRoot)\Microsoft.NET\Framework64\v$(MSBuildRuntimeVersion)\" />
-        <property name="MSBuildFrameworkToolsRoot" value="$(SystemRoot)\Microsoft.NET\Framework\" />
-        <property name="SDK35ToolsPath" value="$([MSBuild]::GetRegistryValueFromView('HKEY_LOCAL_MACHINE\SOFTWARE\Microsoft\Microsoft SDKs\Windows\v8.0A\WinSDK-NetFx35Tools-x86', 'InstallationFolder', null, RegistryView.Registry32))" />
-        <property name="SDK40ToolsPath" value="$([MSBuild]::GetRegistryValueFromView('HKEY_LOCAL_MACHINE\SOFTWARE\Microsoft\Microsoft SDKs\NETFXSDK\4.8\WinSDK-NetFx40Tools-x86', 'InstallationFolder', null, RegistryView.Registry32))" />
-        <property name="WindowsSDK80Path" value="$(Registry:HKEY_LOCAL_MACHINE\SOFTWARE\Microsoft\Microsoft SDKs\Windows\v8.1@InstallationFolder)" />
-        <property name="VsInstallRoot" value="$([MSBuild]::GetVsInstallRoot())" />
-        <property name="MSBuildToolsRoot" value="$(VsInstallRoot)\MSBuild" />
-        <property name="MSBuildExtensionsPath" value="$([MSBuild]::GetMSBuildExtensionsPath())" />
-        <property name="MSBuildExtensionsPath32" value="$([MSBuild]::GetMSBuildExtensionsPath())" />
-
->>>>>>> 42c4c137
         <property name="RoslynTargetsPath" value="$([MSBuild]::GetToolsDirectory32())\Roslyn" />
 
         <projectImportSearchPaths>
