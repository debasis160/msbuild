--- conflicted
+++ resolved
@@ -80,8 +80,6 @@
 
         <property name="RoslynTargetsPath" value="$([MSBuild]::GetToolsDirectory32())\..\..\15.0\Bin\Roslyn" />
 
-<<<<<<< HEAD
-=======
         <!-- VC Specific Paths -->
         <property name="VCTargetsPath" value="$([MSBuild]::ValueOrDefault('$(VCTargetsPath)','$(MSBuildExtensionsPath32)\Microsoft\VC\v160\'))" />
         <property name="VCTargetsPath14" value="$([MSBuild]::ValueOrDefault('$(VCTargetsPath14)','$([MSBuild]::GetProgramFiles32())\MSBuild\Microsoft.Cpp\v4.0\V140\'))" />
@@ -90,7 +88,7 @@
         <property name="VCTargetsPath10" value="$([MSBuild]::ValueOrDefault('$(VCTargetsPath10)','$([MSBuild]::GetProgramFiles32())\MSBuild\Microsoft.Cpp\v4.0\'))" />
         <property name="AndroidTargetsPath" value="$(MSBuildExtensionsPath32)\Microsoft\MDD\Android\V150\" />
         <property name="iOSTargetsPath" value="$(MSBuildExtensionsPath32)\Microsoft\MDD\iOS\V150\" />
->>>>>>> 9781d968
+
         <projectImportSearchPaths>
           <searchPaths os="windows">
             <property name="MSBuildExtensionsPath" value="$(MSBuildProgramFiles32)\MSBuild"/>
