--- conflicted
+++ resolved
@@ -50,17 +50,11 @@
 
         public void Initialize(IEventSource eventSource)
         {
-<<<<<<< HEAD
             // Start the stopwatch as soon as the logger is initialized to capture
             // any time before the BuildStarted event
             _stopwatch = Stopwatch.StartNew();
-
-            // Register for different events
-            // Started
-=======
             // Register for different events. Make sure that ConfigurableForwardingLoggerParameters are in sync with them.
             // Started and Finished events  
->>>>>>> 5476e439
             eventSource.BuildStarted += new BuildStartedEventHandler(eventSource_BuildStarted);
             eventSource.BuildFinished += new BuildFinishedEventHandler(eventSource_BuildFinished);
             eventSource.ProjectStarted += new ProjectStartedEventHandler(eventSource_ProjectStarted);
