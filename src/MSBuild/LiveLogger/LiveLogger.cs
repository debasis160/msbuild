﻿// Licensed to the .NET Foundation under one or more agreements.
// The .NET Foundation licenses this file to you under the MIT license.

using System;
using System.Collections.Generic;
using System.Diagnostics;

using System.Text;
using System.Threading;
using Microsoft.Build.Framework;
using Microsoft.Build.Shared;
#if NETFRAMEWORK
using Microsoft.IO;
#else
using System.IO;
#endif

namespace Microsoft.Build.Logging.LiveLogger;

/// <summary>
/// A logger which updates the console output "live" during the build.
/// </summary>
/// <remarks>
/// Uses ANSI/VT100 control codes to erase and overwrite lines as the build is progressing.
/// </remarks>
internal sealed class LiveLogger : INodeLogger
{
    /// <summary>
    /// A wrapper over the project context ID passed to us in <see cref="IEventSource"/> logger events.
    /// </summary>
    internal record struct ProjectContext(int Id)
    {
        public ProjectContext(BuildEventContext context)
            : this(context.ProjectContextId)
        { }
    }

    /// <summary>
    /// Encapsulates the per-node data shown in live node output.
    /// </summary>
    internal record NodeStatus(string Project, string? TargetFramework, string Target, Stopwatch Stopwatch)
    {
        public override string ToString()
        {
            string duration = Stopwatch.Elapsed.TotalSeconds.ToString("F1");

            return string.IsNullOrEmpty(TargetFramework)
                ? ResourceUtilities.FormatResourceStringIgnoreCodeAndKeyword("ProjectBuilding_NoTF",
                    Indentation,
                    Project,
                    Target,
                    duration)
                : ResourceUtilities.FormatResourceStringIgnoreCodeAndKeyword("ProjectBuilding_WithTF",
                    Indentation,
                    Project,
                    TargetFramework,
                    Target,
                    duration);
        }
    }

    /// <summary>
    /// The indentation to use for all build output.
    /// </summary>
    private const string Indentation = "  ";

    /// <summary>
    /// Protects access to state shared between the logger callbacks and the rendering thread.
    /// </summary>
    private readonly object _lock = new();

    /// <summary>
    /// A cancellation token to signal the rendering thread that it should exit.
    /// </summary>
    private readonly CancellationTokenSource _cts = new();

    /// <summary>
    /// Tracks the status of all relevant projects seen so far.
    /// </summary>
    /// <remarks>
    /// Keyed by an ID that gets passed to logger callbacks, this allows us to quickly look up the corresponding project.
    /// </remarks>
    private readonly Dictionary<ProjectContext, Project> _projects = new();

    /// <summary>
    /// Tracks the work currently being done by build nodes. Null means the node is not doing any work worth reporting.
    /// </summary>
    private NodeStatus?[] _nodes = Array.Empty<NodeStatus>();

    /// <summary>
    /// The timestamp of the <see cref="IEventSource.BuildStarted"/> event.
    /// </summary>
    private DateTime _buildStartTime;

    /// <summary>
    /// The working directory when the build starts, to trim relative output paths.
    /// </summary>
    private readonly string _initialWorkingDirectory = Environment.CurrentDirectory;

    /// <summary>
    /// True if the build has encountered at least one error.
    /// </summary>
    private bool _buildHasErrors;

    /// <summary>
    /// True if the build has encountered at least one warning.
    /// </summary>
    private bool _buildHasWarnings;

    /// <summary>
    /// The project build context corresponding to the <c>Restore</c> initial target, or null if the build is currently
    /// bot restoring.
    /// </summary>
    private ProjectContext? _restoreContext;

    /// <summary>
    /// The thread that performs periodic refresh of the console output.
    /// </summary>
    private Thread? _refresher;

    /// <summary>
    /// What is currently displaying in Nodes section as strings representing per-node console output.
    /// </summary>
    private NodesFrame _currentFrame = new(Array.Empty<NodeStatus>(), 0, 0);

    /// <summary>
    /// The <see cref="Terminal"/> to write console output to.
    /// </summary>
    private ITerminal Terminal { get; }

    /// <summary>
    /// List of events the logger needs as parameters to the <see cref="ConfigurableForwardingLogger"/>.
    /// </summary>
    /// <remarks>
    /// If LiveLogger runs as a distributed logger, MSBuild out-of-proc nodes might filter the events that will go to the main
    /// node using an instance of <see cref="ConfigurableForwardingLogger"/> with the following parameters.
    /// Important: Note that LiveLogger is special-cased in <see cref="BackEnd.Logging.LoggingService.UpdateMinimumMessageImportance"/>
    /// so changing this list may impact the minimum message importance logging optimization.
    /// </remarks>
    public static readonly string[] ConfigurableForwardingLoggerParameters =
    {
            "BUILDSTARTEDEVENT",
            "BUILDFINISHEDEVENT",
            "PROJECTSTARTEDEVENT",
            "PROJECTFINISHEDEVENT",
            "TARGETSTARTEDEVENT",
            "TARGETFINISHEDEVENT",
            "TASKSTARTEDEVENT",
            "HIGHMESSAGEEVENT",
            "WARNINGEVENT",
            "ERROREVENT"
    };

    /// <summary>
    /// Default constructor, used by the MSBuild logger infra.
    /// </summary>
    public LiveLogger()
    {
        Terminal = new Terminal();
    }

    /// <summary>
    /// Internal constructor accepting a custom <see cref="ITerminal"/> for testing.
    /// </summary>
    internal LiveLogger(ITerminal terminal)
    {
        Terminal = terminal;
    }

    #region INodeLogger implementation

    /// <inheritdoc/>
    public LoggerVerbosity Verbosity { get => LoggerVerbosity.Minimal; set { } }

    /// <inheritdoc/>
    public string Parameters { get => ""; set { } }

    /// <inheritdoc/>
    public void Initialize(IEventSource eventSource, int nodeCount)
    {
        _nodes = new NodeStatus[nodeCount];

        Initialize(eventSource);
    }

    /// <inheritdoc/>
    public void Initialize(IEventSource eventSource)
    {
        eventSource.BuildStarted += BuildStarted;
        eventSource.BuildFinished += BuildFinished;
        eventSource.ProjectStarted += ProjectStarted;
        eventSource.ProjectFinished += ProjectFinished;
        eventSource.TargetStarted += TargetStarted;
        eventSource.TargetFinished += TargetFinished;
        eventSource.TaskStarted += TaskStarted;

        eventSource.MessageRaised += MessageRaised;
        eventSource.WarningRaised += WarningRaised;
        eventSource.ErrorRaised += ErrorRaised;
    }

    /// <inheritdoc/>
    public void Shutdown()
    {
        Terminal.Dispose();
    }

    #endregion

    #region Logger callbacks

    /// <summary>
    /// The <see cref="IEventSource.BuildStarted"/> callback.
    /// </summary>
    private void BuildStarted(object sender, BuildStartedEventArgs e)
    {
        _refresher = new Thread(ThreadProc);
        _refresher.Start();

        _buildStartTime = e.Timestamp;
    }

    /// <summary>
    /// The <see cref="IEventSource.BuildFinished"/> callback.
    /// </summary>
    private void BuildFinished(object sender, BuildFinishedEventArgs e)
    {
        _cts.Cancel();
        _refresher?.Join();

        _projects.Clear();

        Terminal.BeginUpdate();
        try
        {
            double duration = (e.Timestamp - _buildStartTime).TotalSeconds;

            Terminal.WriteLine("");
            Terminal.WriteLine(ResourceUtilities.FormatResourceStringIgnoreCodeAndKeyword("BuildFinished",
                RenderBuildResult(e.Succeeded, _buildHasErrors, _buildHasWarnings),
                duration.ToString("F1")));
        }
        finally
        {
            Terminal.EndUpdate();
        }

        _buildHasErrors = false;
        _buildHasWarnings = false;
    }

    /// <summary>
    /// The <see cref="IEventSource.ProjectStarted"/> callback.
    /// </summary>
    private void ProjectStarted(object sender, ProjectStartedEventArgs e)
    {
        var buildEventContext = e.BuildEventContext;
        if (buildEventContext is null)
        {
            return;
        }

        ProjectContext c = new ProjectContext(buildEventContext);

        if (_restoreContext is null)
        {
            if (e.GlobalProperties?.TryGetValue("TargetFramework", out string? targetFramework) != true)
            {
                targetFramework = null;
            }
            _projects[c] = new(targetFramework);
        }

        if (e.TargetNames == "Restore")
        {
            _restoreContext = c;
            _nodes[0] = new NodeStatus(e.ProjectFile!, null, "Restore", _projects[c].Stopwatch);
        }
    }

    /// <summary>
    /// The <see cref="IEventSource.ProjectFinished"/> callback.
    /// </summary>
    private void ProjectFinished(object sender, ProjectFinishedEventArgs e)
    {
        var buildEventContext = e.BuildEventContext;
        if (buildEventContext is null)
        {
            return;
        }

        // Mark node idle until something uses it again
        if (_restoreContext is null)
        {
            lock (_lock)
            {
                _nodes[NodeIndexForContext(buildEventContext)] = null;
            }
        }

        ProjectContext c = new(buildEventContext);

        // First check if we're done restoring.
        if (_restoreContext is ProjectContext restoreContext && c == restoreContext)
        {
            lock (_lock)
            {
                _restoreContext = null;

                Stopwatch projectStopwatch = _projects[restoreContext].Stopwatch;
                double duration = projectStopwatch.Elapsed.TotalSeconds;
                projectStopwatch.Stop();

                Terminal.BeginUpdate();
                try
                {
                    EraseNodes();
                    Terminal.WriteLine(ResourceUtilities.FormatResourceStringIgnoreCodeAndKeyword("RestoreComplete",
                        duration.ToString("F1")));
                    DisplayNodes();
                }
                finally
                {
                    Terminal.EndUpdate();
                }
                return;
            }
        }

        // If this was a notable project build, we print it as completed only if it's produced an output or warnings/error.
        if (_projects.TryGetValue(c, out Project? project) && (project.OutputPath is not null || project.BuildMessages is not null))
        {
            lock (_lock)
            {
                Terminal.BeginUpdate();
                try
                {
                    EraseNodes();

                    string duration = project.Stopwatch.Elapsed.TotalSeconds.ToString("F1");
                    ReadOnlyMemory<char>? outputPath = project.OutputPath;

                    string projectFile = e.ProjectFile is not null ?
                        Path.GetFileNameWithoutExtension(e.ProjectFile) :
                        string.Empty;

                    // Build result. One of 'failed', 'succeeded with warnings', or 'succeeded' depending on the build result and diagnostic messages
                    // reported during build.
                    bool haveErrors = project.BuildMessages?.Exists(m => m.Severity == MessageSeverity.Error) == true;
                    bool haveWarnings = project.BuildMessages?.Exists(m => m.Severity == MessageSeverity.Warning) == true;
                    string buildResult = RenderBuildResult(e.Succeeded, haveErrors, haveWarnings);

                    if (string.IsNullOrEmpty(project.TargetFramework))
                    {
                        Terminal.Write(ResourceUtilities.FormatResourceStringIgnoreCodeAndKeyword("ProjectFinished_NoTF",
                            Indentation,
                            projectFile,
                            buildResult,
                            duration));
                    }
                    else
                    {
                        Terminal.Write(ResourceUtilities.FormatResourceStringIgnoreCodeAndKeyword("ProjectFinished_WithTF",
                            Indentation,
                            projectFile,
                            project.TargetFramework,
                            buildResult,
                            duration));
                    }

                    // Print the output path as a link if we have it.
                    if (outputPath is not null)
                    {
                        ReadOnlySpan<char> outputPathSpan = outputPath.Value.Span;
                        ReadOnlySpan<char> url = outputPathSpan;
                        try
                        {
                            // If possible, make the link point to the containing directory of the output.
                            url = Path.GetDirectoryName(url);
                        }
                        catch
                        {
                            // Ignore any GetDirectoryName exceptions.
                        }

<<<<<<< HEAD
                        // If the output path is under the initial working directory, make the console output relative to that to save space.
                        if (outputPathSpan.StartsWith(_initialWorkingDirectory.AsSpan(), FileUtilities.PathComparison))
                        {
                            if (outputPathSpan.Length > _initialWorkingDirectory.Length
                                && (outputPathSpan[_initialWorkingDirectory.Length] == Path.DirectorySeparatorChar
                                    || outputPathSpan[_initialWorkingDirectory.Length] == Path.AltDirectorySeparatorChar))
                            {
                                outputPathSpan = outputPathSpan.Slice(_initialWorkingDirectory.Length + 1);
                            }
                        }

#if NETCOREAPP
                        Terminal.WriteLine($" ({duration:F1}s) → {AnsiCodes.LinkPrefix}{url}{AnsiCodes.LinkInfix}{outputPathSpan}{AnsiCodes.LinkSuffix}");
#else
                        Terminal.WriteLine($" ({duration:F1}s) → {AnsiCodes.LinkPrefix}{url.ToString()}{AnsiCodes.LinkInfix}{outputPathSpan.ToString()}{AnsiCodes.LinkSuffix}");
#endif
=======
                        Terminal.WriteLine(ResourceUtilities.FormatResourceStringIgnoreCodeAndKeyword("ProjectFinished_OutputPath",
                            $"{AnsiCodes.LinkPrefix}{url.ToString()}{AnsiCodes.LinkInfix}{outputPath}{AnsiCodes.LinkSuffix}"));
>>>>>>> 6300d22b
                    }
                    else
                    {
                        Terminal.WriteLine(string.Empty);
                    }

                    // Print diagnostic output under the Project -> Output line.
                    if (project.BuildMessages is not null)
                    {
                        foreach (BuildMessage buildMessage in project.BuildMessages)
                        {
                            TerminalColor color = buildMessage.Severity switch
                            {
                                MessageSeverity.Warning => TerminalColor.Yellow,
                                MessageSeverity.Error => TerminalColor.Red,
                                _ => TerminalColor.Default,
                            };
                            Terminal.WriteColorLine(color, $"{Indentation}{Indentation}{buildMessage.Message}");
                        }
                    }

                    _buildHasErrors |= haveErrors;
                    _buildHasWarnings |= haveWarnings;

                    DisplayNodes();
                }
                finally
                {
                    Terminal.EndUpdate();
                }
            }
        }
    }

    /// <summary>
    /// The <see cref="IEventSource.TargetStarted"/> callback.
    /// </summary>
    private void TargetStarted(object sender, TargetStartedEventArgs e)
    {
        var buildEventContext = e.BuildEventContext;
        if (_restoreContext is null && buildEventContext is not null && _projects.TryGetValue(new ProjectContext(buildEventContext), out Project? project))
        {
            project.Stopwatch.Start();

            string projectFile = Path.GetFileNameWithoutExtension(e.ProjectFile);
            NodeStatus nodeStatus = new(projectFile, project.TargetFramework, e.TargetName, project.Stopwatch);
            lock (_lock)
            {
                _nodes[NodeIndexForContext(buildEventContext)] = nodeStatus;
            }
        }
    }

    /// <summary>
    /// The <see cref="IEventSource.TargetFinished"/> callback. Unused.
    /// </summary>
    private void TargetFinished(object sender, TargetFinishedEventArgs e)
    {
    }

    /// <summary>
    /// The <see cref="IEventSource.TaskStarted"/> callback.
    /// </summary>
    private void TaskStarted(object sender, TaskStartedEventArgs e)
    {
        var buildEventContext = e.BuildEventContext;
        if (_restoreContext is null && buildEventContext is not null && e.TaskName == "MSBuild")
        {
            // This will yield the node, so preemptively mark it idle
            lock (_lock)
            {
                _nodes[NodeIndexForContext(buildEventContext)] = null;
            }

            if (_projects.TryGetValue(new ProjectContext(buildEventContext), out Project? project))
            {
                project.Stopwatch.Stop();
            }
        }
    }

    /// <summary>
    /// The <see cref="IEventSource.MessageRaised"/> callback.
    /// </summary>
    private void MessageRaised(object sender, BuildMessageEventArgs e)
    {
        var buildEventContext = e.BuildEventContext;
        if (buildEventContext is null)
        {
            return;
        }

        string? message = e.Message;
        if (message is not null && e.Importance == MessageImportance.High)
        {
            // Detect project output path by matching high-importance messages against the "$(MSBuildProjectName) -> ..."
            // pattern used by the CopyFilesToOutputDirectory target.
            int index = message.IndexOf(" -> ", StringComparison.Ordinal);
            if (index > 0)
            {
                var projectFileName = Path.GetFileName(e.ProjectFile.AsSpan());
                if (!projectFileName.IsEmpty &&
                    message.AsSpan().StartsWith(Path.GetFileNameWithoutExtension(projectFileName)) &&
                    _projects.TryGetValue(new ProjectContext(buildEventContext), out Project? project))
                {
                    ReadOnlyMemory<char> outputPath = e.Message.AsMemory().Slice(index + 4);
                    project.OutputPath = outputPath;
                }
            }
        }
    }

    /// <summary>
    /// The <see cref="IEventSource.WarningRaised"/> callback.
    /// </summary>
    private void WarningRaised(object sender, BuildWarningEventArgs e)
    {
        var buildEventContext = e.BuildEventContext;
        if (buildEventContext is not null && _projects.TryGetValue(new ProjectContext(buildEventContext), out Project? project))
        {
            string message = EventArgsFormatting.FormatEventMessage(e, false);
            project.AddBuildMessage(MessageSeverity.Warning, $"⚠\uFE0E {message}");
        }
    }

    /// <summary>
    /// The <see cref="IEventSource.ErrorRaised"/> callback.
    /// </summary>
    private void ErrorRaised(object sender, BuildErrorEventArgs e)
    {
        var buildEventContext = e.BuildEventContext;
        if (buildEventContext is not null && _projects.TryGetValue(new ProjectContext(buildEventContext), out Project? project))
        {
            string message = EventArgsFormatting.FormatEventMessage(e, false);
            project.AddBuildMessage(MessageSeverity.Error, $"❌\uFE0E {message}");
        }
    }

    #endregion

    #region Refresher thread implementation

    /// <summary>
    /// The <see cref="_refresher"/> thread proc.
    /// </summary>
    private void ThreadProc()
    {
        while (!_cts.IsCancellationRequested)
        {
            Thread.Sleep(1_000 / 30); // poor approx of 30Hz

            lock (_lock)
            {
                DisplayNodes();
            }
        }

        EraseNodes();
    }

    /// <summary>
    /// Render Nodes section.
    /// It shows what all build nodes do.
    /// </summary>
    private void DisplayNodes()
    {
        NodesFrame newFrame = new NodesFrame(_nodes, width: Terminal.Width, height: Terminal.Height);

        // Do not render delta but clear everything if Terminal width or height have changed.
        if (newFrame.Width != _currentFrame.Width || newFrame.Height != _currentFrame.Height)
        {
            EraseNodes();
        }

        string rendered = newFrame.Render(_currentFrame);

        // Hide the cursor to prevent it from jumping around as we overwrite the live lines.
        Terminal.Write(AnsiCodes.HideCursor);
        try
        {
            // Move cursor back to 1st line of nodes.
            Terminal.WriteLine($"{AnsiCodes.CSI}{_currentFrame.NodesCount + 1}{AnsiCodes.MoveUpToLineStart}");
            Terminal.Write(rendered);
        }
        finally
        {
            Terminal.Write(AnsiCodes.ShowCursor);
        }

        _currentFrame = newFrame;
    }

    /// <summary>
    /// Erases the previously printed live node output.
    /// </summary>
    private void EraseNodes()
    {
        if (_currentFrame.NodesCount == 0)
        {
            return;
        }
        Terminal.WriteLine($"{AnsiCodes.CSI}{_currentFrame.NodesCount + 1}{AnsiCodes.MoveUpToLineStart}");
        Terminal.Write($"{AnsiCodes.CSI}{AnsiCodes.EraseInDisplay}");
        _currentFrame.Clear();
    }

    /// <summary>
    /// Capture states on nodes to be rendered on display.
    /// </summary>
    private sealed class NodesFrame
    {
        private readonly List<string> _nodeStrings = new();
        private readonly StringBuilder _renderBuilder = new();

        public int Width { get; }
        public int Height { get; }
        public int NodesCount { get; private set; }

        public NodesFrame(NodeStatus?[] nodes, int width, int height)
        {
            Width = width;
            Height = height;
            Init(nodes);
        }

        public string NodeString(int index)
        {
            if (index >= NodesCount)
            {
                throw new ArgumentOutOfRangeException(nameof(index));
            }

            return _nodeStrings[index];
        }

        private void Init(NodeStatus?[] nodes)
        {
            int i = 0;
            foreach (NodeStatus? n in nodes)
            {
                if (n is null)
                {
                    continue;
                }
                string str = n.ToString();

                if (i < _nodeStrings.Count)
                {
                    _nodeStrings[i] = str;
                }
                else
                {
                    _nodeStrings.Add(str);
                }
                i++;

                // We cant output more than what fits on screen
                // -2 because cursor command F cant reach, in Windows Terminal, very 1st line, and last line is empty caused by very last WriteLine
                if (i >= Height - 2)
                {
                    break;
                }
            }

            NodesCount = i;
        }

        private ReadOnlySpan<char> FitToWidth(ReadOnlySpan<char> input)
        {
            return input.Slice(0, Math.Min(input.Length, Width - 1));
        }

        /// <summary>
        /// Render VT100 string to update from current to next frame.
        /// </summary>
        public string Render(NodesFrame previousFrame)
        {
            StringBuilder sb = _renderBuilder;
            sb.Clear();

            int i = 0;
            for (; i < NodesCount; i++)
            {
                var needed = FitToWidth(NodeString(i).AsSpan());

                // Do we have previous node string to compare with?
                if (previousFrame.NodesCount > i)
                {
                    var previous = FitToWidth(previousFrame.NodeString(i).AsSpan());

                    if (!previous.SequenceEqual(needed))
                    {
                        int commonPrefixLen = previous.CommonPrefixLength(needed);
                        if (commonPrefixLen == 0)
                        {
                            // whole string
                            sb.Append(needed);
                        }
                        else
                        {
                            // set cursor to different char
                            sb.Append($"{AnsiCodes.CSI}{commonPrefixLen}{AnsiCodes.MoveForward}");
                            sb.Append(needed.Slice(commonPrefixLen));
                            // Shall we clear rest of line
                            if (needed.Length < previous.Length)
                            {
                                sb.Append($"{AnsiCodes.CSI}{AnsiCodes.EraseInLine}");
                            }
                        }
                    }
                }
                else
                {
                    // From now on we have to simply WriteLine
                    sb.Append(needed);
                }

                // Next line
                sb.AppendLine();
            }

            // clear no longer used lines
            if (i < previousFrame.NodesCount)
            {
                sb.Append($"{AnsiCodes.CSI}{AnsiCodes.EraseInDisplay}");
            }

            return sb.ToString();
        }

        public void Clear()
        {
            NodesCount = 0;
        }
    }

    #endregion

    #region Helpers

    /// <summary>
    /// Print a build result summary to the output.
    /// </summary>
    /// <param name="succeeded">True if the build completed with success.</param>
    /// <param name="hasError">True if the build has logged at least one error.</param>
    /// <param name="hasWarning">True if the build has logged at least one warning.</param>
    private string RenderBuildResult(bool succeeded, bool hasError, bool hasWarning)
    {
        if (!succeeded)
        {
            // If the build failed, we print one of three red strings.
            string text = (hasError, hasWarning) switch
            {
                (true, _) => ResourceUtilities.GetResourceString("BuildResult_FailedWithErrors"),
                (false, true) => ResourceUtilities.GetResourceString("BuildResult_FailedWithWarnings"),
                _ => ResourceUtilities.GetResourceString("BuildResult_Failed"),
            };
            return Terminal.RenderColor(TerminalColor.Red, text);
        }
        else if (hasWarning)
        {
            return Terminal.RenderColor(TerminalColor.Yellow, ResourceUtilities.GetResourceString("BuildResult_SucceededWithWarnings"));
        }
        else
        {
            return Terminal.RenderColor(TerminalColor.Green, ResourceUtilities.GetResourceString("BuildResult_Succeeded"));
        }
    }

    /// <summary>
    /// Returns the <see cref="_nodes"/> index corresponding to the given <see cref="BuildEventContext"/>.
    /// </summary>
    private int NodeIndexForContext(BuildEventContext context)
    {
        // Node IDs reported by the build are 1-based.
        return context.NodeId - 1;
    }

    #endregion
}<|MERGE_RESOLUTION|>--- conflicted
+++ resolved
@@ -383,7 +383,6 @@
                             // Ignore any GetDirectoryName exceptions.
                         }
 
-<<<<<<< HEAD
                         // If the output path is under the initial working directory, make the console output relative to that to save space.
                         if (outputPathSpan.StartsWith(_initialWorkingDirectory.AsSpan(), FileUtilities.PathComparison))
                         {
@@ -395,15 +394,8 @@
                             }
                         }
 
-#if NETCOREAPP
-                        Terminal.WriteLine($" ({duration:F1}s) → {AnsiCodes.LinkPrefix}{url}{AnsiCodes.LinkInfix}{outputPathSpan}{AnsiCodes.LinkSuffix}");
-#else
-                        Terminal.WriteLine($" ({duration:F1}s) → {AnsiCodes.LinkPrefix}{url.ToString()}{AnsiCodes.LinkInfix}{outputPathSpan.ToString()}{AnsiCodes.LinkSuffix}");
-#endif
-=======
                         Terminal.WriteLine(ResourceUtilities.FormatResourceStringIgnoreCodeAndKeyword("ProjectFinished_OutputPath",
-                            $"{AnsiCodes.LinkPrefix}{url.ToString()}{AnsiCodes.LinkInfix}{outputPath}{AnsiCodes.LinkSuffix}"));
->>>>>>> 6300d22b
+                            $"{AnsiCodes.LinkPrefix}{url.ToString()}{AnsiCodes.LinkInfix}{outputPathSpan.ToString()}{AnsiCodes.LinkSuffix}"));
                     }
                     else
                     {
