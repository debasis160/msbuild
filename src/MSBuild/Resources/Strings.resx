--- conflicted
+++ resolved
@@ -849,11 +849,7 @@
   </data>
   <data name="HelpMessage_41_QuestionSwitch" Visibility="Public">
     <value>  -question
-<<<<<<< HEAD
-                     (Experimental) Question the build if it is fully built.
-=======
                      (Experimental) Question whether there is any build work.
->>>>>>> 0aa8c5fc
                      MSBuild will error out when it detects a target or task
                      that can be incremental (has inputs and outputs),
                      but isn't up to date.
