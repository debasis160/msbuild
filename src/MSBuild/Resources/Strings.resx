﻿<?xml version="1.0" encoding="utf-8"?>
<root>
  <xsd:schema id="root" xmlns="" xmlns:xsd="http://www.w3.org/2001/XMLSchema" xmlns:msdata="urn:schemas-microsoft-com:xml-msdata">
    <xsd:element name="root" msdata:IsDataSet="true">
      <xsd:complexType>
        <xsd:choice maxOccurs="unbounded">
          <xsd:element name="metadata">
            <xsd:complexType>
              <xsd:sequence>
                <xsd:element name="value" type="xsd:string" minOccurs="0" />
              </xsd:sequence>
              <xsd:attribute name="name" type="xsd:string" />
              <xsd:attribute name="type" type="xsd:string" />
              <xsd:attribute name="mimetype" type="xsd:string" />
            </xsd:complexType>
          </xsd:element>
          <xsd:element name="data">
            <xsd:complexType>
              <xsd:sequence>
                <xsd:element name="value" type="xsd:string" minOccurs="0" msdata:Ordinal="1" />
                <xsd:element name="comment" type="xsd:string" minOccurs="0" msdata:Ordinal="2" />
              </xsd:sequence>
              <xsd:attribute name="name" type="xsd:string" msdata:Ordinal="1" />
              <xsd:attribute name="UESanitized" type="xsd:boolean" msdata:Ordinal="3" />
              <xsd:attribute name="Visibility" type="Visibility_Type" msdata:Ordinal="4" />
              <xsd:attribute name="type" type="xsd:string" msdata:Ordinal="5" />
              <xsd:attribute name="mimetype" type="xsd:string" msdata:Ordinal="6" />
            </xsd:complexType>
          </xsd:element>
          <xsd:element name="resheader">
            <xsd:complexType>
              <xsd:sequence>
                <xsd:element name="value" type="xsd:string" minOccurs="0" msdata:Ordinal="1" />
              </xsd:sequence>
              <xsd:attribute name="name" type="xsd:string" use="required" />
            </xsd:complexType>
          </xsd:element>
        </xsd:choice>
      </xsd:complexType>
    </xsd:element>
    <xsd:simpleType name="Visibility_Type">
      <xsd:restriction base="xsd:string">
        <xsd:enumeration value="Public" />
        <xsd:enumeration value="Obsolete" />
        <xsd:enumeration value="Private_OM" />
      </xsd:restriction>
    </xsd:simpleType>
  </xsd:schema>
  <resheader name="resmimetype">
    <value>text/microsoft-resx</value>
  </resheader>
  <resheader name="version">
    <value>2.0</value>
  </resheader>
  <resheader name="reader">
    <value>System.Resources.ResXResourceReader, System.Windows.Forms, Version=2.0.0.0, Culture=neutral, PublicKeyToken=b77a5c561934e089</value>
  </resheader>
  <resheader name="writer">
    <value>System.Resources.ResXResourceWriter, System.Windows.Forms, Version=2.0.0.0, Culture=neutral, PublicKeyToken=b77a5c561934e089</value>
  </resheader>
  <data name="AmbiguousProjectError" UESanitized="false" Visibility="Public">
    <value>MSBUILD : error MSB1011: Specify which project or solution file to use because this folder contains more than one project or solution file.</value>
    <comment>{StrBegin="MSBUILD : error MSB1011: "}UE: If no project or solution file is explicitly specified on the MSBuild.exe command-line, then the engine searches for a
      project or solution file in the current directory by looking for *.*PROJ and *.SLN. If more than one file is found that matches this wildcard, we
      fire this error.
      LOCALIZATION: The prefix "MSBUILD : error MSBxxxx:" should not be localized.</comment>
  </data>
  <data name="AmbiguousProjectDirectoryError" UESanitized="false" Visibility="Public">
    <value>MSBUILD : error MSB1050: Specify which project or solution file to use because the folder "{0}" contains more than one project or solution file.</value>
    <comment>
      {StrBegin="MSBUILD : error MSB1050: "}UE: If no project or solution file is explicitly specified on the MSBuild.exe command-line, then the engine searches for a
      project or solution file in the current directory by looking for *.*PROJ and *.SLN. If more than one file is found that matches this wildcard, we
      fire this error.
      LOCALIZATION: The prefix "MSB1050 : error MSBxxxx:" should not be localized.
    </comment>
  </data>

  <data name="ConfigurationFailurePrefixNoErrorCode" UESanitized="false" Visibility="Public">
    <value>MSBUILD : Configuration error {0}: {1}</value>
    <comment>{SubString="Configuration"}UE: This prefixes any error from reading the toolset definitions in msbuild.exe.config or the registry.
      There's no error code because one was included in the error message.
      LOCALIZATION: The word "Configuration" should be localized, the words "MSBuild" and "error" should NOT be localized.
    </comment>
  </data>
  <data name="CannotAutoDisableAutoResponseFile" UESanitized="false" Visibility="Public">
    <value>MSBUILD : error MSB1027: The -noAutoResponse switch cannot be specified in the MSBuild.rsp auto-response file, nor in any response file that is referenced by the auto-response file.</value>
    <comment>{StrBegin="MSBUILD : error MSB1027: "}LOCALIZATION: The prefix "MSBUILD : error MSBxxxx:", "-noAutoResponse" and "MSBuild.rsp" should not be localized.</comment>
  </data>
  <data name="CopyrightMessage" UESanitized="true" Visibility="Public">
    <value>Microsoft (R) Build Engine version {0} for {1}
Copyright (C) Microsoft Corporation. All rights reserved.
</value>
    <comment>LOCALIZATION: {0} contains the DLL version number. {1} contains the name of a runtime, like ".NET Framework", ".NET Core", or "Mono"</comment>
  </data>
  <data name="DuplicateProjectSwitchError" UESanitized="true" Visibility="Public">
    <value>MSBUILD : error MSB1008: Only one project can be specified.</value>
    <comment>{StrBegin="MSBUILD : error MSB1008: "}UE: This happens if the user does something like "msbuild.exe myapp.proj myapp2.proj". This is not allowed.
    MSBuild.exe will only build a single project. The help topic may link to an article about how to author an MSBuild project
    that itself launches MSBuild on a number of other projects.
    LOCALIZATION: The prefix "MSBUILD : error MSBxxxx:" should not be localized.</comment>
  </data>
  <data name="FatalError" UESanitized="true" Visibility="Public">
    <value>MSBUILD : error MSB1025: An internal failure occurred while running MSBuild.</value>
    <comment>{StrBegin="MSBUILD : error MSB1025: "}UE: This message is shown when the application has to terminate either because of a bug in the code, or because some
      FX/CLR method threw an unexpected exception.
      LOCALIZATION: The prefix "MSBUILD : error MSBxxxx:" and "MSBuild" should not be localized.</comment>
  </data>
  <data name="HelpMessage_1_Syntax" UESanitized="true" Visibility="Public">
    <value>Syntax:              MSBuild.exe [options] [project file | directory]
</value>
    <comment>
      LOCALIZATION: The following should not be localized:
      1) "MSBuild", "MSBuild.exe" and "MSBuild.rsp"
      2) the string "proj" that describes the extension we look for
      3) all switch names and their short forms e.g. -property, or -p
      4) all verbosity levels and their short forms e.g. quiet, or q
      LOCALIZATION: None of the lines should be longer than a standard width console window, eg 80 chars.
    </comment>
  </data>
  <data name="HelpMessage_2_Description" UESanitized="true" Visibility="Public">
    <value>Description:         Builds the specified targets in the project file. If
                     a project file is not specified, MSBuild searches the
                     current working directory for a file that has a file
                     extension that ends in "proj" and uses that file.  If
                     a directory is specified, MSBuild searches that
                     directory for a project file.
</value>
    <comment>
      LOCALIZATION: The following should not be localized:
      1) "MSBuild", "MSBuild.exe" and "MSBuild.rsp"
      2) the string "proj" that describes the extension we look for
      3) all switch names and their short forms e.g. -property, or -p
      4) all verbosity levels and their short forms e.g. quiet, or q
      LOCALIZATION: None of the lines should be longer than a standard width console window, eg 80 chars.
    </comment>
  </data>
  <data name="HelpMessage_3_SwitchesHeader" UESanitized="true" Visibility="Public">
    <value>Switches:            Note that you can specify switches using both
                     "-switch" and "/switch".
</value>
    <comment>
      LOCALIZATION: The following should not be localized:
      1) "MSBuild", "MSBuild.exe" and "MSBuild.rsp"
      2) the string "proj" that describes the extension we look for
      3) all switch names and their short forms e.g. -property, or -p
      4) all verbosity levels and their short forms e.g. quiet, or q
      LOCALIZATION: None of the lines should be longer than a standard width console window, eg 80 chars.
    </comment>
  </data>
  <data name="HelpMessage_4_HelpSwitch" UESanitized="true" Visibility="Public">
    <value>  -help              Display this usage message. (Short form: -? or -h)
</value>
    <comment>
      LOCALIZATION: The following should not be localized:
      1) "MSBuild", "MSBuild.exe" and "MSBuild.rsp"
      2) the string "proj" that describes the extension we look for
      3) all switch names and their short forms e.g. -property, or -p
      4) all verbosity levels and their short forms e.g. quiet, or q
      LOCALIZATION: None of the lines should be longer than a standard width console window, eg 80 chars.
    </comment>
  </data>
  <data name="HelpMessage_5_NoLogoSwitch" UESanitized="true" Visibility="Public">
    <value>  -noLogo            Do not display the startup banner and copyright message.
</value>
    <comment>
      LOCALIZATION: The following should not be localized:
      1) "MSBuild", "MSBuild.exe" and "MSBuild.rsp"
      2) the string "proj" that describes the extension we look for
      3) all switch names and their short forms e.g. -property, or -p
      4) all verbosity levels and their short forms e.g. quiet, or q
      LOCALIZATION: None of the lines should be longer than a standard width console window, eg 80 chars.
    </comment>
  </data>
  <data name="HelpMessage_6_VersionSwitch" UESanitized="true" Visibility="Public">
    <value>  -version           Display version information only. (Short form: -ver)
</value>
    <comment>
      LOCALIZATION: The following should not be localized:
      1) "MSBuild", "MSBuild.exe" and "MSBuild.rsp"
      2) the string "proj" that describes the extension we look for
      3) all switch names and their short forms e.g. -property, or -p
      4) all verbosity levels and their short forms e.g. quiet, or q
      LOCALIZATION: None of the lines should be longer than a standard width console window, eg 80 chars.
    </comment>
  </data>
  <data name="HelpMessage_7_ResponseFile" UESanitized="true" Visibility="Public">
    <value>  @&lt;file&gt;            Insert command-line settings from a text file. To specify
                     multiple response files, specify each response file
                     separately.

                     Any response files named "msbuild.rsp" are automatically
                     consumed from the following locations:
                     (1) the directory of msbuild.exe
                     (2) the directory of the first project or solution built
</value>
    <comment>
      LOCALIZATION: The following should not be localized:
      1) "MSBuild", "MSBuild.exe" and "MSBuild.rsp"
      2) the string "proj" that describes the extension we look for
      3) all switch names and their short forms e.g. -property, or -p
      4) all verbosity levels and their short forms e.g. quiet, or q
      LOCALIZATION: None of the lines should be longer than a standard width console window, eg 80 chars.
    </comment>
  </data>
  <data name="HelpMessage_8_NoAutoResponseSwitch" UESanitized="true" Visibility="Public">
    <value>  -noAutoResponse    Do not auto-include any MSBuild.rsp files. (Short form:
                     -noAutoRsp)
</value>
    <comment>
      LOCALIZATION: The following should not be localized:
      1) "MSBuild", "MSBuild.exe" and "MSBuild.rsp"
      2) the string "proj" that describes the extension we look for
      3) all switch names and their short forms e.g. -property, or -p
      4) all verbosity levels and their short forms e.g. quiet, or q
      LOCALIZATION: None of the lines should be longer than a standard width console window, eg 80 chars.
    </comment>
  </data>
  <data name="HelpMessage_9_TargetSwitch" UESanitized="true" Visibility="Public">
    <value>  -target:&lt;targets&gt;  Build these targets in this project. Use a semicolon or a
                     comma to separate multiple targets, or specify each
                     target separately. (Short form: -t)
                     Example:
                       -target:Resources;Compile
</value>
    <comment>
      LOCALIZATION: The following should not be localized:
      1) "MSBuild", "MSBuild.exe" and "MSBuild.rsp"
      2) the string "proj" that describes the extension we look for
      3) all switch names and their short forms e.g. -property, or -p
      4) all verbosity levels and their short forms e.g. quiet, or q
      LOCALIZATION: None of the lines should be longer than a standard width console window, eg 80 chars.
    </comment>
  </data>
  <data name="HelpMessage_10_PropertySwitch" UESanitized="true" Visibility="Public">
    <value>  -property:&lt;n&gt;=&lt;v&gt;  Set or override these project-level properties. &lt;n&gt; is
                     the property name, and &lt;v&gt; is the property value. Use a
                     semicolon or a comma to separate multiple properties, or
                     specify each property separately. (Short form: -p)
                     Example:
                       -property:WarningLevel=2;OutDir=bin\Debug\
</value>
    <comment>
      LOCALIZATION: The following should not be localized:
      1) "MSBuild", "MSBuild.exe" and "MSBuild.rsp"
      2) the string "proj" that describes the extension we look for
      3) all switch names and their short forms e.g. -property, or -p
      4) all verbosity levels and their short forms e.g. quiet, or q
      LOCALIZATION: None of the lines should be longer than a standard width console window, eg 80 chars.
    </comment>
  </data>
  <data name="HelpMessage_11_LoggerSwitch" UESanitized="true" Visibility="Public">
    <value>  -logger:&lt;logger&gt;   Use this logger to log events from MSBuild. To specify
                     multiple loggers, specify each logger separately.
                     The &lt;logger&gt; syntax is:
                       [&lt;class&gt;,]&lt;assembly&gt;[,&lt;options&gt;][;&lt;parameters&gt;]
                     The &lt;logger class&gt; syntax is:
                       [&lt;partial or full namespace&gt;.]&lt;logger class name&gt;
                     The &lt;logger assembly&gt; syntax is:
                       {&lt;assembly name&gt;[,&lt;strong name&gt;] | &lt;assembly file&gt;}
                     Logger options specify how MSBuild creates the logger.
                     The &lt;logger parameters&gt; are optional, and are passed
                     to the logger exactly as you typed them. (Short form: -l)
                     Examples:
                       -logger:XMLLogger,MyLogger,Version=1.0.2,Culture=neutral
                       -logger:XMLLogger,C:\Loggers\MyLogger.dll;OutputAsHTML
</value>
    <comment>
      LOCALIZATION: The following should not be localized:
      1) "MSBuild", "MSBuild.exe" and "MSBuild.rsp"
      2) the string "proj" that describes the extension we look for
      3) all switch names and their short forms e.g. -property, or -p
      4) all verbosity levels and their short forms e.g. quiet, or q
      LOCALIZATION: None of the lines should be longer than a standard width console window, eg 80 chars.
    </comment>
  </data>
  <data name="HelpMessage_12_VerbositySwitch" UESanitized="true" Visibility="Public">
    <value>  -verbosity:&lt;level&gt; Display this amount of information in the event log.
                     The available verbosity levels are: q[uiet], m[inimal],
                     n[ormal], d[etailed], and diag[nostic]. (Short form: -v)
                     Example:
                       -verbosity:quiet
</value>
    <comment>
      LOCALIZATION: The following should not be localized:
      1) "MSBuild", "MSBuild.exe" and "MSBuild.rsp"
      2) the string "proj" that describes the extension we look for
      3) all switch names and their short forms e.g. -property, or -p
      4) all verbosity levels and their short forms e.g. quiet, or q
      LOCALIZATION: None of the lines should be longer than a standard width console window, eg 80 chars.
    </comment>
  </data>
  <data name="HelpMessage_13_ConsoleLoggerParametersSwitch" UESanitized="true" Visibility="Public">
    <value>  -consoleLoggerParameters:&lt;parameters&gt;
                     Parameters to console logger. (Short form: -clp)
                     The available parameters are:
                        PerformanceSummary--Show time spent in tasks, targets
                            and projects.
                        Summary--Show error and warning summary at the end.
                        NoSummary--Don't show error and warning summary at the
                            end.
                        ErrorsOnly--Show only errors.
                        WarningsOnly--Show only warnings.
                        NoItemAndPropertyList--Don't show list of items and
                            properties at the start of each project build.
                        ShowCommandLine--Show TaskCommandLineEvent messages
                        ShowTimestamp--Display the Timestamp as a prefix to any
                            message.
                        ShowEventId--Show eventId for started events, finished
                            events, and messages
                        ForceNoAlign--Does not align the text to the size of
                            the console buffer
                        DisableConsoleColor--Use the default console colors
                            for all logging messages.
                        DisableMPLogging-- Disable the multiprocessor
                            logging style of output when running in
                            non-multiprocessor mode.
                        EnableMPLogging--Enable the multiprocessor logging
                            style even when running in non-multiprocessor
                            mode. This logging style is on by default.
                        ForceConsoleColor--Use ANSI console colors even if
                            console does not support it
                        Verbosity--overrides the -verbosity setting for this
                            logger.
                     Example:
                        -consoleLoggerParameters:PerformanceSummary;NoSummary;
                                                 Verbosity=minimal
</value>
    <comment>
      LOCALIZATION: The following should not be localized:
      1) "MSBuild", "MSBuild.exe" and "MSBuild.rsp"
      2) the string "proj" that describes the extension we look for
      3) all switch names and their short forms e.g. -property, or -p
      4) all verbosity levels and their short forms e.g. quiet, or q
      LOCALIZATION: None of the lines should be longer than a standard width console window, eg 80 chars.
    </comment>
  </data>
  <data name="HelpMessage_14_NoConsoleLoggerSwitch" UESanitized="true" Visibility="Public">
    <value>  -noConsoleLogger   Disable the default console logger and do not log events
                     to the console. (Short form: -noConLog)
</value>
    <comment>
      LOCALIZATION: The following should not be localized:
      1) "MSBuild", "MSBuild.exe" and "MSBuild.rsp"
      2) the string "proj" that describes the extension we look for
      3) all switch names and their short forms e.g. -property, or -p
      4) all verbosity levels and their short forms e.g. quiet, or q
      LOCALIZATION: None of the lines should be longer than a standard width console window, eg 80 chars.
    </comment>
  </data>
  <data name="HelpMessage_15_ValidateSwitch" UESanitized="true" Visibility="Public">
    <value>  -validate          Validate the project against the default schema. (Short
                     form: -val)

  -validate:&lt;schema&gt; Validate the project against the specified schema. (Short
                     form: -val)
                     Example:
                       -validate:MyExtendedBuildSchema.xsd
</value>
    <comment>
      LOCALIZATION: The following should not be localized:
      1) "MSBuild", "MSBuild.exe" and "MSBuild.rsp"
      2) the string "proj" that describes the extension we look for
      3) all switch names and their short forms e.g. -property, or -p
      4) all verbosity levels and their short forms e.g. quiet, or q
      LOCALIZATION: None of the lines should be longer than a standard width console window, eg 80 chars.
    </comment>
  </data>
  <data name="HelpMessage_17_MaximumCPUSwitch" UESanitized="false" Visibility="Public">
      <value>  -maxCpuCount[:n]   Specifies the maximum number of concurrent processes to
                     build with. If the switch is not used, the default
                     value used is 1. If the switch is used without a value
                     MSBuild will use up to the number of processors on the
                     computer. (Short form: -m[:n])
      </value>
      <comment>
          LOCALIZATION: "maxCpuCount" should not be localized.
          LOCALIZATION: None of the lines should be longer than a standard width console window, eg 80 chars.
      </comment>
  </data>
  <data name="HelpMessage_16_Examples" UESanitized="true" Visibility="Public">
    <value>Examples:

        MSBuild MyApp.sln -t:Rebuild -p:Configuration=Release
        MSBuild MyApp.csproj -t:Clean
                             -p:Configuration=Debug;TargetFrameworkVersion=v3.5
    </value>
    <comment>
      LOCALIZATION: The following should not be localized:
      1) "MSBuild", "MSBuild.exe" and "MSBuild.rsp"
      2) the string "proj" that describes the extension we look for
      3) all switch names and their short forms e.g. -property, or -p
      4) all verbosity levels and their short forms e.g. quiet, or q
      LOCALIZATION: None of the lines should be longer than a standard width console window, eg 80 chars.
    </comment>
  </data>
  <data name="HelpPrompt" UESanitized="true" Visibility="Public">
    <value>For switch syntax, type "MSBuild -help"</value>
    <comment>UE: this message is shown when the user makes a syntax error on the command-line for a switch.
    LOCALIZATION: "MSBuild -help" should not be localized.</comment>
  </data>


 <data name="HelpMessage_18_DistributedLoggerSwitch" UESanitized="true" Visibility="Public">
    <value>  -distributedLogger:&lt;central logger&gt;*&lt;forwarding logger&gt;
                     Use this logger to log events from MSBuild, attaching a
                     different logger instance to each node. To specify
                     multiple loggers, specify each logger separately.
                     (Short form -dl)
                     The &lt;logger&gt; syntax is:
                       [&lt;class&gt;,]&lt;assembly&gt;[,&lt;options&gt;][;&lt;parameters&gt;]
                     The &lt;logger class&gt; syntax is:
                       [&lt;partial or full namespace&gt;.]&lt;logger class name&gt;
                     The &lt;logger assembly&gt; syntax is:
                       {&lt;assembly name&gt;[,&lt;strong name&gt;] | &lt;assembly file&gt;}
                     Logger options specify how MSBuild creates the logger.
                     The &lt;logger parameters&gt; are optional, and are passed
                     to the logger exactly as you typed them. (Short form: -l)
                     Examples:
                       -dl:XMLLogger,MyLogger,Version=1.0.2,Culture=neutral
                       -dl:MyLogger,C:\My.dll*ForwardingLogger,C:\Logger.dll
</value>
    <comment>
      LOCALIZATION: The following should not be localized:
      1) "MSBuild", "MSBuild.exe" and "MSBuild.rsp"
      2) the string "proj" that describes the extension we look for
      3) all switch names and their short forms e.g. -property, or -p
      4) all verbosity levels and their short forms e.g. quiet, or q
      LOCALIZATION: None of the lines should be longer than a standard width console window, eg chars.
    </comment>
  </data>
   <data name="HelpMessage_19_IgnoreProjectExtensionsSwitch" UESanitized="false" Visibility="Public">
    <value>  -ignoreProjectExtensions:&lt;extensions&gt;
                     List of extensions to ignore when determining which
                     project file to build. Use a semicolon or a comma
                     to separate multiple extensions.
                     (Short form: -ignore)
                     Example:
                       -ignoreProjectExtensions:.sln
    </value>
    <comment>
      LOCALIZATION: The following should not be localized:
      1) "MSBuild", "MSBuild.exe" and "MSBuild.rsp"
      2) the string "proj" that describes the extension we look for
      3) all switch names and their short forms e.g. -property, or -p
      4) all verbosity levels and their short forms e.g. quiet, or q
      LOCALIZATION: None of the lines should be longer than a standard width console window, eg 80 chars.
    </comment>
  </data>

  <data name="HelpMessage_23_ToolsVersionSwitch" UESanitized="false" Visibility="Public">
   <value>  -toolsVersion:&lt;version&gt;
                     The version of the MSBuild Toolset (tasks, targets, etc.)
                     to use during build. This version will override the
                     versions specified by individual projects. (Short form:
                     -tv)
                     Example:
                       -toolsVersion:3.5
   </value>
    <comment>
      LOCALIZATION: The following should not be localized:
      1) "MSBuild", "MSBuild.exe" and "MSBuild.rsp"
      2) the string "proj" that describes the extension we look for
      3) all switch names and their short forms e.g. -property, or -p
      4) all verbosity levels and their short forms e.g. quiet, or q
      LOCALIZATION: None of the lines should be longer than a standard width console window, eg 80 chars.
    </comment>
  </data>

  <data name="HelpMessage_OutputCacheFile" UESanitized="false" Visibility="Public">
   <value>  -outputResultsCache:[cacheFile]
                     Output cache file where MSBuild will write the contents of
                     its build result caches at the end of the build.
                     Setting this also turns on isolated builds (-isolate).
                     (short form: -orc)
   </value>
    <comment>
      LOCALIZATION: The following should not be localized: MSBuild, -isolate
      LOCALIZATION: None of the lines should be longer than a standard width console window, eg 80 chars.
    </comment>
  </data>

  <data name="HelpMessage_InputCachesFiles" UESanitized="false" Visibility="Public">
   <value>  -inputResultsCaches:&lt;cacheFile&gt;...
                     Semicolon separated list of input cache files that MSBuild
                     will read build results from.
                     Setting this also turns on isolated builds (-isolate).
                     (short form: -irc)
   </value>
    <comment>
      LOCALIZATION: The following should not be localized: MSBuild, -isolate
      LOCALIZATION: None of the lines should be longer than a standard width console window, eg 80 chars.
    </comment>
  </data>

  <data name="HelpMessage_20_FileLoggerSwitch" UESanitized="false" Visibility="Public">
    <value>  -fileLogger[n]     Logs the build output to a file. By default
                     the file is in the current directory and named
                     "msbuild[n].log". Events from all nodes are combined into
                     a single log. The location of the file and other
                     parameters for the fileLogger can be specified through
                     the addition of the "-fileLoggerParameters[n]" switch.
                     "n" if present can be a digit from 1-9, allowing up to
                     10 file loggers to be attached. (Short form: -fl[n])
    </value>
    <comment>
      LOCALIZATION: The following should not be localized:
      1) "MSBuild", "MSBuild.exe" and "MSBuild.rsp"
      2) the string "proj" that describes the extension we look for
      3) all switch names and their short forms e.g. -property, or -p
      4) all verbosity levels and their short forms e.g. quiet, or q
      LOCALIZATION: None of the lines should be longer than a standard width console window, eg 80 chars.
    </comment>
  </data>
  <data name="HelpMessage_21_DistributedFileLoggerSwitch" UESanitized="false" Visibility="Public">
    <value>  -distributedFileLogger
                     Logs the build output to multiple log files, one log file
                     per MSBuild node. The initial location for these files is
                     the current directory. By default the files are called
                     "MSBuild&lt;nodeid&gt;.log". The location of the files and
                     other parameters for the fileLogger can be specified
                     with the addition of the "-fileLoggerParameters" switch.

                     If a log file name is set through the fileLoggerParameters
                     switch the distributed logger will use the fileName as a
                     template and append the node id to this fileName to
                     create a log file for each node.
    </value>
    <comment>
      LOCALIZATION: The following should not be localized:
      1) "MSBuild", "MSBuild.exe" and "MSBuild.rsp"
      2) the string "proj" that describes the extension we look for
      3) all switch names and their short forms e.g. -property, or -p
      4) all verbosity levels and their short forms e.g. quiet, or q
      LOCALIZATION: None of the lines should be longer than a standard width console window, eg 80 chars.
    </comment>
  </data>
  <data name="HelpMessage_22_FileLoggerParametersSwitch" UESanitized="false" Visibility="Public">
    <value>  -fileLoggerParameters[n]:&lt;parameters&gt;
                     Provides any extra parameters for file loggers.
                     The presence of this switch implies the
                     corresponding -fileLogger[n] switch.
                     "n" if present can be a digit from 1-9.
                     -fileLoggerParameters is also used by any distributed
                     file logger, see description of -distributedFileLogger.
                     (Short form: -flp[n])
                     The same parameters listed for the console logger are
                     available. Some additional available parameters are:
                        LogFile--path to the log file into which the
                            build log will be written.
                        Append--determines if the build log will be appended
                            to or overwrite the log file. Setting the
                            switch appends the build log to the log file;
                            Not setting the switch overwrites the
                            contents of an existing log file.
                            The default is not to append to the log file.
                        Encoding--specifies the encoding for the file,
                            for example, UTF-8, Unicode, or ASCII
                     Default verbosity is Detailed.
                     Examples:
                       -fileLoggerParameters:LogFile=MyLog.log;Append;
                                           Verbosity=diagnostic;Encoding=UTF-8

                       -flp:Summary;Verbosity=minimal;LogFile=msbuild.sum
                       -flp1:warningsonly;logfile=msbuild.wrn
                       -flp2:errorsonly;logfile=msbuild.err
    </value>
    <comment>
      LOCALIZATION: The following should not be localized:
      1) "MSBuild", "MSBuild.exe" and "MSBuild.rsp"
      2) the string "proj" that describes the extension we look for
      3) all switch names and their short forms e.g. -property, or -p
      4) all verbosity levels and their short forms e.g. quiet, or q
      LOCALIZATION: None of the lines should be longer than a standard width console window, eg 80 chars.
    </comment>
  </data>
  <data name="HelpMessage_24_NodeReuse" UESanitized="false" Visibility="Public">
    <value>  -nodeReuse:&lt;parameters&gt;
                     Enables or Disables the reuse of MSBuild nodes.
                     The parameters are:
                     True --Nodes will remain after the build completes
                            and will be reused by subsequent builds (default)
                     False--Nodes will not remain after the build completes
                     (Short form: -nr)
                     Example:
                       -nr:true
    </value>
  </data>
  <data name="HelpMessage_25_PreprocessSwitch">
    <value>  -preprocess[:file]
                     Creates a single, aggregated project file by
                     inlining all the files that would be imported during a
                     build, with their boundaries marked. This can be
                     useful for figuring out what files are being imported
                     and from where, and what they will contribute to
                     the build. By default the output is written to
                     the console window. If the path to an output file
                     is provided that will be used instead.
                     (Short form: -pp)
                     Example:
                       -pp:out.txt
    </value>
  </data>
  <data name="HelpMessage_26_DetailedSummarySwitch">
    <value>  -detailedSummary
                     Shows detailed information at the end of the build
                     about the configurations built and how they were
                     scheduled to nodes.
                     (Short form: -ds)
    </value>
  </data>
  <data name="HelpMessage_28_WarnAsErrorSwitch" UESanitized="false" Visibility="Public">
    <value>  -warnAsError[:code[;code2]]
                     List of warning codes to treats as errors.  Use a semicolon
                     or a comma to separate multiple warning codes. To treat all
                     warnings as errors use the switch with no values.
                     (Short form: -err[:c;[c2]])

                     Example:
                       -warnAsError:MSB4130

                     When a warning is treated as an error the target will
                     continue to execute as if it was a warning but the overall
                     build will fail.
    </value>
    <comment>
      LOCALIZATION: "-warnAsError" and "-err" should not be localized.
      LOCALIZATION: None of the lines should be longer than a standard width console window, eg 80 chars.
    </comment>
  </data>
  <data name="HelpMessage_29_WarnAsMessageSwitch" UESanitized="false" Visibility="Public">
    <value>  -warnAsMessage[:code[;code2]]
                     List of warning codes to treats as low importance
                     messages.  Use a semicolon or a comma to separate
                     multiple warning codes.
                     (Short form: -noWarn[:c;[c2]])

                     Example:
                       -warnAsMessage:MSB3026
    </value>
    <comment>
      LOCALIZATION: "-warnAsMessage" and "-noWarn" should not be localized.
      LOCALIZATION: None of the lines should be longer than a standard width console window, eg 80 chars.
    </comment>
  </data>
  <data name="HelpMessage_30_BinaryLoggerSwitch" UESanitized="false" Visibility="Public">
    <value>  -binaryLogger[:[LogFile=]output.binlog[;ProjectImports={None,Embed,ZipFile}]]
                     Serializes all build events to a compressed binary file.
                     By default the file is in the current directory and named
                     "msbuild.binlog". The binary log is a detailed description
                     of the build process that can later be used to reconstruct
                     text logs and used by other analysis tools. A binary log
                     is usually 10-20x smaller than the most detailed text
                     diagnostic-level log, but it contains more information.
                     (Short form: -bl)

                     The binary logger by default collects the source text of
                     project files, including all imported projects and target
                     files encountered during the build. The optional
                     ProjectImports switch controls this behavior:

                      ProjectImports=None     - Don't collect the project
                                                imports.
                      ProjectImports=Embed    - Embed project imports in the
                                                log file.
                      ProjectImports=ZipFile  - Save project files to
                                                output.projectimports.zip
                                                where output is the same name
                                                as the binary log file name.

                     The default setting for ProjectImports is Embed.
                     Note: the logger does not collect non-MSBuild source files
                     such as .cs, .cpp etc.

                     A .binlog file can be "played back" by passing it to
                     msbuild.exe as an argument instead of a project/solution.
                     Other loggers will receive the information contained
                     in the log file as if the original build was happening.
                     You can read more about the binary log and its usages at:
                     https://github.com/Microsoft/msbuild/wiki/Binary-Log

                     Examples:
                       -bl
                       -bl:output.binlog
                       -bl:output.binlog;ProjectImports=None
                       -bl:output.binlog;ProjectImports=ZipFile
                       -bl:..\..\custom.binlog
                       -binaryLogger
    </value>
    <comment>
      LOCALIZATION: The following should not be localized:
      1) "msbuild"
      2) the string "binlog" that describes the file extension
      3) all switch names and their short forms e.g. -bl and -binaryLogger
      LOCALIZATION: None of the lines should be longer than a standard width console window, eg 80 chars.
    </comment>
  </data>
  <data name="HelpMessage_31_RestoreSwitch" UESanitized="false" Visibility="Public">
    <value>  -restore[:True|False]
                     Runs a target named Restore prior to building
                     other targets and ensures the build for these
                     targets uses the latest restored build logic.
                     This is useful when your project tree requires
                     packages to be restored before it can be built.
                     Specifying -restore is the same as specifying
                     -restore:True. Use the parameter to override
                     a value that comes from a response file.
                     (Short form: -r)
    </value>
    <comment>
      LOCALIZATION: "-restore" and "-r" should not be localized.
      LOCALIZATION: None of the lines should be longer than a standard width console window, eg 80 chars.
    </comment>
  </data>
  <data name="HelpMessage_32_ProfilerSwitch" xml:space="preserve">
    <value>  -profileEvaluation:&lt;file&gt;
                     Profiles MSBuild evaluation and writes the result
                     to the specified file. If the extension of the specified
                     file is '.md', the result is generated in markdown
                     format. Otherwise, a tab separated file is produced.
    </value>
  </data>
  <data name="HelpMessage_33_RestorePropertySwitch" UESanitized="false" Visibility="Public">
    <value>  -restoreProperty:&lt;n&gt;=&lt;v&gt;
                     Set or override these project-level properties only
                     during restore and do not use properties specified
                     with the -property argument. &lt;n&gt; is the property
                     name, and &lt;v&gt; is the property value. Use a
                     semicolon or a comma to separate multiple properties,
                     or specify each property separately.
                     (Short form: -rp)
                     Example:
                       -restoreProperty:IsRestore=true;MyProperty=value
    </value>
    <comment>
      LOCALIZATION: "-restoreProperty" and "-rp" should not be localized.
      LOCALIZATION: None of the lines should be longer than a standard width console window, eg 80 chars.
    </comment>
  </data>
  <data name="HelpMessage_34_InteractiveSwitch" UESanitized="false" Visibility="Public">
    <value>  -interactive[:True|False]
                     Indicates that actions in the build are allowed to
                     interact with the user.  Do not use this argument
                     in an automated scenario where interactivity is
                     not expected.
                     Specifying -interactive is the same as specifying
                     -interactive:true.  Use the parameter to override a
                     value that comes from a response file.
    </value>
    <comment>
      LOCALIZATION: "-interactive" should not be localized.
      LOCALIZATION: None of the lines should be longer than a standard width console window, eg 80 chars.
    </comment>
  </data>
  <data name="HelpMessage_35_IsolateProjectsSwitch" UESanitized="false" Visibility="Public">
    <value>  -isolateProjects[:True|False]
                     Causes MSBuild to build each project in isolation.

                     This is a more restrictive mode of MSBuild as it requires
                     that the project graph be statically discoverable at
                     evaluation time, but can improve scheduling and reduce
                     memory overhead when building a large set of projects.
                     (Short form: -isolate)

                     This flag is experimental and may not work as intended.
    </value>
    <comment>
      LOCALIZATION: "MSBuild" should not be localized.
      LOCALIZATION: "-isolateProjects" should not be localized.
      LOCALIZATION: None of the lines should be longer than a standard width console window, eg 80 chars.</comment>
  </data>
  <data name="HelpMessage_36_GraphBuildSwitch" UESanitized="false" Visibility="Public">
    <value>  -graphBuild[:True|False]
                     Causes MSBuild to construct and build a project graph.

                     Constructing a graph involves identifying project
                     references to form dependencies. Building that graph
                     involves attempting to build project references prior
                     to the projects that reference them, differing from
                     traditional MSBuild scheduling.
                     (Short form: -graph)

                     This flag is experimental and may not work as intended.
    </value>
    <comment>
      LOCALIZATION: "MSBuild" should not be localized.
      LOCALIZATION: "-graphBuild" and "-graph" should not be localized.
      LOCALIZATION: None of the lines should be longer than a standard width console window, eg 80 chars.
    </comment>
  </data>
<<<<<<< HEAD
  <data name="HelpMessage_37_LowPrioritySwitch" Visibility="Public">
    <value>  -lowPriority[:True|False]
                     Causes MSBuild to run at low process priority.

                     Specifying -lowPriority is the same as specifying
                     -lowPriority:True.
                     (Short form: -low)
    </value>
    <comment>
      LOCALIZATION: "MSBuild" should not be localized.
      LOCALIZATION: "-lowPriority" and "-low" should not be localized.
=======
  <data name="HelpMessage_37_DocsLink" Visibility="Public">
    <value>For more detailed information, see https://aka.ms/msbuild/docs</value>
  </data>
  <data name="HelpMessage_38_TargetsSwitch" Visibility="Public">
    <value>  -targets[:file]
                     Prints a list of available targets without executing the
                     actual build process. By default the output is written to
                     the console window. If the path to an output file
                     is provided that will be used instead.
                     (Short form: -ts)
                     Example:
                       -ts:out.txt
    </value>
    <comment>
      LOCALIZATION: "MSBuild" should not be localized.
      LOCALIZATION: "-targets" and "-ts" should not be localized.
>>>>>>> 00781ad1
      LOCALIZATION: None of the lines should be longer than a standard width console window, eg 80 chars.
    </comment>
  </data>
  <data name="InvalidConfigurationFile" Visibility="Public">
    <value>MSBUILD : Configuration error MSB1043: The application could not start. {0}</value>
    <comment>
      {StrBegin="MSBUILD : Configuration error MSB1043: "}
      UE: This error is shown when the msbuild.exe.config file had invalid content.
      LOCALIZATION: The prefix "MSBUILD : Configuration error MSBxxxx:" should not be localized.
    </comment>
  </data>
  <data name="InvalidLoggerError" UESanitized="false" Visibility="Public">
    <value>MSBUILD : error MSB1019: Logger switch was not correctly formed.</value>
    <comment>{StrBegin="MSBUILD : error MSB1019: "}UE: This message does not need in-line parameters because the exception takes care of displaying the invalid arg.
      This error is shown when a user does any of the following:
      msbuild.exe -logger:;"logger parameters"                    (missing logger class and assembly)
      msbuild.exe -logger:loggerclass,                            (missing logger assembly)
      msbuild.exe -logger:loggerclass,;"logger parameters"        (missing logger assembly)
      The correct way to specify a logger is to give both the logger class and logger assembly, or just the logger assembly (logger
      parameters are optional).
      LOCALIZATION: The prefix "MSBUILD : error MSBxxxx:" should not be localized.</comment>
  </data>
  <data name="InvalidMaxCPUCountValue" UESanitized="true" Visibility="Public">
    <value>MSBUILD : error MSB1030: Maximum CPU count is not valid. {0}</value>
    <comment>
      {StrBegin="MSBUILD : error MSB1030: "}
      UE: This message does not need in-line parameters because the exception takes care of displaying the invalid arg.
      This error is shown when a user specifies an invalid CPU value. For example, -m:foo instead of -m:2.
      LOCALIZATION: The prefix "MSBUILD : error MSBxxxx:" should not be localized.
    </comment>
  </data>
  <data name="InvalidMaxCPUCountValueOutsideRange" UESanitized="true" Visibility="Public">
    <value>MSBUILD : error MSB1032: Maximum CPU count is not valid. Value must be an integer greater than zero and no more than 1024.</value>
    <comment>{StrBegin="MSBUILD : error MSB1032: "}
      UE: This message does not need in-line parameters because the exception takes care of displaying the invalid arg.
      This error is shown when a user specifies a CPU value that is zero or less. For example, -m:0 instead of -m:2.
      LOCALIZATION: The prefix "MSBUILD : error MSBxxxx:" should not be localized.
    </comment>
    </data>
  <data name="InvalidNodeNumberValue" UESanitized="true" Visibility="Public">
    <value>MSBUILD : error MSB1033: Node number is not valid. {0}.</value>
    <comment>
      {StrBegin="MSBUILD : error MSB1033: "}
      UE: This message does not need in-line parameters because the exception takes care of displaying the invalid arg.
      This error is shown when a user specifies a CPU value that is zero or less. For example, -nodeMode:foo instead of -nodeMode:2.
      LOCALIZATION: The prefix "MSBUILD : error MSBxxxx:" should not be localized.
    </comment>
  </data>
  <data name="InvalidNodeNumberValueIsNegative" UESanitized="true" Visibility="Public">
    <value>MSBUILD : error MSB1034: Node number is not valid. Value must be an integer greater than zero.</value>
    <comment>{StrBegin="MSBUILD : error MSB1034: "}
        UE: This message does not need in-line parameters because the exception takes care of displaying the invalid arg.
        This error is shown when a user specifies a CPU value that is zero or less. For example, -nodeMode:0 instead of -nodeMode:2.
        LOCALIZATION: The prefix "MSBUILD : error MSBxxxx:" should not be localized.
      </comment>
  </data>
  <data name="InvalidPropertyError" UESanitized="true" Visibility="Public">
    <value>MSBUILD : error MSB1006: Property is not valid.</value>
    <comment>
      {StrBegin="MSBUILD : error MSB1006: "}UE: This message does not need in-line parameters because the exception takes care of displaying the invalid arg.
      This error is shown if the user does any of the following:
      msbuild.exe -property:foo              (missing property value)
      msbuild.exe -property:=4               (missing property name)
      The user must pass in an actual property name and value following the switch, as in "msbuild.exe -property:Configuration=Debug".
      LOCALIZATION: The prefix "MSBUILD : error MSBxxxx:" should not be localized.
    </comment>
  </data>
  <data name="InvalidSchemaFile" UESanitized="false" Visibility="Public">
    <value>MSBUILD : MSB1046: The schema "{0}" is not valid. {1}</value>
    <comment>{StrBegin="MSBUILD : MSB1046: "}UE: This message is shown when the schema file provided for the validation of a project is itself not valid.
    LOCALIZATION: "{0}" is the schema file path. "{1}" is a message from an FX exception that describes why the schema file is bad.</comment>
  </data>
  <data name="InvalidSwitchIndicator" UESanitized="true" Visibility="Public">
    <value>Switch: {0}</value>
    <comment>
      UE: This is attached to error messages caused by an invalid switch. This message indicates what the invalid arg was.
      For example, if an unknown switch is passed to MSBuild.exe, the error message will look like this:
      MSBUILD : error MSB1001: Unknown switch.
      Switch: -bogus
      LOCALIZATION: {0} contains the invalid switch text.
    </comment>
  </data>
  <data name="InvalidToolsVersionError" UESanitized="false" Visibility="Public">
    <value>MSBUILD : error MSB1040: ToolsVersion is not valid. {0}</value>
    <comment>
      {StrBegin="MSBUILD : error MSB1040: "}
      UE: This message does not need in-line parameters because the exception takes care of displaying the invalid arg.
      This error is shown when a user specifies an unknown toolversion, eg -toolsVersion:99
      LOCALIZATION: The prefix "MSBUILD : error MSBxxxx:" should not be localized.
    </comment>
  </data>
  <data name="InvalidVerbosityError" UESanitized="true" Visibility="Public">
    <value>MSBUILD : error MSB1018: Verbosity level is not valid.</value>
    <comment>
      {StrBegin="MSBUILD : error MSB1018: "}UE: This message does not need in-line parameters because the exception takes care of displaying the invalid arg.
      This error is shown when a user specifies an unknown verbosity level e.g. "msbuild -verbosity:foo". The only valid verbosities
      (and their short forms) are: q[uiet], m[inimal], n[ormal], d[etailed], diag[nostic].
      LOCALIZATION: The prefix "MSBUILD : error MSBxxxx:" should not be localized.
    </comment>
  </data>
  <data name="LoggerFatalError" UESanitized="false" Visibility="Public">
    <value>MSBUILD : error MSB1028: The logger failed unexpectedly.</value>
    <comment>{StrBegin="MSBUILD : error MSB1028: "}
      UE: This error is shown when a logger specified with the -logger switch throws an exception while being
      initialized. This message is followed by the exception text including the stack trace.
      LOCALIZATION: The prefix "MSBUILD : error MSBxxxx:" should not be localized.</comment>
  </data>
  <data name="LoggerFailurePrefixNoErrorCode" UESanitized="false" Visibility="Public">
      <value>MSBUILD : Logger error {0}: {1}</value>
      <comment>UE: This prefixes the error message emitted by a logger, when a logger fails in a controlled way using a LoggerException.
      For example, the logger is indicating that it could not create its output file.
      There's no error code because one was supplied by the logger.
      LOCALIZATION: The word "Logger" should be localized, the words "MSBuild" and "error" should NOT be localized.
      </comment>
  </data>
  <data name="LoggerFailurePrefixWithErrorCode" UESanitized="false" Visibility="Public">
      <value>MSBUILD : Logger error MSB1029: {0}</value>
      <comment>{SubString="Logger", "{0}"}{StrBegin="MSBUILD : "}
        UE: This prefixes the error message emitted by a logger, when a logger fails in a controlled way using a LoggerException.
        For example, the logger is indicating that it could not create its output file.
        This is like LoggerFailurePrefixNoErrorCode, but the logger didn't supply its own error code, so we have to provide one.
        LOCALIZATION: The word "Logger" should be localized, the words "MSBuild" and "error" should NOT be localized.
      </comment>
  </data>
  <data name="MissingLoggerError" UESanitized="true" Visibility="Public">
    <value>MSBUILD : error MSB1007: Specify a logger.</value>
    <comment>
      {StrBegin="MSBUILD : error MSB1007: "}UE: This happens if the user does something like "msbuild.exe -logger". The user must pass in an actual logger class
      following the switch, as in "msbuild.exe -logger:XMLLogger,MyLogger,Version=1.0.2,Culture=neutral".
      LOCALIZATION: The prefix "MSBUILD : error MSBxxxx:" should not be localized.
    </comment>
  </data>
  <data name="MissingMaxCPUCountError" UESanitized="true" Visibility="Public">
    <value>MSBUILD : error MSB1031: Specify the maximum number of CPUs.</value>
    <comment>
      {StrBegin="MSBUILD : error MSB1031: "}UE: This happens if the user does something like "msbuild.exe -m". The user must pass in an actual number like -m:4.
      LOCALIZATION: The prefix "MSBUILD : error MSBxxxx:" should not be localized.
    </comment>
  </data>
  <data name="MissingProjectError" UESanitized="false" Visibility="Public">
    <value>MSBUILD : error MSB1003: Specify a project or solution file. The current working directory does not contain a project or solution file.</value>
    <comment>
      {StrBegin="MSBUILD : error MSB1003: "}UE: The user must either specify a project or solution file to build, or there must be a project file in the current directory
      with a file extension ending in "proj" (e.g., foo.csproj), or a solution file ending in "sln".
      LOCALIZATION: The prefix "MSBUILD : error MSBxxxx:" should not be localized.
    </comment>
  </data>
  <data name="MissingPropertyError" UESanitized="true" Visibility="Public">
    <value>MSBUILD : error MSB1005: Specify a property and its value.</value>
    <comment>
      {StrBegin="MSBUILD : error MSB1005: "}UE: This happens if the user does something like "msbuild.exe -property". The user must pass in an actual property
      name and value following the switch, as in "msbuild.exe -property:Configuration=Debug".
      LOCALIZATION: The prefix "MSBUILD : error MSBxxxx:" should not be localized.
    </comment>
  </data>
  <data name="MissingResponseFileError" UESanitized="true" Visibility="Public">
    <value>MSBUILD : error MSB1012: Specify a response file.</value>
    <comment>
      {StrBegin="MSBUILD : error MSB1012: "}UE: This error would occur if the user did something like "msbuild.exe @ foo.proj". The at-sign must be followed by a
      response file.
      LOCALIZATION: The prefix "MSBUILD : error MSBxxxx:" should not be localized.
    </comment>
  </data>
  <data name="MissingTargetError" UESanitized="true" Visibility="Public">
    <value>MSBUILD : error MSB1004: Specify the name of the target.</value>
    <comment>
      {StrBegin="MSBUILD : error MSB1004: "}UE: This happens if the user does something like "msbuild.exe -target". The user must pass in an actual target name
      following the switch, as in "msbuild.exe -target:blah".
      LOCALIZATION: The prefix "MSBUILD : error MSBxxxx:" should not be localized.
    </comment>
  </data>
  <data name="MissingToolsVersionError" UESanitized="false" Visibility="Public">
    <value>MSBUILD : error MSB1039: Specify the version of the toolset.</value>
    <comment>
      {StrBegin="MSBUILD : error MSB1039: "}
      UE: This happens if the user does something like "msbuild.exe -toolsVersion". The user must pass in an actual toolsversion
      name following the switch, as in "msbuild.exe -toolsVersion:3.5".
      LOCALIZATION: The prefix "MSBUILD : error MSBxxxx:" should not be localized.
    </comment>
  </data>
  <data name="MissingVerbosityError" UESanitized="true" Visibility="Public">
    <value>MSBUILD : error MSB1016: Specify the verbosity level.</value>
    <comment>
      {StrBegin="MSBUILD : error MSB1016: "}UE: This happens if the user does something like "msbuild.exe -verbosity". The user must pass in a verbosity level
      after the switch e.g. "msbuild.exe -verbosity:detailed".
      LOCALIZATION: The prefix "MSBUILD : error MSBxxxx:" should not be localized.
    </comment>
  </data>
  <data name="MultipleSchemasError" UESanitized="true" Visibility="Public">
    <value>MSBUILD : error MSB1024: Only one schema can be specified for validation of the project.</value>
    <comment>
      {StrBegin="MSBUILD : error MSB1024: "}UE: The user did something like msbuild -validate:foo.xsd -validate:bar.xsd. We only allow one schema to be specified.
      LOCALIZATION: The prefix "MSBUILD : error MSBxxxx:" should not be localized.
    </comment>
  </data>
  <data name="PickedUpSwitchesFromAutoResponse" UESanitized="false" Visibility="Public">
    <value>Some command line switches were read from the auto-response file "{0}". To disable this file, use the "-noAutoResponse" switch.</value>
    <comment>
      UE: This message appears in high verbosity modes when we used some
      switches from the auto-response file msbuild.rsp: otherwise the user may be unaware
      where the switches are coming from.
    </comment>
  </data>
  <data name="ProjectNotFoundError" UESanitized="true" Visibility="Public">
    <value>MSBUILD : error MSB1009: Project file does not exist.</value>
    <comment>{StrBegin="MSBUILD : error MSB1009: "}UE: This message does not need in-line parameters because the exception takes care of displaying the invalid arg.
      LOCALIZATION: The prefix "MSBUILD : error MSBxxxx:" should not be localized.</comment>
  </data>
  <data name="PossiblyOmittedMaxCPUSwitch" UESanitized="false" Visibility="Public">
    <value>Building the projects in this solution one at a time. To enable parallel build, please add the "-m" switch.</value>
  </data>
  <data name="ProjectSchemaErrorHalt" UESanitized="false" Visibility="Public">
    <value>MSBUILD : MSB1045: Stopping because of syntax errors in project file.</value>
    <comment>{StrBegin="MSBUILD : MSB1045: "}</comment>
  </data>
  <data name="ReadResponseFileError" UESanitized="true" Visibility="Public">
    <value>MSBUILD : error MSB1023: Cannot read the response file. {0}</value>
    <comment>{StrBegin="MSBUILD : error MSB1023: "}UE: This error is shown when the response file cannot be read off disk.
    LOCALIZATION: The prefix "MSBUILD : error MSBxxxx:" should not be localized. {0} contains a localized message explaining
    why the response file could not be read -- this message comes from the CLR/FX.</comment>
  </data>
  <data name="RepeatedResponseFileError" UESanitized="true" Visibility="Public">
    <value>MSBUILD : error MSB1013: The response file was specified twice. A response file can be specified only once. Any files named "msbuild.rsp" in the directory of MSBuild.exe or in the directory of the first project or solution built (which if no project or solution is specified is the current working directory) were automatically used as response files.</value>
    <comment>{StrBegin="MSBUILD : error MSB1013: "}UE: Response files are just text files that contain a bunch of command-line switches to be passed to MSBuild.exe. The
    purpose is so you don't have to type the same switches over and over again ... you can just pass in the response file instead.
    Response files can include the @ switch in order to further include other response files. In order to prevent a circular
    reference here, we disallow the same response file from being included twice. This error message would be followed by the
    exact @ switch that resulted in the duplicate response file.
    LOCALIZATION: The prefix "MSBUILD : error MSBxxxx:" should not be localized.</comment>
  </data>
  <data name="ResponseFileNotFoundError" UESanitized="true" Visibility="Public">
    <value>MSBUILD : error MSB1022: Response file does not exist.</value>
    <comment>{StrBegin="MSBUILD : error MSB1022: "}UE: This message would show if the user did something like "msbuild @bogus.rsp" where bogus.rsp doesn't exist. This
    message does not need in-line parameters because the exception takes care of displaying the invalid arg.
    LOCALIZATION: The prefix "MSBUILD : error MSBxxxx:" should not be localized.</comment>
  </data>
  <data name="SchemaFileLocation" UESanitized="false" Visibility="Public">
    <value>Validating project using schema file "{0}".</value>
    <comment>LOCALIZATION: "{0}" is the location of the schema file.</comment>
  </data>
  <data name="SchemaValidationError" UESanitized="false" Visibility="Public">
    <value>MSBUILD : MSB1044: Project is not valid. {0}</value>
    <comment>{StrBegin="MSBUILD : MSB1044: "}UE: This error is shown when the user asks his project to be validated against a schema (-val switch for
    MSBuild.exe), and the project has errors. "{0}" contains a message explaining the problem.
    LOCALIZATION: "{0}" is a message from the System.XML schema validator and is already localized.</comment>
  </data>
  <data name="SchemaNotFoundError" UESanitized="true" Visibility="Public">
    <value>MSBUILD : error MSB1026: Schema file does not exist.</value>
    <comment>{StrBegin="MSBUILD : error MSB1026: "}UE: This error is shown when the user specifies a schema file using the -validate:&lt;schema&gt; switch, and the file
    does not exist on disk. This message does not need in-line parameters because the exception takes care of displaying the
    invalid arg.
    LOCALIZATION: The prefix "MSBUILD : error MSBxxxx:" should not be localized.</comment>
  </data>
  <data name="SchemaNotFoundErrorWithFile" UESanitized="true" Visibility="Public">
    <value>MSBUILD : error MSB1026: Schema file '{0}' does not exist.</value>
    <comment>{StrBegin="MSBUILD : error MSB1026: "}UE: This error is printed if the default schema does not exist or in the extremely unlikely event
    that an explicit schema file was passed and existed when the command line parameters were checked but was deleted from disk before this check was made.
    LOCALIZATION: The prefix "MSBUILD : error MSBxxxx:" should not be localized.</comment>
  </data>
 <data name="UnexpectedParametersError" UESanitized="true" Visibility="Public">
    <value>MSBUILD : error MSB1002: This switch does not take any parameters.</value>
    <comment>{StrBegin="MSBUILD : error MSB1002: "}UE: For example, if somebody types "msbuild.exe -noLogo:1", they would get this error because the -noLogo switch
    should not be followed by any parameters ... it stands alone.
    LOCALIZATION: The prefix "MSBUILD : error MSBxxxx:" should not be localized.</comment>
  </data>
  <data name="UnknownSwitchError" UESanitized="true" Visibility="Public">
    <value>MSBUILD : error MSB1001: Unknown switch.</value>
    <comment>{StrBegin="MSBUILD : error MSB1001: "}UE: This occurs when the user passes in an unrecognized switch on the MSBuild.exe command-line.
    LOCALIZATION: The prefix "MSBUILD : error MSBxxxx:" should not be localized.</comment>
  </data>
  <data name="UnsupportedOS" UESanitized="true" Visibility="Public">
    <value>MSBUILD : error MSB1015: MSBuild does not run on this version of the operating system. It is only supported on Windows 2000, Windows XP, and later versions.</value>
    <comment>{StrBegin="MSBUILD : error MSB1015: "}LOCALIZATION: The error prefix "MSBUILD : error MSBxxxx:" should not be localized.</comment>
  </data>
  <data name="Using35Engine" UESanitized="true" Visibility="Public">
    <value>Forcing load of Microsoft.Build.Engine because MSBUILDOLDOM=1...</value>
  </data>
    <data name="MissingIgnoreProjectExtensionsError" UESanitized="false" Visibility="Public">
    <value>MSBUILD : error MSB1035: Specify the project extensions to ignore.</value>
    <comment>{StrBegin="MSBUILD : error MSB1035: "}
      UE: This happens if the user does something like "msbuild.exe -ignoreProjectExtensions". The user must pass in one or more
      project extensions to ignore e.g. "msbuild.exe -ignoreProjectExtensions:.sln".
      LOCALIZATION: The prefix "MSBUILD : error MSBxxxx:" should not be localized.
    </comment>
  </data>
  <data name="InvalidExtensionToIgnore" UESanitized="false" Visibility="Public">
    <value>MSBUILD : error MSB1036: There is an invalid extension in the -ignoreProjectExtensions list. Extensions must start with a period ".", have one or more characters after the period and not contain any invalid path characters or wildcards.</value>
    <comment>{StrBegin="MSBUILD : error MSB1036: "}LOCALIZATION: The error prefix "MSBUILD : error MSBxxxx:" should not be localized.</comment>
  </data>
  <data name="MissingConsoleLoggerParameterError" UESanitized="true" Visibility="Public">
    <value>MSBUILD : error MSB1037: Specify one or more parameters for the console logger if using the -consoleLoggerParameters switch</value>
    <comment>{StrBegin="MSBUILD : error MSB1037: "}
      UE: This happens if the user does something like "msbuild.exe -consoleLoggerParameters:". The user must pass in one or more parameters
      after the switch e.g. "msbuild.exe -consoleLoggerParameters:ErrorSummary".
      LOCALIZATION: The prefix "MSBUILD : error MSBxxxx:" should not be localized.
    </comment>
  </data>
  <data name="MissingFileLoggerParameterError" UESanitized="true" Visibility="Public">
    <value>MSBUILD : error MSB1038: Specify one or more parameters for the file logger if using the -fileLoggerParameters switch</value>
    <comment>{StrBegin="MSBUILD : error MSB1038: "}
      UE: This happens if the user does something like "msbuild.exe -fileLoggerParameters:". The user must pass in one or more parameters
      after the switch e.g. "msbuild.exe -fileLoggerParameters:logfile=c:\temp\logfile".
      LOCALIZATION: The prefix "MSBUILD : error MSBxxxx:" should not be localized.
    </comment>
  </data>
  <data name="MissingNodeReuseParameterError" UESanitized="true" Visibility="Public">
    <value>MSBUILD : error MSB1041: Specify one or more parameters for node reuse if using the -nodeReuse switch</value>
    <comment>{StrBegin="MSBUILD : error MSB1041: "}
      UE: This happens if the user does something like "msbuild.exe -nodeReuse:" without a true or false
      LOCALIZATION: The prefix "MSBUILD : error MSBxxxx:" should not be localized.
     </comment>
  </data>
  <data name="InvalidNodeReuseValue" UESanitized="true" Visibility="Public">
    <value>MSBUILD : error MSB1042: Node reuse value is not valid. {0}.</value>
    <comment>{StrBegin="MSBUILD : error MSB1042: "}
     UE: This message does not need in-line parameters because the exception takes care of displaying the invalid arg.
     This error is shown when a user specifies a node reuse value that is not equivilant to Boolean.TrueString or Boolean.FalseString.
     LOCALIZATION: The prefix "MSBUILD : error MSBxxxx:" should not be localized.
  </comment>
  </data>
  <data name="InvalidNodeReuseTrueValue" UESanitized="true" Visibility="Public">
    <value>MSBUILD : error MSB1042: Node reuse value is not valid. This version of MSBuild does not support node reuse. If specified, the node reuse switch value must be false.</value>
    <comment>{StrBegin="MSBUILD : error MSB1042: "}
     UE: This message does not need in-line parameters because the exception takes care of displaying the invalid arg.
     This error is shown when a user specifies a node reuse value that is not equivalent to Boolean.TrueString or Boolean.FalseString.
     LOCALIZATION: The prefix "MSBUILD : error MSBxxxx:" should not be localized.
  </comment>
  </data>
  <data name="InvalidRestoreValue" UESanitized="true" Visibility="Public">
    <value>MSBUILD : error MSB1052: Restore value is not valid. {0}</value>
    <comment>{StrBegin="MSBUILD : error MSB1052: "}
      UE: This message does not need in-line parameters because the exception takes care of displaying the invalid arg.
      This error is shown when a user specifies a restore value that is not equivalent to Boolean.TrueString or Boolean.FalseString.
      LOCALIZATION: The prefix "MSBUILD : error MSBxxxx:" should not be localized.
    </comment>
  </data>
  <data name="InvalidInteractiveValue" UESanitized="true" Visibility="Public">
    <value>MSBUILD : error MSB1055: Interactive value is not valid. {0}</value>
    <comment>
      {StrBegin="MSBUILD : error MSB1055: "}
      UE: This message does not need in-line parameters because the exception takes care of displaying the invalid arg.
      This error is shown when a user specifies a value for the interactive parameter that is not equivalent to Boolean.TrueString or Boolean.FalseString.
      LOCALIZATION: The prefix "MSBUILD : error MSBxxxx:" should not be localized.
    </comment>
  </data>
  <data name="InvalidIsolateProjectsValue" UESanitized="true" Visibility="Public">
    <value>MSBUILD : error MSB1056: Isolate projects value is not valid. {0}</value>
    <comment>
      {StrBegin="MSBUILD : error MSB1056: "}
      UE: This message does not need in-line parameters because the exception takes care of displaying the invalid arg.
      This error is shown when a user specifies a value for the -isolateProjects parameter that is not equivalent to Boolean.TrueString or Boolean.FalseString.
      LOCALIZATION: The prefix "MSBUILD : error MSBxxxx:" should not be localized.
    </comment>
  </data>
  <data name="InvalidGraphBuildValue" UESanitized="true" Visibility="Public">
    <value>MSBUILD : error MSB1057: Graph build value is not valid. {0}</value>
    <comment>
      {StrBegin="MSBUILD : error MSB1057: "}
      UE: This message does not need in-line parameters because the exception takes care of displaying the invalid arg.
      This error is shown when a user specifies a value for the -graphBuild parameter that is not equivalent to Boolean.TrueString or Boolean.FalseString.
      LOCALIZATION: The prefix "MSBUILD : error MSBxxxx:" should not be localized.
    </comment>
  </data>
  <data name="AbortingBuild" UESanitized="true" Visibility="Public">
    <value>Attempting to cancel the build...</value>
  </data>
  <data name="InvalidPreprocessPath">
    <value>MSBUILD : error MSB1047: File to preprocess to is not valid. {0}</value>
    <comment>{StrBegin="MSBUILD : error MSB1047: "}</comment>
  </data>
  <data name="TargetsCouldNotBePrinted">
    <value>MSBUILD : error MSB1059: Targets could not be printed. {0}</value>
    <comment>{StrBegin="MSBUILD : error MSB1059: "}</comment>
  </data>
  <!-- MSB1021 and MSB1020 are also used in the engine but their copies do not have the "MSBUILD : " prefix so we must have our own -->
  <data name="LoggerCreationError" UESanitized="true" Visibility="Public">
    <value>MSBUILD : error MSB1021: Cannot create an instance of the logger. {0}</value>
    <comment>{StrBegin="MSBUILD : error MSB1021: "}
      UE: This error is shown when a logger cannot be loaded and instantiated from its assembly.
      LOCALIZATION: The prefix "MSBUILD : error MSBxxxx:" should not be localized. {0} contains a message explaining why the
      logger could not be created -- this message comes from the CLR/FX and is localized.</comment>
  </data>
  <data name="LoggerNotFoundError" UESanitized="false" Visibility="Public">
    <value>MSBUILD : error MSB1020: The logger was not found. Check the following: 1.) The logger name specified is the same as the name of the logger class. 2.) The logger class is "public" and implements the Microsoft.Build.Framework.ILogger interface. 3.) The path to the logger assembly is correct, or the logger can be loaded using only the assembly name provided.</value>
    <comment>
      {StrBegin="MSBUILD : error MSB1020: "}UE: This message does not need in-line parameters because the exception takes care of displaying the invalid arg.
      This error is shown when a user specifies an logger that does not exist e.g. "msbuild -logger:FooLoggerClass,FooAssembly". The
      logger class must exist in the given assembly.
      LOCALIZATION: The prefix "MSBUILD : error MSBxxxx:" should not be localized.
    </comment>
  </data>
  <data name="ProjectUpgradeNeededToVcxProj">
    <value>MSBUILD : error MSB4192: The project file "{0}" is in the ".vcproj" or ".dsp" file format, which MSBuild cannot build directly. Please convert the project by opening it in the Visual Studio IDE or running the conversion tool, or, for ".vcproj", use MSBuild to build the solution file containing the project instead.</value>
    <comment>{StrBegin="MSBUILD : error MSB4192: "} LOC: ".vcproj" and ".dsp" should not be localized</comment>
  </data>
  <data name="NeedJustMyCode">
    <value>If MSBuild debugging does not work correctly, please verify that the "Just My Code" feature is enabled in Visual Studio, and that you have selected the managed debugger.</value>
  </data>
  <data name="DebuggingSolutionFiles">
    <value>MSBUILD : error MSB1048: Solution files cannot be debugged directly. Run MSBuild first with an environment variable MSBUILDEMITSOLUTION=1 to create a corresponding ".sln.metaproj" file. Then debug that.</value>
    <comment>{StrBegin="MSBUILD : error MSB1048: "} LOC: ".SLN" should not be localized</comment>
  </data>
  <data name="ParameterRequiredError">
    <value>MSBUILD : error MSB1049: The {0} parameter must be specified</value>
    <comment>{StrBegin="MSBUILD : error MSB1049: "}</comment>
  </data>
  <!-- #################################################################################################-->
  <!-- ######################################## Shared strings #########################################-->
  <!-- ###### These belong in Strings.shared.resx, but have been copied here for performance ###########-->
  <!-- ##### If you change the string here, please also change it in Shared\Resources\Strings.shared.resx ########-->
  <!-- #################### and in XMakeBuildEngine\Resources\Strings.resx #############################-->
  <!-- ############## Remove this block once ResourceManager bug 627270 has been fixed. ################-->
  <!-- #################################################################################################-->
  <data name="BuildStarted" UESanitized="false" Visibility="Public">
    <value>Build started.</value>
  </data>
  <data name="FileLocation" UESanitized="false" Visibility="Public">
    <value>{0} ({1},{2})</value>
    <comment>A file location to be embedded in a string.</comment>
  </data>
  <data name="MissingWarnAsMessageParameterError" UESanitized="true" Visibility="Public">
    <value>MSBUILD : error MSB1051: Specify one or more warning codes to treat as low importance messages when using the -warnAsMessage switch.</value>
    <comment>
      {StrBegin="MSBUILD : error MSB1051: "}
      UE: This happens if the user does something like "msbuild.exe -warnAsMessage:" without any codes.
      LOCALIZATION: The prefix "MSBUILD : error MSBxxxx:" should not be localized.
    </comment>
  </data>
  <data name="InvalidProfilerValue" xml:space="preserve">
    <value>MSBUILD : error MSB1053: Provided filename is not valid. {0}</value>
  </data>
  <data name="MissingProfileParameterError" xml:space="preserve">
    <value>MSBUILD :error MSB1054: A filename must be specified to generate the profiler result.</value>
  </data>
  <data name="DuplicateOutputResultsCache" UESanitized="true" Visibility="Public">
    <value>MSBUILD : error MSB1058: Only one output results cache can be specified.</value>
    <comment>{StrBegin="MSBUILD : error MSB1058: "}</comment>
  </data>
  <data name="OptionalLoggerCreationMessage" UESanitized="true" Visibility="Public">
    <value>The specified logger could not be created and will not be used. {0}</value>
    <comment>
      UE: This error is shown when a logger cannot be loaded and instantiated from its assembly.
      LOCALIZATION: {0} contains the exception message explaining why the
      logger could not be created -- this message comes from the CLR/FX and is localized.
    </comment>
  </data>
  <data name="Process" UESanitized="true" Visibility="Public">
    <value>Process = "{0}"</value>
  </data>
  <data name="MSBExePath" UESanitized="true" Visibility="Public">
    <value>MSBuild executable path = "{0}"</value>
  </data>
  <data name="CommandLine" UESanitized="true" Visibility="Public">
    <value>Command line arguments = "{0}"</value>
  </data>
  <data name="CurrentDirectory" UESanitized="true" Visibility="Public">
    <value>Current directory = "{0}"</value>
  </data>
  <data name="MSBVersion" UESanitized="true" Visibility="Public">
    <value>MSBuild version = "{0}"</value>
  </data>
    <!--
        The command line message bucket is: MSB1001 - MSB1999

        Next error code should be MSB1060.

        Don't forget to update this comment after using the new code.
  -->
</root><|MERGE_RESOLUTION|>--- conflicted
+++ resolved
@@ -787,19 +787,6 @@
       LOCALIZATION: None of the lines should be longer than a standard width console window, eg 80 chars.
     </comment>
   </data>
-<<<<<<< HEAD
-  <data name="HelpMessage_37_LowPrioritySwitch" Visibility="Public">
-    <value>  -lowPriority[:True|False]
-                     Causes MSBuild to run at low process priority.
-
-                     Specifying -lowPriority is the same as specifying
-                     -lowPriority:True.
-                     (Short form: -low)
-    </value>
-    <comment>
-      LOCALIZATION: "MSBuild" should not be localized.
-      LOCALIZATION: "-lowPriority" and "-low" should not be localized.
-=======
   <data name="HelpMessage_37_DocsLink" Visibility="Public">
     <value>For more detailed information, see https://aka.ms/msbuild/docs</value>
   </data>
@@ -816,10 +803,21 @@
     <comment>
       LOCALIZATION: "MSBuild" should not be localized.
       LOCALIZATION: "-targets" and "-ts" should not be localized.
->>>>>>> 00781ad1
-      LOCALIZATION: None of the lines should be longer than a standard width console window, eg 80 chars.
-    </comment>
-  </data>
+      LOCALIZATION: None of the lines should be longer than a standard width console window, eg 80 chars.
+    </comment>
+  </data>
+  <data name="HelpMessage_39_LowPrioritySwitch" Visibility="Public">
+    <value>  -lowPriority[:True|False]
+                     Causes MSBuild to run at low process priority.
+
+                     Specifying -lowPriority is the same as specifying
+                     -lowPriority:True.
+                     (Short form: -low)
+    </value>
+    <comment>
+      LOCALIZATION: "MSBuild" should not be localized.
+      LOCALIZATION: "-lowPriority" and "-low" should not be localized.
+      LOCALIZATION: None of the lines should be longer than a standard width console window, eg 80 chars.
   <data name="InvalidConfigurationFile" Visibility="Public">
     <value>MSBUILD : Configuration error MSB1043: The application could not start. {0}</value>
     <comment>
