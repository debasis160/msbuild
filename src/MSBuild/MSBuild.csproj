﻿<Project Sdk="RoslynTools.RepoToolset">

  <Import Project="..\Shared\FileSystemSources.proj" />

  <PropertyGroup>
    <OutputType>Exe</OutputType>
    <TargetFrameworks>$(RuntimeOutputTargetFrameworks)</TargetFrameworks>
    <PlatformTarget>$(RuntimeOutputPlatformTarget)</PlatformTarget>

    <!-- Set RuntimeIdentifiers so that NuGet will restore for both AnyCPU as well as x86 and x64.
         This is important for the MSBuild.VSSetup project, which "references" both the x86 and x64
         versions of this project -->
    <RuntimeIdentifiers>win7-x86;win7-x64</RuntimeIdentifiers>

    <EnableDefaultItems>false</EnableDefaultItems>
    <AllowUnsafeBlocks>true</AllowUnsafeBlocks>
    <AssemblyName>MSBuild</AssemblyName>
    <RootNamespace>Microsoft.Build.CommandLine</RootNamespace>
    <ApplicationIcon>MSBuild.ico</ApplicationIcon>
    <LargeAddressAware>true</LargeAddressAware>

    <UseVSHostingProcess>false</UseVSHostingProcess>
    <ApplicationManifest>MSBuild.exe.manifest</ApplicationManifest>
    <AppConfig>app.config</AppConfig>
    <!-- Temporary solution for
         https://github.com/Microsoft/msbuild/issues/834 Long term
         two files should be generated from a single source. -->
    <AppConfig Condition="'$(Platform)' == 'x64'">app.amd64.config</AppConfig>
    <IsPackable>true</IsPackable>
    <ContentTargetFolders>contentFiles</ContentTargetFolders>
    <BuildOutputTargetFolder>contentFiles\any\</BuildOutputTargetFolder>
    <PackageId>Microsoft.Build.Runtime</PackageId>
    <Description>This package delivers a complete executable copy of MSBuild. Reference this package only if your application needs to load projects or execute in-process builds without requiring installation of MSBuild. Successfully evaluating projects using this package requires aggregating additional components (like the compilers) into an application directory.</Description>
    <IncludeSatelliteOutputInPack>false</IncludeSatelliteOutputInPack>
    <NoPackageAnalysis>true</NoPackageAnalysis>
    <AddAppConfigToBuildOutputs>false</AddAppConfigToBuildOutputs>
  </PropertyGroup>

  <PropertyGroup Condition="'$(MonoBuild)' == 'true'">
    <TargetExt>.dll</TargetExt>
  </PropertyGroup>

  <ItemGroup>
    <Compile Include="..\Shared\BuildEnvironmentHelper.cs">
      <Link>BuildEnvironmentHelper.cs</Link>
    </Compile>
    <Compile Include="..\Shared\FxCopExclusions\Microsoft.Build.Shared.Suppressions.cs">
      <ExcludeFromStyleCop>true</ExcludeFromStyleCop>
    </Compile>
    <Compile Include="..\Shared\AssemblyNameComparer.cs">
      <Link>AssemblyNameComparer.cs</Link>
    </Compile>
    <Compile Include="..\Shared\CollectionHelpers.cs" />
    <Compile Include="..\Shared\Constants.cs">
      <ExcludeFromStyleCop>true</ExcludeFromStyleCop>
    </Compile>
    <Compile Include="..\Shared\FileDelegates.cs">
      <Link>FileDelegates.cs</Link>
      <ExcludeFromStyleCop>true</ExcludeFromStyleCop>
    </Compile>
    <Compile Include="..\Shared\FileUtilities.cs">
      <Link>FileUtilities.cs</Link>
      <ExcludeFromStyleCop>true</ExcludeFromStyleCop>
    </Compile>
    <Compile Include="..\Shared\FileUtilitiesRegex.cs">
      <Link>FileUtilitiesRegex.cs</Link>
      <ExcludeFromStyleCop>true</ExcludeFromStyleCop>
    </Compile>
    <Compile Include="..\Shared\IConstrainedEqualityComparer.cs">
      <Link>IConstrainedEqualityComparer.cs</Link>
    </Compile>
    <Compile Include="..\Shared\QuotingUtilities.cs">
      <ExcludeFromStyleCop>true</ExcludeFromStyleCop>
    </Compile>
    <Compile Include="..\Shared\RegisteredTaskObjectCacheBase.cs">
      <Link>RegisteredTaskObjectCacheBase.cs</Link>
    </Compile>
    <Compile Include="..\Shared\ResourceUtilities.cs">
      <ExcludeFromStyleCop>true</ExcludeFromStyleCop>
    </Compile>
    <Compile Include="..\Shared\EscapingUtilities.cs">
      <ExcludeFromStyleCop>true</ExcludeFromStyleCop>
    </Compile>
    <Compile Include="..\Shared\ErrorUtilities.cs">
      <ExcludeFromStyleCop>true</ExcludeFromStyleCop>
    </Compile>
    <Compile Include="..\Shared\Modifiers.cs">
      <ExcludeFromStyleCop>true</ExcludeFromStyleCop>
    </Compile>
    <Compile Include="..\Shared\BufferedReadStream.cs" />
    <Compile Include="..\Shared\CopyOnWriteDictionary.cs" />
    <Compile Include="..\Shared\HybridDictionary.cs" />
    <Compile Include="..\Shared\IKeyed.cs" />
    <Compile Include="..\Shared\MSBuildNameIgnoreCaseComparer.cs" />
    <Compile Include="..\Shared\ReadOnlyEmptyCollection.cs" />
    <Compile Include="..\Shared\ReadOnlyEmptyDictionary.cs" />
    <Compile Include="..\Shared\NativeMethodsShared.cs">
      <ExcludeFromStyleCop>true</ExcludeFromStyleCop>
    </Compile>
    <Compile Include="..\Shared\AssemblyUtilities.cs">
      <ExcludeFromStyleCop>true</ExcludeFromStyleCop>
    </Compile>
    <Compile Include="..\Shared\ExceptionHandling.cs" />
    <Compile Include="..\Shared\InternalErrorException.cs" />
    <Compile Include="..\Shared\EventArgsFormatting.cs">
      <ExcludeFromStyleCop>true</ExcludeFromStyleCop>
    </Compile>
    <Compile Include="..\Shared\TempFileUtilities.cs">
      <Link>TempFileUtilities.cs</Link>
    </Compile>
    <Compile Include="..\Shared\VisualStudioLocationHelper.cs">
      <Link>VisualStudioLocationHelper.cs</Link>
    </Compile>
    <Compile Include="..\Shared\XMakeAttributes.cs">
      <ExcludeFromStyleCop>true</ExcludeFromStyleCop>
    </Compile>
    <Compile Include="..\Shared\INodeEndpoint.cs" />
    <Compile Include="..\Shared\NodeEndpointOutOfProcBase.cs" />
    <Compile Include="..\Shared\INodePacket.cs" />
    <Compile Include="..\Shared\LogMessagePacketBase.cs" />
    <Compile Include="..\Shared\INodePacketFactory.cs" />
    <Compile Include="..\Shared\NodePacketFactory.cs" />
    <Compile Include="..\Shared\INodePacketHandler.cs" />
    <Compile Include="..\Shared\INodePacketTranslatable.cs" />
    <Compile Include="..\Shared\INodePacketTranslator.cs" />
    <Compile Include="..\Shared\NodePacketTranslator.cs" />
    <Compile Include="..\Shared\CommunicationsUtilities.cs" />
    <Compile Include="..\Shared\InterningBinaryReader.cs" />
    <Compile Include="..\Shared\OpportunisticIntern.cs" />
    <Compile Include="..\Shared\TaskHostConfiguration.cs" />
    <Compile Include="..\Shared\TaskHostTaskComplete.cs" />
    <Compile Include="..\Shared\OutOfProcTaskHostTaskResult.cs" />
    <Compile Include="..\Shared\TaskHostTaskCancelled.cs" />
    <Compile Include="..\Shared\TaskLoader.cs" />
    <Compile Include="..\Shared\TypeLoader.cs" />
    <Compile Include="..\Shared\LoadedType.cs">
      <ExcludeFromStyleCop>true</ExcludeFromStyleCop>
    </Compile>
    <Compile Include="..\Shared\AssemblyLoadInfo.cs">
      <ExcludeFromStyleCop>true</ExcludeFromStyleCop>
    </Compile>
    <Compile Include="..\Shared\NodeBuildComplete.cs" />
    <Compile Include="..\Shared\NodeShutdown.cs" />
    <Compile Include="..\Shared\TaskParameter.cs" />
    <Compile Include="..\Shared\TaskParameterTypeVerifier.cs" />
    <Compile Include="..\Shared\TaskEngineAssemblyResolver.cs">
      <ExcludeFromStyleCop>true</ExcludeFromStyleCop>
    </Compile>
    <Compile Include="..\Shared\Traits.cs">
      <Link>SharedTraits.cs</Link>
    </Compile>
    <Compile Include="..\Shared\AssemblyNameExtension.cs">
      <ExcludeFromStyleCop>true</ExcludeFromStyleCop>
    </Compile>
    <Compile Include="..\Shared\ThreadPoolExtensions.cs" />
    <Compile Include="..\Shared\StringBuilderCache.cs">
      <ExcludeFromStyleCop>true</ExcludeFromStyleCop>
    </Compile>
    <Compile Include="AssemblyInfo.cs">
      <ExcludeFromStyleCop>true</ExcludeFromStyleCop>
    </Compile>
    <Compile Include="AssemblyResources.cs">
      <ExcludeFromStyleCop>true</ExcludeFromStyleCop>
    </Compile>
    <Compile Include="CommandLineSwitches.cs">
      <ExcludeFromStyleCop>true</ExcludeFromStyleCop>
    </Compile>
    <Compile Include="CommandLineSwitchException.cs">
      <ExcludeFromStyleCop>true</ExcludeFromStyleCop>
    </Compile>
    <Compile Include="..\Shared\CoreCLRAssemblyLoader.cs" Condition="'$(TargetFrameworkIdentifier)' != '.NETFramework'" />
    <Compile Include="DistributedLoggerRecord.cs">
      <ExcludeFromStyleCop>true</ExcludeFromStyleCop>
    </Compile>
    <Compile Include="FxCopExclusions\MsBuild.Suppressions.cs">
      <ExcludeFromStyleCop>true</ExcludeFromStyleCop>
    </Compile>
    <Compile Include="InitializationException.cs">
      <ExcludeFromStyleCop>true</ExcludeFromStyleCop>
    </Compile>
    <Compile Include="NodeEndpointOutOfProcTaskHost.cs" />
    <Compile Include="LogMessagePacket.cs" />
    <Compile Include="ProjectSchemaValidationHandler.cs">
      <ExcludeFromStyleCop>true</ExcludeFromStyleCop>
    </Compile>
    <Compile Include="OutOfProcTaskHostNode.cs" />
    <Compile Include="OutOfProcTaskAppDomainWrapperBase.cs" />
    <Compile Include="OutOfProcTaskAppDomainWrapper.cs" />
    <Compile Include="XMake.cs">
      <ExcludeFromStyleCop>true</ExcludeFromStyleCop>
    </Compile>
    <Compile Include="GitBuildInfo.cs" Condition="'$(MonoBuild)' == 'true'" />
    <None Include="project.json" />
    <!-- This is to enable CodeMarkers in MSBuild.exe -->
    <!-- Win32 RC Files -->
    <RCResourceFile Include="native.rc" />
    <!-- Resource Files -->
    <EmbeddedResource Include="Resources\Strings.resx">
      <LogicalName>$(AssemblyName).Strings.resources</LogicalName>
      <SubType>Designer</SubType>
    </EmbeddedResource>
    <EmbeddedResource Include="..\Shared\Resources\Strings.shared.resx">
      <Link>Resources\Strings.shared.resx</Link>
      <LogicalName>$(AssemblyName).Strings.shared.resources</LogicalName>
      <SubType>Designer</SubType>
    </EmbeddedResource>
    <!-- Content Files -->
    <Content Include="MSBuild.ico" Pack="false" />
    <Content Include="MSBuild.rsp" Pack="false">
      <CopyToOutputDirectory>PreserveNewest</CopyToOutputDirectory>
    </Content>
    <None Include="Microsoft.Build.CommonTypes.xsd">
      <SubType>Designer</SubType>
      <CopyToOutputDirectory>PreserveNewest</CopyToOutputDirectory>
    </None>
    <None Include="Microsoft.Build.Core.xsd">
      <SubType>Designer</SubType>
      <CopyToOutputDirectory>PreserveNewest</CopyToOutputDirectory>
    </None>
  </ItemGroup>
  <ItemGroup Condition="'$(TargetFrameworkIdentifier)' == '.NETFramework'">
    <!-- File for Assemblies we depend on -->
    <Reference Include="System" />
    <Reference Include="System.Core" />
    <Reference Include="System.Xml" />
    <Reference Include="System.Configuration" />
    <PackageReference Include="LargeAddressAware" Version="$(LargeAddressAwareVersion)" PrivateAssets="All" />
  </ItemGroup>
  <ItemGroup Condition="'$(TargetFrameworkIdentifier)' != '.NETFramework'">
    <!-- Need Win32 API on .NET Core to ping registry to determine long path support -->
    <PackageReference Include="Microsoft.Win32.Registry" Version="$(MicrosoftWin32RegistryVersion)" />
  </ItemGroup>
  <ItemGroup>
    <ProjectReference Include="..\Build\Microsoft.Build.csproj" />
    <ProjectReference Include="..\Framework\Microsoft.Build.Framework.csproj" PrivateAssets="All" />
    <ProjectReference Include="..\Tasks\Microsoft.Build.Tasks.csproj" />
  </ItemGroup>

  <!-- Include MSBuild.deps.json and MSBuild.runtimeconfig.json in ContentWithTargetPath so they will be copied to the output folder of projects
       that reference this one. -->
  <Target Name="AddRuntimeDependenciesToContent" Condition=" '$(TargetFrameworkIdentifier)' == '.NETCoreApp'" BeforeTargets="GetCopyToOutputDirectoryItems">
    <ItemGroup>
      <ContentWithTargetPath Include="$(ProjectDepsFilePath)" CopyToOutputDirectory="PreserveNewest" TargetPath="$(ProjectDepsFileName)" />

      <ContentWithTargetPath Include="$(ProjectRuntimeConfigFilePath)" CopyToOutputDirectory="PreserveNewest" TargetPath="$(ProjectRuntimeConfigFileName)" />
      <ContentWithTargetPath Include="$(ProjectRuntimeConfigDevFilePath)" CopyToOutputDirectory="PreserveNewest" TargetPath="$([System.IO.Path]::GetFileName('$(ProjectRuntimeConfigDevFilePath)'))" />
    </ItemGroup>
  </Target>

<<<<<<< HEAD
  <ItemGroup>
    <ProjectReference Include="..\NuGetSdkResolver\NuGet.MSBuildSdkResolver.csproj" Private="false" ReferenceOutputAssembly="false" OutputItemType="NuGetSdkResolverResolvedProjectReferencePath">
      <SetTargetFramework Condition="'$(TargetFrameworkIdentifier)' == '.NETFramework'">TargetFramework=net46</SetTargetFramework>
      <SetTargetFramework Condition="'$(TargetFrameworkIdentifier)' == '.NETFramework' and '$(MonoBuild)' == 'true'">TargetFramework=net461</SetTargetFramework>
      <SetTargetFramework Condition="'$(TargetFrameworkIdentifier)' != '.NETFramework'">TargetFramework=netstandard2.0</SetTargetFramework>
    </ProjectReference>
  </ItemGroup>

  <Target Name="CopyNuGetSdkResolver" AfterTargets="ResolveProjectReferences">
    <!-- This target adds content items which will cause the NuGet SDK resolver to be copied to the
         SdkResolvers/NuGet.MSBuildSdkResolver subdirectory of the output folder.
    -->

    <Error Condition="'@(NuGetSdkResolverResolvedProjectReferencePath)' == ''" Text="Couldn't find NuGetSdkResolverResolvedProjectReferencePath item" />

    <PropertyGroup>
      <NuGetSdkResolverOutputPath>@(NuGetSdkResolverResolvedProjectReferencePath->'%(RootDir)%(Directory)')</NuGetSdkResolverOutputPath>
    </PropertyGroup>
    <ItemGroup>
      <!--<NuGetSdkResolverContent Include="$(NuGetSdkResolverOutputPath)**\*.*" />-->
      <NuGetSdkResolverContent Include="$(NuGetSdkResolverOutputPath)NuGet.MSBuildSdkResolver.dll" />
      <NuGetSdkResolverContent Include="$(NuGetSdkResolverOutputPath)**\NuGet.MSBuildSdkResolver.resources.dll" />
      <Content Include="@(NuGetSdkResolverContent)" Link="SdkResolvers\NuGet.MSBuildSdkResolver\%(RecursiveDir)%(NuGetSdkResolverContent.Filename)%(NuGetSdkResolverContent.Extension)" CopyToOutputDirectory="PreserveNewest" />
    </ItemGroup>

  </Target>

=======
>>>>>>> a75c5a9e
  <Target Name="GetCustomPackageFiles" BeforeTargets="_GetPackageFiles" DependsOnTargets="RemoveSatelliteDllsFromBuildOutputInPackage">

    <ItemGroup>
      <_OurFiles Include="$(OutputPath)%(_TargetFrameworks.Identity)\MSBuild.exe.config" TargetFramework="%(_TargetFrameworks.Identity)" Condition=" '%(_TargetFrameworks.Identity)' == 'net46' " />
      <_OurFiles Include="$(OutputPath)%(_TargetFrameworks.Identity)\Microsoft.Data.Entity.targets" TargetFramework="%(_TargetFrameworks.Identity)" Condition=" '%(_TargetFrameworks.Identity)' == 'net46' " />
      <_OurFiles Include="$(OutputPath)%(_TargetFrameworks.Identity)\Microsoft.ServiceModel.targets" TargetFramework="%(_TargetFrameworks.Identity)" Condition=" '%(_TargetFrameworks.Identity)' == 'net46' " />
      <_OurFiles Include="$(OutputPath)%(_TargetFrameworks.Identity)\Microsoft.WinFx.targets" TargetFramework="%(_TargetFrameworks.Identity)" Condition=" '%(_TargetFrameworks.Identity)' == 'net46' " />
      <_OurFiles Include="$(OutputPath)%(_TargetFrameworks.Identity)\Microsoft.WorkflowBuildExtensions.targets" TargetFramework="%(_TargetFrameworks.Identity)" Condition=" '%(_TargetFrameworks.Identity)' == 'net46' " />
      <_OurFiles Include="$(OutputPath)%(_TargetFrameworks.Identity)\Microsoft.Xaml.targets" TargetFramework="%(_TargetFrameworks.Identity)" Condition=" '%(_TargetFrameworks.Identity)' == 'net46' " />
      <_OurFiles Include="$(OutputPath)%(_TargetFrameworks.Identity)\Workflow.Targets" TargetFramework="%(_TargetFrameworks.Identity)" Condition=" '%(_TargetFrameworks.Identity)' == 'net46' " />
      <_OurFiles Include="$(OutputPath)%(_TargetFrameworks.Identity)\Workflow.VisualBasic.Targets" TargetFramework="%(_TargetFrameworks.Identity)" Condition=" '%(_TargetFrameworks.Identity)' == 'net46' " />
    </ItemGroup>

    <ItemGroup>
      <_OurFiles Include="$(OutputPath)%(_TargetFrameworks.Identity)\Microsoft.Common.CrossTargeting.targets" TargetFramework="%(_TargetFrameworks.Identity)" />
      <_OurFiles Include="$(OutputPath)%(_TargetFrameworks.Identity)\Microsoft.Common.CurrentVersion.targets" TargetFramework="%(_TargetFrameworks.Identity)" />
      <_OurFiles Include="$(OutputPath)%(_TargetFrameworks.Identity)\Microsoft.Common.overridetasks" TargetFramework="%(_TargetFrameworks.Identity)" />
      <_OurFiles Include="$(OutputPath)%(_TargetFrameworks.Identity)\Microsoft.Common.props" TargetFramework="%(_TargetFrameworks.Identity)" Subdirectory="15.0\" />
      <_OurFiles Include="$(OutputPath)%(_TargetFrameworks.Identity)\Microsoft.Common.targets" TargetFramework="%(_TargetFrameworks.Identity)" />
      <_OurFiles Include="$(OutputPath)%(_TargetFrameworks.Identity)\Microsoft.Common.tasks" TargetFramework="%(_TargetFrameworks.Identity)" />
      <_OurFiles Include="$(OutputPath)%(_TargetFrameworks.Identity)\Microsoft.CSharp.CrossTargeting.targets" TargetFramework="%(_TargetFrameworks.Identity)" />
      <_OurFiles Include="$(OutputPath)%(_TargetFrameworks.Identity)\Microsoft.CSharp.CurrentVersion.targets" TargetFramework="%(_TargetFrameworks.Identity)" />
      <_OurFiles Include="$(OutputPath)%(_TargetFrameworks.Identity)\Microsoft.CSharp.targets" TargetFramework="%(_TargetFrameworks.Identity)" />
      <_OurFiles Include="$(OutputPath)%(_TargetFrameworks.Identity)\Microsoft.NETFramework.CurrentVersion.props" TargetFramework="%(_TargetFrameworks.Identity)" />
      <_OurFiles Include="$(OutputPath)%(_TargetFrameworks.Identity)\Microsoft.NETFramework.CurrentVersion.targets" TargetFramework="%(_TargetFrameworks.Identity)" />
      <_OurFiles Include="$(OutputPath)%(_TargetFrameworks.Identity)\Microsoft.NETFramework.props" TargetFramework="%(_TargetFrameworks.Identity)" />
      <_OurFiles Include="$(OutputPath)%(_TargetFrameworks.Identity)\Microsoft.NETFramework.targets" TargetFramework="%(_TargetFrameworks.Identity)" />
      <_OurFiles Include="$(OutputPath)%(_TargetFrameworks.Identity)\Microsoft.VisualBasic.CrossTargeting.targets" TargetFramework="%(_TargetFrameworks.Identity)" />
      <_OurFiles Include="$(OutputPath)%(_TargetFrameworks.Identity)\Microsoft.VisualBasic.CurrentVersion.targets" TargetFramework="%(_TargetFrameworks.Identity)" />
      <_OurFiles Include="$(OutputPath)%(_TargetFrameworks.Identity)\Microsoft.VisualBasic.targets" TargetFramework="%(_TargetFrameworks.Identity)" />
      <_OurFiles Include="$(OutputPath)%(_TargetFrameworks.Identity)\Microsoft.VisualStudioVersion.v11.Common.props" TargetFramework="%(_TargetFrameworks.Identity)" />
      <_OurFiles Include="$(OutputPath)%(_TargetFrameworks.Identity)\Microsoft.VisualStudioVersion.v12.Common.props" TargetFramework="%(_TargetFrameworks.Identity)" />
      <_OurFiles Include="$(OutputPath)%(_TargetFrameworks.Identity)\Microsoft.VisualStudioVersion.v14.Common.props" TargetFramework="%(_TargetFrameworks.Identity)" />
      <_OurFiles Include="$(OutputPath)%(_TargetFrameworks.Identity)\ref\**" TargetFramework="%(_TargetFrameworks.Identity)" Subdirectory="ref\" />
    </ItemGroup>

    <ItemGroup>
      <_PackageFiles Include="@(_OurFiles)" BuildAction="Content" PackageCopyToOutput="true" PackageFlatten="false" PackagePath="contentFiles\any\%(_OurFiles.TargetFramework)\%(_OurFiles.Subdirectory)%(RecursiveDir)%(Filename)%(Extension)" />
      
      <!-- Always include the 'standalone' NuGetSdkResolver manifest in our Runtime NuGet package. -->
      <_PackageFiles Include="SdkResolvers\Standalone\Microsoft.Build.NuGetSdkResolver.xml" BuildAction="Content" PackageCopyToOutput="true" PackageFlatten="false" PackagePath="contentFiles\any\%(_BuildOutputInPackage.TargetFramework)\SdkResolvers\Microsoft.Build.NuGetSdkResolver\Microsoft.Build.NuGetSdkResolver.xml" />

      <!--
        The items in @(_BuildOutputInPackage) are passed to the Pack task as a separate parameter that does not accept metadata like BuildAction.  So we either
        need to replicate the target that gets build output or just copy the items to _PackageFiles ourselves while setting the metadata.
      -->
      <_PackageFiles Include="@(_BuildOutputInPackage)" BuildAction="Content" PackageCopyToOutput="true" PackageFlatten="false" PackagePath="contentFiles\any\%(_BuildOutputInPackage.TargetFramework)\%(RecursiveDir)%(Filename)%(Extension)" />

      <!--
        The build output was copied to _PackageFiles and must be cleared or we'll get package analysis warnings about duplicate files
      -->
      <_BuildOutputInPackage Remove="@(_BuildOutputInPackage)" />

      <!--
        Clear _TargetPathsToSymbols so that pdbs don't end up in the package
      -->
      <_TargetPathsToSymbols Remove="@(_TargetPathsToSymbols)" />
    </ItemGroup>

  </Target>

<<<<<<< HEAD
  <!-- Import targets to create bootstrap version of MSBuild if building for full Framework and Mono.
       For .NET Core, a separate MSBuild.Bootstrap project is used. -->
  <Import Project="$(RepoRoot)build\BootStrapMSBuild.targets" Condition="$(TargetFramework.StartsWith('net4')) and '$(MonoBuild)' != 'true'" />
=======
>>>>>>> a75c5a9e
</Project><|MERGE_RESOLUTION|>--- conflicted
+++ resolved
@@ -247,36 +247,6 @@
     </ItemGroup>
   </Target>
 
-<<<<<<< HEAD
-  <ItemGroup>
-    <ProjectReference Include="..\NuGetSdkResolver\NuGet.MSBuildSdkResolver.csproj" Private="false" ReferenceOutputAssembly="false" OutputItemType="NuGetSdkResolverResolvedProjectReferencePath">
-      <SetTargetFramework Condition="'$(TargetFrameworkIdentifier)' == '.NETFramework'">TargetFramework=net46</SetTargetFramework>
-      <SetTargetFramework Condition="'$(TargetFrameworkIdentifier)' == '.NETFramework' and '$(MonoBuild)' == 'true'">TargetFramework=net461</SetTargetFramework>
-      <SetTargetFramework Condition="'$(TargetFrameworkIdentifier)' != '.NETFramework'">TargetFramework=netstandard2.0</SetTargetFramework>
-    </ProjectReference>
-  </ItemGroup>
-
-  <Target Name="CopyNuGetSdkResolver" AfterTargets="ResolveProjectReferences">
-    <!-- This target adds content items which will cause the NuGet SDK resolver to be copied to the
-         SdkResolvers/NuGet.MSBuildSdkResolver subdirectory of the output folder.
-    -->
-
-    <Error Condition="'@(NuGetSdkResolverResolvedProjectReferencePath)' == ''" Text="Couldn't find NuGetSdkResolverResolvedProjectReferencePath item" />
-
-    <PropertyGroup>
-      <NuGetSdkResolverOutputPath>@(NuGetSdkResolverResolvedProjectReferencePath->'%(RootDir)%(Directory)')</NuGetSdkResolverOutputPath>
-    </PropertyGroup>
-    <ItemGroup>
-      <!--<NuGetSdkResolverContent Include="$(NuGetSdkResolverOutputPath)**\*.*" />-->
-      <NuGetSdkResolverContent Include="$(NuGetSdkResolverOutputPath)NuGet.MSBuildSdkResolver.dll" />
-      <NuGetSdkResolverContent Include="$(NuGetSdkResolverOutputPath)**\NuGet.MSBuildSdkResolver.resources.dll" />
-      <Content Include="@(NuGetSdkResolverContent)" Link="SdkResolvers\NuGet.MSBuildSdkResolver\%(RecursiveDir)%(NuGetSdkResolverContent.Filename)%(NuGetSdkResolverContent.Extension)" CopyToOutputDirectory="PreserveNewest" />
-    </ItemGroup>
-
-  </Target>
-
-=======
->>>>>>> a75c5a9e
   <Target Name="GetCustomPackageFiles" BeforeTargets="_GetPackageFiles" DependsOnTargets="RemoveSatelliteDllsFromBuildOutputInPackage">
 
     <ItemGroup>
@@ -338,10 +308,4 @@
 
   </Target>
 
-<<<<<<< HEAD
-  <!-- Import targets to create bootstrap version of MSBuild if building for full Framework and Mono.
-       For .NET Core, a separate MSBuild.Bootstrap project is used. -->
-  <Import Project="$(RepoRoot)build\BootStrapMSBuild.targets" Condition="$(TargetFramework.StartsWith('net4')) and '$(MonoBuild)' != 'true'" />
-=======
->>>>>>> a75c5a9e
 </Project>