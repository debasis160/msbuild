--- conflicted
+++ resolved
@@ -1,35 +1,22 @@
-﻿// Copyright (c) Microsoft. All rights reserved.
+// Copyright (c) Microsoft. All rights reserved.
 // Licensed under the MIT license. See LICENSE file in the project root for full license information.
 
 using System;
 using System.Collections;
 using System.Xml;
 
-<<<<<<< HEAD
-using NUnit.Framework;
-
-=======
->>>>>>> 3f8a403e
 using Microsoft.Build.Framework;
 using Microsoft.Build.Tasks;
 using Xunit;
 
 namespace Microsoft.Build.UnitTests
 {
-<<<<<<< HEAD
-    [TestFixture]
-=======
->>>>>>> 3f8a403e
     public class DependentAssembly_Tests
     {
         /// <summary>
         /// Verify that a reference without a public key works correctly
         /// </summary>
-<<<<<<< HEAD
-        [Test]
-=======
         [Fact]
->>>>>>> 3f8a403e
         public void SerializeDeserialize()
         {
             DependentAssembly dependentAssembly = new DependentAssembly();
