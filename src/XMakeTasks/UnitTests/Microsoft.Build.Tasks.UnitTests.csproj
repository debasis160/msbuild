--- conflicted
+++ resolved
@@ -1,4 +1,4 @@
-﻿<?xml version="1.0" encoding="utf-8"?>
+<?xml version="1.0" encoding="utf-8"?>
 <Project ToolsVersion="12.0" DefaultTargets="Build" xmlns="http://schemas.microsoft.com/developer/msbuild/2003">
    <!--
   <Import Project="$([MSBuild]::GetDirectoryNameOfFileAbove($(MSBuildThisFileDirectory), dir.props))\dir.props" Condition="!$(Configuration.EndsWith('MONO'))"/>
@@ -54,7 +54,6 @@
     <Compile Include="TrustInfo_Tests.cs" />
     <Compile Include="VisualBasicParserUtilitites_Tests.cs" />
     <Compile Include="VisualBasicTokenizer_Tests.cs" />
-    <EmbeddedResource Include="SampleResx" />
     <None Include="..\..\Shared\UnitTests\App.config">
       <Link>App.config</Link>
       <SubType>Designer</SubType>
@@ -130,34 +129,18 @@
     <Compile Include="XmlPeek_Tests.cs" />
     <Compile Include="XmlPoke_Tests.cs" />
     <Compile Include="XslTransformation_Tests.cs" />
-<<<<<<< HEAD
-=======
     <EmbeddedResource Include="SampleResx" />
     <None Include="..\..\Shared\UnitTests\App.config">
       <Link>App.config</Link>
       <SubType>Designer</SubType>
     </None>
     <None Include="project.json" />
->>>>>>> 3f8a403e
   </ItemGroup>
   <ItemGroup>
     <Reference Include="nunit.framework">
       <HintPath>$(PackagesDir)NUnit.2.6.4\lib\nunit.framework.dll</HintPath>
       <Private>True</Private>
     </Reference>
-<<<<<<< HEAD
-=======
-    <Reference Include="System" />
-    <Reference Include="System.Core" />
-    <Reference Include="System.Data" />
-    <Reference Include="System.Windows.Forms" />
-    <Reference Include="System.Security" />
-    <Reference Include="System.Design" />
-    <Reference Include="System.Xaml" />
-    <Reference Include="System.Xml" />
-    <Reference Include="System.Drawing" />
-    <Reference Include="PresentationFramework" />
->>>>>>> 3f8a403e
     <ProjectReference Include="..\..\Utilities\Microsoft.Build.Utilities.csproj">
       <Project>{828566ee-6f6a-4ef4-98b0-513f7df9c628}</Project>
       <Name>Microsoft.Build.Utilities</Name>
