--- conflicted
+++ resolved
@@ -96,33 +96,12 @@
             build_check.BC0101.IsEnabled=true
             build_check.BC0101.Severity=warning
 
-<<<<<<< HEAD
             build_check.COND0543.IsEnabled=false
             build_check.COND0543.Severity=Error
             build_check.COND0543.EvaluationAnalysisScope=AnalyzedProjectOnly
             build_check.COND0543.CustomSwitch=QWERTY
 
             build_check.BLA.IsEnabled=false
-=======
-        TransientTestFile config = _env.CreateFile(workFolder, "editorconfig.json",
-            /*lang=json,strict*/
-            """
-            {
-                "BC0101": {
-                    "IsEnabled": true,
-                    "Severity": "Error"
-                },
-                "COND0543": {
-                    "IsEnabled": false,
-                    "Severity": "Error",
-                    "EvaluationAnalysisScope": "AnalyzedProjectOnly",
-                    "CustomSwitch": "QWERTY"
-                },
-                "BLA": {
-                    "IsEnabled": false
-                }
-            }
->>>>>>> 1c3b240c
             """);
 
         // OSX links /var into /private, which makes Path.GetTempPath() return "/var..." but Directory.GetCurrentDirectory return "/private/var...".
