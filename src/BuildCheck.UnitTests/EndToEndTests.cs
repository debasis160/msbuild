﻿// Licensed to the .NET Foundation under one or more agreements.
// The .NET Foundation licenses this file to you under the MIT license.

using System;
using System.IO;
using System.Xml;
using Microsoft.Build.Shared;
using Microsoft.Build.UnitTests;
using Microsoft.Build.UnitTests.Shared;
using Shouldly;
using Xunit;
using Xunit.Abstractions;

namespace Microsoft.Build.BuildCheck.UnitTests;

public class EndToEndTests : IDisposable
{
    private readonly TestEnvironment _env;

    public EndToEndTests(ITestOutputHelper output)
    {
        _env = TestEnvironment.Create(output);

        // this is needed to ensure the binary logger does not pollute the environment
        _env.WithEnvironmentInvariant();
    }

    private static string AssemblyLocation { get; } = Path.Combine(Path.GetDirectoryName(typeof(EndToEndTests).Assembly.Location) ?? AppContext.BaseDirectory);

    private static string TestAssetsRootPath { get; } = Path.Combine(AssemblyLocation, "TestAssets");

    public void Dispose() => _env.Dispose();

    // [Theory(Skip = "https://github.com/dotnet/msbuild/issues/10036")]
    [Theory]
    [InlineData(true, true)]
    [InlineData(false, true)]
    [InlineData(false, false)]
    public void SampleAnalyzerIntegrationTest_AnalyzeOnBuild(bool buildInOutOfProcessNode, bool analysisRequested)
    {
        PrepareSampleProjectsAndConfig(buildInOutOfProcessNode, out TransientTestFile projectFile);

        string output = RunnerUtilities.ExecBootstrapedMSBuild(
            $"{Path.GetFileName(projectFile.Path)} /m:1 -nr:False -restore" +
            (analysisRequested ? " -analyze" : string.Empty), out bool success, false, _env.Output, timeoutMilliseconds: 120_000);
        _env.Output.WriteLine(output);

        success.ShouldBeTrue();

        // The analyzer warnings should appear - but only if analysis was requested.
        if (analysisRequested)
        {
            output.ShouldContain("BC0101");
            output.ShouldContain("BC0102");
        }
        else
        {
            output.ShouldNotContain("BC0101");
            output.ShouldNotContain("BC0102");
        }
    }

    [Theory]
    [InlineData(true, true)]
    [InlineData(false, true)]
    [InlineData(false, false)]
<<<<<<< HEAD
    public void SampleAnalyzerIntegrationTest_AnalyzeOnBinaryLogReplay(bool buildInOutOfProcessNode, bool analysisRequested)
    {
        PrepareSampleProjectsAndConfig(buildInOutOfProcessNode, out TransientTestFile projectFile);

=======
    public void SampleAnalyzerIntegrationTest_AnalyzeOnBuild(bool buildInOutOfProcessNode, bool analysisRequested)
    {
        PrepareSampleProjectsAndConfig(buildInOutOfProcessNode, out TransientTestFile projectFile);

        string output = RunnerUtilities.ExecBootstrapedMSBuild(
            $"{Path.GetFileName(projectFile.Path)} /m:1 -nr:False -restore" +
            (analysisRequested ? " -analyze" : string.Empty), out bool success, false, _env.Output, timeoutMilliseconds: 120_000);
        _env.Output.WriteLine(output);

        success.ShouldBeTrue();

        // The analyzer warnings should appear - but only if analysis was requested.
        if (analysisRequested)
        {
            output.ShouldContain("BC0101");
            output.ShouldContain("BC0102");
        }
        else
        {
            output.ShouldNotContain("BC0101");
            output.ShouldNotContain("BC0102");
        }
    }

    [Theory(Skip = "https://github.com/dotnet/msbuild/issues/10036")]
    [InlineData(true, true, "warning")]
    [InlineData(true, true, "error")]
    [InlineData(true, true, "info")]
    [InlineData(false, true, "warning")]
    [InlineData(false, true, "error")]
    [InlineData(false, true, "info")]
    [InlineData(false, false, "warning")]
    public void SampleAnalyzerIntegrationTest_ReplayBinaryLogOfAnalyzedBuild(bool buildInOutOfProcessNode, bool analysisRequested, string BC0101Severity)
    {
        PrepareSampleProjectsAndConfig(buildInOutOfProcessNode, out TransientTestFile projectFile, BC0101Severity);

>>>>>>> 856f50ee
        var projectDirectory = Path.GetDirectoryName(projectFile.Path);
        string logFile = _env.ExpectFile(".binlog").Path;

        RunnerUtilities.ExecBootstrapedMSBuild(
<<<<<<< HEAD
            $"{Path.GetFileName(projectFile.Path)} /m:1 -nr:False -restore -bl:{logFile}",
=======
            $"{Path.GetFileName(projectFile.Path)} /m:1 -nr:False -restore {(analysisRequested ? "-analyze" : string.Empty)} -bl:{logFile}",
>>>>>>> 856f50ee
            out bool success, false, _env.Output, timeoutMilliseconds: 120_000);

        success.ShouldBeTrue();

        string output = RunnerUtilities.ExecBootstrapedMSBuild(
<<<<<<< HEAD
         $"{logFile} -flp:logfile={Path.Combine(projectDirectory!, "logFile.log")};verbosity=diagnostic {(analysisRequested ? "-analyze" : string.Empty)}",
=======
         $"{logFile} -flp:logfile={Path.Combine(projectDirectory!, "logFile.log")};verbosity=diagnostic",
>>>>>>> 856f50ee
         out success, false, _env.Output, timeoutMilliseconds: 120_000);

        _env.Output.WriteLine(output);

        success.ShouldBeTrue();

        // The conflicting outputs warning appears - but only if analysis was requested
        if (analysisRequested)
        {
            output.ShouldContain("BC0101");
            output.ShouldContain("BC0102");
        }
        else
        {
            output.ShouldNotContain("BC0101");
            output.ShouldNotContain("BC0102");
        }
    }

<<<<<<< HEAD
    private void PrepareSampleProjectsAndConfig(bool buildInOutOfProcessNode, out TransientTestFile projectFile)
=======
    private void PrepareSampleProjectsAndConfig(
        bool buildInOutOfProcessNode,
        out TransientTestFile projectFile,
        string BC0101Severity = "warning")
>>>>>>> 856f50ee
    {
        TransientTestFolder workFolder = _env.CreateFolder(createFolder: true);
        TransientTestFile testFile = _env.CreateFile(workFolder, "somefile");

        string contents = $"""
            <Project Sdk="Microsoft.NET.Sdk" DefaultTargets="Hello">
                
                <PropertyGroup>
                    <OutputType>Exe</OutputType>
                    <TargetFramework>net8.0</TargetFramework>
                    <ImplicitUsings>enable</ImplicitUsings>
                    <Nullable>enable</Nullable>
                </PropertyGroup>
                  
                <PropertyGroup Condition="$(Test) == true">
                    <TestProperty>Test</TestProperty>
                </PropertyGroup>
                 
                <Target Name="Hello">
                    <Message Importance="High" Condition="$(Test2) == true" Text="XYZABC" />
                    <Copy SourceFiles="{testFile.Path}" DestinationFolder="{workFolder.Path}" />
                    <MSBuild Projects=".\FooBar-Copy.csproj" Targets="Hello" />
                </Target>
                
            </Project>
            """;

        string contents2 = $"""
            <Project Sdk="Microsoft.NET.Sdk">
                <PropertyGroup>
                    <OutputType>Exe</OutputType>
                    <TargetFramework>net8.0</TargetFramework>
                    <ImplicitUsings>enable</ImplicitUsings>
                    <Nullable>enable</Nullable>
                </PropertyGroup>
                                 
                <PropertyGroup Condition="$(Test) == true">
                    <TestProperty>Test</TestProperty>
                </PropertyGroup>
                                
                <ItemGroup>
                    <Reference Include="bin/foo.dll" />
                </ItemGroup>
                                
                <Target Name="Hello">
                    <Message Importance="High" Condition="$(Test2) == true" Text="XYZABC" />
                    <Copy SourceFiles="{testFile.Path}" DestinationFolder="{workFolder.Path}" />
                </Target>
                               
            </Project>
            """;
        projectFile = _env.CreateFile(workFolder, "FooBar.csproj", contents);
        TransientTestFile projectFile2 = _env.CreateFile(workFolder, "FooBar-Copy.csproj", contents2);

        TransientTestFile config = _env.CreateFile(workFolder, ".editorconfig",
            $"""
            root=true

            [*.csproj]
            build_check.BC0101.IsEnabled=true
            build_check.BC0101.Severity={BC0101Severity}

            build_check.BC0102.IsEnabled=true
            build_check.BC0102.Severity=warning

            build_check.COND0543.IsEnabled=false
            build_check.COND0543.Severity=Error
            build_check.COND0543.EvaluationAnalysisScope=AnalyzedProjectOnly
            build_check.COND0543.CustomSwitch=QWERTY

            build_check.BLA.IsEnabled=false
            """);

        // OSX links /var into /private, which makes Path.GetTempPath() return "/var..." but Directory.GetCurrentDirectory return "/private/var...".
        // This discrepancy breaks path equality checks in analyzers if we pass to MSBuild full path to the initial project.
        // See if there is a way of fixing it in the engine - tracked: https://github.com/orgs/dotnet/projects/373/views/1?pane=issue&itemId=55702688.
        _env.SetCurrentDirectory(Path.GetDirectoryName(projectFile.Path));

        _env.SetEnvironmentVariable("MSBUILDNOINPROCNODE", buildInOutOfProcessNode ? "1" : "0");
        _env.SetEnvironmentVariable("MSBUILDLOGPROPERTIESANDITEMSAFTEREVALUATION", "1");
    }

    [Theory]
    [InlineData("AnalysisCandidate", new[] { "CustomRule1", "CustomRule2" })]
    [InlineData("AnalysisCandidateWithMultipleAnalyzersInjected", new[] { "CustomRule1", "CustomRule2", "CustomRule3" }, true)]
    public void CustomAnalyzerTest(string analysisCandidate, string[] expectedRegisteredRules, bool expectedRejectedAnalyzers = false)
    {
        using (var env = TestEnvironment.Create())
        {
            var analysisCandidatePath = Path.Combine(TestAssetsRootPath, analysisCandidate);
            AddCustomDataSourceToNugetConfig(analysisCandidatePath);

            string projectAnalysisBuildLog = RunnerUtilities.ExecBootstrapedMSBuild(
                $"{Path.Combine(analysisCandidatePath, $"{analysisCandidate}.csproj")} /m:1 -nr:False -restore /p:OutputPath={env.CreateFolder().Path} -analyze -verbosity:n",
                out bool successBuild);
            successBuild.ShouldBeTrue(projectAnalysisBuildLog);

            foreach (string registeredRule in expectedRegisteredRules)
            {
                projectAnalysisBuildLog.ShouldContain(ResourceUtilities.FormatResourceStringStripCodeAndKeyword("CustomAnalyzerSuccessfulAcquisition", registeredRule));
            }

            if (expectedRejectedAnalyzers)
            {
                projectAnalysisBuildLog.ShouldContain(ResourceUtilities.FormatResourceStringStripCodeAndKeyword("CustomAnalyzerBaseTypeNotAssignable", "InvalidAnalyzer", "InvalidCustomAnalyzer, Version=15.1.0.0, Culture=neutral, PublicKeyToken=b03f5f7f11d50a3a"));
            }
        }
    }

    private void AddCustomDataSourceToNugetConfig(string analysisCandidatePath)
    {
        var nugetTemplatePath = Path.Combine(analysisCandidatePath, "nugetTemplate.config");

        var doc = new XmlDocument();
        doc.LoadXml(File.ReadAllText(nugetTemplatePath));
        if (doc.DocumentElement != null)
        {
            XmlNode? packageSourcesNode = doc.SelectSingleNode("//packageSources");

            // The test packages are generated during the test project build and saved in CustomAnalyzers folder.
            string analyzersPackagesPath = Path.Combine(Directory.GetParent(AssemblyLocation)?.Parent?.FullName ?? string.Empty, "CustomAnalyzers");
            AddPackageSource(doc, packageSourcesNode, "Key", analyzersPackagesPath);

            doc.Save(Path.Combine(analysisCandidatePath, "nuget.config"));
        }
    }

    private void AddPackageSource(XmlDocument doc, XmlNode? packageSourcesNode, string key, string value)
    {
        if (packageSourcesNode != null)
        {
            XmlElement addNode = doc.CreateElement("add");

            PopulateXmlAttribute(doc, addNode, "key", key);
            PopulateXmlAttribute(doc, addNode, "value", value);

            packageSourcesNode.AppendChild(addNode);
        }
    }

    private void PopulateXmlAttribute(XmlDocument doc, XmlNode node, string attributeName, string attributeValue)
    {
        node.ShouldNotBeNull($"The attribute {attributeName} can not be populated with {attributeValue}. Xml node is null.");
        var attribute = doc.CreateAttribute(attributeName);
        attribute.Value = attributeValue;
        node.Attributes!.Append(attribute);
    }
}<|MERGE_RESOLUTION|>--- conflicted
+++ resolved
@@ -60,40 +60,6 @@
         }
     }
 
-    [Theory]
-    [InlineData(true, true)]
-    [InlineData(false, true)]
-    [InlineData(false, false)]
-<<<<<<< HEAD
-    public void SampleAnalyzerIntegrationTest_AnalyzeOnBinaryLogReplay(bool buildInOutOfProcessNode, bool analysisRequested)
-    {
-        PrepareSampleProjectsAndConfig(buildInOutOfProcessNode, out TransientTestFile projectFile);
-
-=======
-    public void SampleAnalyzerIntegrationTest_AnalyzeOnBuild(bool buildInOutOfProcessNode, bool analysisRequested)
-    {
-        PrepareSampleProjectsAndConfig(buildInOutOfProcessNode, out TransientTestFile projectFile);
-
-        string output = RunnerUtilities.ExecBootstrapedMSBuild(
-            $"{Path.GetFileName(projectFile.Path)} /m:1 -nr:False -restore" +
-            (analysisRequested ? " -analyze" : string.Empty), out bool success, false, _env.Output, timeoutMilliseconds: 120_000);
-        _env.Output.WriteLine(output);
-
-        success.ShouldBeTrue();
-
-        // The analyzer warnings should appear - but only if analysis was requested.
-        if (analysisRequested)
-        {
-            output.ShouldContain("BC0101");
-            output.ShouldContain("BC0102");
-        }
-        else
-        {
-            output.ShouldNotContain("BC0101");
-            output.ShouldNotContain("BC0102");
-        }
-    }
-
     [Theory(Skip = "https://github.com/dotnet/msbuild/issues/10036")]
     [InlineData(true, true, "warning")]
     [InlineData(true, true, "error")]
@@ -106,26 +72,17 @@
     {
         PrepareSampleProjectsAndConfig(buildInOutOfProcessNode, out TransientTestFile projectFile, BC0101Severity);
 
->>>>>>> 856f50ee
         var projectDirectory = Path.GetDirectoryName(projectFile.Path);
         string logFile = _env.ExpectFile(".binlog").Path;
 
         RunnerUtilities.ExecBootstrapedMSBuild(
-<<<<<<< HEAD
-            $"{Path.GetFileName(projectFile.Path)} /m:1 -nr:False -restore -bl:{logFile}",
-=======
             $"{Path.GetFileName(projectFile.Path)} /m:1 -nr:False -restore {(analysisRequested ? "-analyze" : string.Empty)} -bl:{logFile}",
->>>>>>> 856f50ee
             out bool success, false, _env.Output, timeoutMilliseconds: 120_000);
 
         success.ShouldBeTrue();
 
         string output = RunnerUtilities.ExecBootstrapedMSBuild(
-<<<<<<< HEAD
-         $"{logFile} -flp:logfile={Path.Combine(projectDirectory!, "logFile.log")};verbosity=diagnostic {(analysisRequested ? "-analyze" : string.Empty)}",
-=======
          $"{logFile} -flp:logfile={Path.Combine(projectDirectory!, "logFile.log")};verbosity=diagnostic",
->>>>>>> 856f50ee
          out success, false, _env.Output, timeoutMilliseconds: 120_000);
 
         _env.Output.WriteLine(output);
@@ -145,14 +102,48 @@
         }
     }
 
-<<<<<<< HEAD
-    private void PrepareSampleProjectsAndConfig(bool buildInOutOfProcessNode, out TransientTestFile projectFile)
-=======
+    [Theory]
+    [InlineData(true, true)]
+    [InlineData(false, true)]
+    [InlineData(false, false)]
+    public void SampleAnalyzerIntegrationTest_AnalyzeOnBinaryLogReplay(bool buildInOutOfProcessNode, bool analysisRequested)
+    {
+        PrepareSampleProjectsAndConfig(buildInOutOfProcessNode, out TransientTestFile projectFile);
+
+        var projectDirectory = Path.GetDirectoryName(projectFile.Path);
+        string logFile = _env.ExpectFile(".binlog").Path;
+
+        RunnerUtilities.ExecBootstrapedMSBuild(
+            $"{Path.GetFileName(projectFile.Path)} /m:1 -nr:False -restore -bl:{logFile}",
+            out bool success, false, _env.Output, timeoutMilliseconds: 120_000);
+
+        success.ShouldBeTrue();
+
+        string output = RunnerUtilities.ExecBootstrapedMSBuild(
+         $"{logFile} -flp:logfile={Path.Combine(projectDirectory!, "logFile.log")};verbosity=diagnostic {(analysisRequested ? "-analyze" : string.Empty)}",
+         out success, false, _env.Output, timeoutMilliseconds: 120_000);
+
+        _env.Output.WriteLine(output);
+
+        success.ShouldBeTrue();
+
+        // The conflicting outputs warning appears - but only if analysis was requested
+        if (analysisRequested)
+        {
+            output.ShouldContain("BC0101");
+            output.ShouldContain("BC0102");
+        }
+        else
+        {
+            output.ShouldNotContain("BC0101");
+            output.ShouldNotContain("BC0102");
+        }
+    }
+
     private void PrepareSampleProjectsAndConfig(
         bool buildInOutOfProcessNode,
         out TransientTestFile projectFile,
         string BC0101Severity = "warning")
->>>>>>> 856f50ee
     {
         TransientTestFolder workFolder = _env.CreateFolder(createFolder: true);
         TransientTestFile testFile = _env.CreateFile(workFolder, "somefile");
