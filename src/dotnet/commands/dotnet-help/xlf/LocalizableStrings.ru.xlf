--- conflicted
+++ resolved
@@ -154,11 +154,7 @@
       </trans-unit>
       <trans-unit id="ListDefinition">
         <source>List project references or installed tools.</source>
-<<<<<<< HEAD
-        <target state="needs-review-translation">Список ссылок в проекте.</target>
-=======
         <target state="translated">Перечисление ссылок на проекты или установленных инструментов.</target>
->>>>>>> 0bd52412
         <note />
       </trans-unit>
       <trans-unit id="CommandDoesNotExist">
@@ -263,11 +259,7 @@
       </trans-unit>
       <trans-unit id="UninstallDefinition">
         <source>Uninstalls an item from the development environment.</source>
-<<<<<<< HEAD
-        <target state="new">Uninstalls an item from the development environment.</target>
-=======
         <target state="translated">Удаляет элемент из среды разработки.</target>
->>>>>>> 0bd52412
         <note />
       </trans-unit>
       <trans-unit id="UpdateDefinition">
