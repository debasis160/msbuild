﻿using System;
using System.Collections.Generic;
using Shouldly;
using System.IO;
using System.Linq;
using System.Reflection;
using Microsoft.Build.BackEnd.Logging;
using Microsoft.Build.BackEnd.SdkResolution;
using Microsoft.Build.Construction;
using Microsoft.Build.Exceptions;
using Microsoft.Build.Framework;
using Microsoft.Build.Shared;
using Microsoft.Build.UnitTests;
using Xunit;
using Exception = System.Exception;
using SdkResolverBase = Microsoft.Build.Framework.SdkResolver;
using SdkResolverContextBase = Microsoft.Build.Framework.SdkResolverContext;
using SdkResultBase = Microsoft.Build.Framework.SdkResult;
using SdkResultFactoryBase = Microsoft.Build.Framework.SdkResultFactory;

namespace Microsoft.Build.Engine.UnitTests.BackEnd
{
    public class SdkResolverLoader_Tests
    {
        private readonly MockLogger _logger;
        private readonly LoggingContext _loggingContext;

        public SdkResolverLoader_Tests()
        {
            _logger = new MockLogger();
            ILoggingService loggingService = LoggingService.CreateLoggingService(LoggerMode.Synchronous, 1);
            loggingService.RegisterLogger(_logger);

            _loggingContext = new MockLoggingContext(
                loggingService,
                new BuildEventContext(0, 0, BuildEventContext.InvalidProjectContextId, 0, 0));
        }

        [Fact]
        public void AssertDefaultLoaderReturnsDefaultResolvers()
        {
            var loader = new SdkResolverLoader();

            var resolvers = loader.LoadResolvers(_loggingContext, new MockElementLocation("file"));

<<<<<<< HEAD
            resolvers.Select(i => i.GetType()).ShouldBe(new [] { typeof(DefaultSdkResolver) });

=======
            resolvers.Select(i => i.GetType().FullName).ShouldBe(new [] { "NuGet.MSBuildSdkResolver.NuGetSdkResolver", typeof(DefaultSdkResolver).FullName });
            
>>>>>>> d83a9eda
            _logger.ErrorCount.ShouldBe(0);
            _logger.WarningCount.ShouldBe(0);
        }

        [Fact]
        public void VerifySdkResolverLoaderFileDiscoveryPattern()
        {
            var root = FileUtilities.GetTemporaryDirectory();
            try
            {
                // Valid pattern is root\(Name)\(Name).dll. No other files should be considered.
                var d1 = Directory.CreateDirectory(Path.Combine(root, "Resolver1"));
                var d2 = Directory.CreateDirectory(Path.Combine(root, "NoResolver"));

                // Valid.
                var f1 = Path.Combine(d1.FullName, "Resolver1.dll");

                // Invalid, won't be considered.
                var f2 = Path.Combine(d1.FullName, "Dependency.dll");
                var f3 = Path.Combine(d2.FullName, "InvalidName.dll");
                var f4 = Path.Combine(d2.FullName, "NoResolver.txt");

                File.WriteAllText(f1, string.Empty);
                File.WriteAllText(f2, string.Empty);
                File.WriteAllText(f3, string.Empty);
                File.WriteAllText(f4, string.Empty);

                var strategy = new SdkResolverLoader();
                var files = strategy.FindPotentialSdkResolvers(root);

                files.Count.ShouldBe(1);
                files[0].ShouldBe(f1);
            }
            finally
            {
                FileUtilities.DeleteDirectoryNoThrow(root, true);
            }
        }

        /// <summary>
        /// Verifies that if an SDK resolver throws while creating an instance that a warning is logged.
        /// </summary>
        [Fact]
        public void VerifyThrowsWhenResolverFailsToLoad()
        {
            SdkResolverLoader sdkResolverLoader = new MockSdkResolverLoader
            {
                LoadResolverAssemblyFunc = (resolverPath, loggingContext, location) => typeof(SdkResolverLoader_Tests).GetTypeInfo().Assembly,
                FindPotentialSdkResolversFunc = rootFolder => new List<string>
                {
                    "myresolver.dll"
                },
                GetResolverTypesFunc = assembly => new[] { typeof(MockSdkResolverThatDoesNotLoad) }
            };

            InvalidProjectFileException exception = Should.Throw<InvalidProjectFileException>(() =>
            {
                sdkResolverLoader.LoadResolvers(_loggingContext, ElementLocation.EmptyLocation);
            });

            exception.Message.ShouldBe($"The SDK resolver type \"{nameof(MockSdkResolverThatDoesNotLoad)}\" failed to load. A8BB8B3131D3475D881ACD3AF8D75BD6");

            Exception innerException = exception.InnerException.ShouldBeOfType<Exception>();

            innerException.Message.ShouldBe(MockSdkResolverThatDoesNotLoad.ExpectedMessage);

            _logger.WarningCount.ShouldBe(0);
            _logger.ErrorCount.ShouldBe(0);
        }

        /// <summary>
        /// Verifies that when we attempt to create an instance of a resolver with no public constructor that a warning
        /// is logged with the appropriate message.
        /// </summary>
        [Fact]
        public void VerifyThrowsWhenResolverHasNoPublicConstructor()
        {
            SdkResolverLoader sdkResolverLoader = new MockSdkResolverLoader
            {
                LoadResolverAssemblyFunc = (resolverPath, loggingContext, location) => typeof(SdkResolverLoader_Tests).GetTypeInfo().Assembly,
                FindPotentialSdkResolversFunc = rootFolder => new List<string>
                {
                    "myresolver.dll"
                },
                GetResolverTypesFunc = assembly => new[] { typeof(MockSdkResolverNoPublicConstructor) }
            };

            InvalidProjectFileException exception = Should.Throw<InvalidProjectFileException>(() =>
            {
                sdkResolverLoader.LoadResolvers(_loggingContext, ElementLocation.EmptyLocation);
            });

<<<<<<< HEAD
            Assert.True(exception.Message.StartsWith($"The SDK resolver type \"{nameof(MockSdkResolverNoPublicConstructor)}\" failed to load."));
=======
            exception.Message.ShouldStartWith($"The SDK resolver type \"{nameof(MockSdkResolverNoPublicConstructor)}\" failed to load.");
>>>>>>> d83a9eda

            exception.InnerException.ShouldBeOfType<MissingMethodException>();

            _logger.WarningCount.ShouldBe(0);
            _logger.ErrorCount.ShouldBe(0);
        }

        /// <summary>
        /// Verifies that when a resolver assembly cannot be loaded, that a warning is logged and other resolvers are still loaded.
        /// </summary>
        [Fact]
        public void VerifyWarningLoggedWhenResolverAssemblyCannotBeLoaded()
        {
            const string assemblyPath = @"C:\foo\bar\myresolver.dll";
            const string expectedMessage = "91BF077D4E9646819DE7AB2CBA2637B6";

            SdkResolverLoader sdkResolverLoader = new MockSdkResolverLoader
            {
                LoadResolverAssemblyFunc = (resolverPath, loggingContext, location) =>
                {
                    throw new Exception(expectedMessage);
                },
                FindPotentialSdkResolversFunc = rootFolder => new List<string>
                {
                    assemblyPath,
                }
            };

            InvalidProjectFileException exception = Should.Throw<InvalidProjectFileException>(() =>
            {
                sdkResolverLoader.LoadResolvers(_loggingContext, ElementLocation.EmptyLocation);
            });

            exception.Message.ShouldBe($"The SDK resolver assembly \"{assemblyPath}\" could not be loaded. {expectedMessage}");

            Exception innerException = exception.InnerException.ShouldBeOfType<Exception>();

            innerException.Message.ShouldBe(expectedMessage);

            _logger.WarningCount.ShouldBe(0);
            _logger.ErrorCount.ShouldBe(0);
        }

        private class MockSdkResolverThatDoesNotLoad : SdkResolverBase
        {
            public const string ExpectedMessage = "A8BB8B3131D3475D881ACD3AF8D75BD6";

            public MockSdkResolverThatDoesNotLoad()
            {
                throw new Exception(ExpectedMessage);
            }

            public override string Name => nameof(MockSdkResolverThatDoesNotLoad);

            public override int Priority => 0;

            public override SdkResultBase Resolve(SdkReference sdkReference, SdkResolverContextBase resolverContext, SdkResultFactoryBase factory)
            {
                throw new NotImplementedException();
            }
        }

        private class MockSdkResolverNoPublicConstructor : SdkResolverBase
        {
            private MockSdkResolverNoPublicConstructor()
            {
            }

            public override string Name => nameof(MockSdkResolverNoPublicConstructor);

            public override int Priority => 0;

            public override SdkResultBase Resolve(SdkReference sdkReference, SdkResolverContextBase resolverContext, SdkResultFactoryBase factory)
            {
                throw new NotImplementedException();
            }
        }

        private class MockSdkResolverLoader : SdkResolverLoader
        {
            public Func<string, LoggingContext, ElementLocation, Assembly> LoadResolverAssemblyFunc { get; set; }

            public Func<string, IList<string>> FindPotentialSdkResolversFunc { get; set; }

            public Func<Assembly, IEnumerable<Type>> GetResolverTypesFunc { get; set; }

            protected override Assembly LoadResolverAssembly(string resolverPath, LoggingContext loggingContext, ElementLocation location)
            {
                if (LoadResolverAssemblyFunc != null)
                {
                    return LoadResolverAssemblyFunc(resolverPath, loggingContext, location);
                }

                return base.LoadResolverAssembly(resolverPath, loggingContext, location);
            }

            protected override IEnumerable<Type> GetResolverTypes(Assembly assembly)
            {
                if (GetResolverTypesFunc != null)
                {
                    return GetResolverTypesFunc(assembly);
                }

                return base.GetResolverTypes(assembly);
            }

            internal override IList<string> FindPotentialSdkResolvers(string rootFolder)
            {
                if (FindPotentialSdkResolversFunc != null)
                {
                    return FindPotentialSdkResolversFunc(rootFolder);
                }

                return base.FindPotentialSdkResolvers(rootFolder);
            }
        }
    }
}<|MERGE_RESOLUTION|>--- conflicted
+++ resolved
@@ -43,13 +43,8 @@
 
             var resolvers = loader.LoadResolvers(_loggingContext, new MockElementLocation("file"));
 
-<<<<<<< HEAD
-            resolvers.Select(i => i.GetType()).ShouldBe(new [] { typeof(DefaultSdkResolver) });
-
-=======
             resolvers.Select(i => i.GetType().FullName).ShouldBe(new [] { "NuGet.MSBuildSdkResolver.NuGetSdkResolver", typeof(DefaultSdkResolver).FullName });
             
->>>>>>> d83a9eda
             _logger.ErrorCount.ShouldBe(0);
             _logger.WarningCount.ShouldBe(0);
         }
@@ -142,11 +137,7 @@
                 sdkResolverLoader.LoadResolvers(_loggingContext, ElementLocation.EmptyLocation);
             });
 
-<<<<<<< HEAD
-            Assert.True(exception.Message.StartsWith($"The SDK resolver type \"{nameof(MockSdkResolverNoPublicConstructor)}\" failed to load."));
-=======
             exception.Message.ShouldStartWith($"The SDK resolver type \"{nameof(MockSdkResolverNoPublicConstructor)}\" failed to load.");
->>>>>>> d83a9eda
 
             exception.InnerException.ShouldBeOfType<MissingMethodException>();
 
