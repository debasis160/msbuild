// Copyright (c) Microsoft. All rights reserved.
// Licensed under the MIT license. See LICENSE file in the project root for full license information.

using System;
using System.Collections.Generic;
using System.Diagnostics;
using System.Globalization;
using System.IO;
using System.Linq;
using System.Runtime.InteropServices;
using System.Text;
using System.Xml;

using Microsoft.Build.Collections;
using Microsoft.Build.Evaluation;
using Microsoft.Build.Execution;
using Microsoft.Build.Framework;
using Microsoft.Build.Internal;
using Microsoft.Build.Shared;
using Microsoft.Build.Utilities;
using Microsoft.Win32;



using ProjectHelpers = Microsoft.Build.UnitTests.BackEnd.ProjectHelpers;
using TaskItem = Microsoft.Build.Execution.ProjectItemInstance.TaskItem;

using InvalidProjectFileException = Microsoft.Build.Exceptions.InvalidProjectFileException;
using ProjectItemInstanceFactory = Microsoft.Build.Execution.ProjectItemInstance.TaskItem.ProjectItemInstanceFactory;

using Xunit;
using Microsoft.Build.BackEnd;
using Microsoft.Build.Shared.FileSystem;
using Shouldly;

namespace Microsoft.Build.UnitTests.Evaluation
{
    public class Expander_Tests
    {
        private string _dateToParse = new DateTime(2010, 12, 25).ToString(CultureInfo.CurrentCulture);
        private static readonly string s_rootPathPrefix = NativeMethodsShared.IsWindows ? "C:\\" : Path.VolumeSeparatorChar.ToString();

        [Fact]
        public void ExpandAllIntoTaskItems0()
        {
            PropertyDictionary<ProjectPropertyInstance> pg = new PropertyDictionary<ProjectPropertyInstance>();
            Expander<ProjectPropertyInstance, ProjectItemInstance> expander = new Expander<ProjectPropertyInstance, ProjectItemInstance>(pg, FileSystems.Default);

            IList<TaskItem> itemsOut = expander.ExpandIntoTaskItemsLeaveEscaped("", ExpanderOptions.ExpandProperties, null);

            ObjectModelHelpers.AssertItemsMatch("", GetTaskArrayFromItemList(itemsOut));
        }

        [Fact]
        public void ExpandAllIntoTaskItems1()
        {
            PropertyDictionary<ProjectPropertyInstance> pg = new PropertyDictionary<ProjectPropertyInstance>();
            Expander<ProjectPropertyInstance, ProjectItemInstance> expander = new Expander<ProjectPropertyInstance, ProjectItemInstance>(pg, FileSystems.Default);

            IList<TaskItem> itemsOut = expander.ExpandIntoTaskItemsLeaveEscaped("foo", ExpanderOptions.ExpandProperties, MockElementLocation.Instance);

            ObjectModelHelpers.AssertItemsMatch(@"foo", GetTaskArrayFromItemList(itemsOut));
        }

        [Fact]
        public void ExpandAllIntoTaskItems2()
        {
            PropertyDictionary<ProjectPropertyInstance> pg = new PropertyDictionary<ProjectPropertyInstance>();
            Expander<ProjectPropertyInstance, ProjectItemInstance> expander = new Expander<ProjectPropertyInstance, ProjectItemInstance>(pg, FileSystems.Default);

            IList<TaskItem> itemsOut = expander.ExpandIntoTaskItemsLeaveEscaped("foo;bar", ExpanderOptions.ExpandProperties, MockElementLocation.Instance);

            ObjectModelHelpers.AssertItemsMatch(@"
                foo
                bar
                ", GetTaskArrayFromItemList(itemsOut));
        }

        [Fact]
        public void ExpandAllIntoTaskItems3()
        {
            ProjectInstance project = ProjectHelpers.CreateEmptyProjectInstance();
            PropertyDictionary<ProjectPropertyInstance> pg = new PropertyDictionary<ProjectPropertyInstance>();

            List<ProjectItemInstance> ig = new List<ProjectItemInstance>();
            ig.Add(new ProjectItemInstance(project, "Compile", "foo.cs", project.FullPath));
            ig.Add(new ProjectItemInstance(project, "Compile", "bar.cs", project.FullPath));

            List<ProjectItemInstance> ig2 = new List<ProjectItemInstance>();
            ig2.Add(new ProjectItemInstance(project, "Resource", "bing.resx", project.FullPath));

            ItemDictionary<ProjectItemInstance> itemsByType = new ItemDictionary<ProjectItemInstance>();
            itemsByType.ImportItems(ig);
            itemsByType.ImportItems(ig2);

            Expander<ProjectPropertyInstance, ProjectItemInstance> expander = new Expander<ProjectPropertyInstance, ProjectItemInstance>(pg, itemsByType, FileSystems.Default);

            IList<TaskItem> itemsOut = expander.ExpandIntoTaskItemsLeaveEscaped("foo;bar;@(compile);@(resource)", ExpanderOptions.ExpandPropertiesAndItems, MockElementLocation.Instance);

            ObjectModelHelpers.AssertItemsMatch(@"
                foo
                bar
                foo.cs
                bar.cs
                bing.resx
                ", GetTaskArrayFromItemList(itemsOut));
        }

        [Fact]
        public void ExpandAllIntoTaskItems4()
        {
            PropertyDictionary<ProjectPropertyInstance> pg = new PropertyDictionary<ProjectPropertyInstance>();
            pg.Set(ProjectPropertyInstance.Create("a", "aaa"));
            pg.Set(ProjectPropertyInstance.Create("b", "bbb"));
            pg.Set(ProjectPropertyInstance.Create("c", "cc;dd"));

            Expander<ProjectPropertyInstance, ProjectItemInstance> expander = new Expander<ProjectPropertyInstance, ProjectItemInstance>(pg, FileSystems.Default);

            IList<TaskItem> itemsOut = expander.ExpandIntoTaskItemsLeaveEscaped("foo$(a);$(b);$(c)", ExpanderOptions.ExpandProperties, MockElementLocation.Instance);

            ObjectModelHelpers.AssertItemsMatch(@"
                fooaaa
                bbb
                cc
                dd
                ", GetTaskArrayFromItemList(itemsOut));
        }

        /// <summary>
        /// Expand property expressions into ProjectPropertyInstance items
        /// </summary>
        [Fact]
        public void ExpandPropertiesIntoProjectPropertyInstances()
        {
            ProjectInstance project = ProjectHelpers.CreateEmptyProjectInstance();
            PropertyDictionary<ProjectPropertyInstance> pg = new PropertyDictionary<ProjectPropertyInstance>();
            pg.Set(ProjectPropertyInstance.Create("a", "aaa"));
            pg.Set(ProjectPropertyInstance.Create("b", "bbb"));
            pg.Set(ProjectPropertyInstance.Create("c", "cc;dd"));

            Expander<ProjectPropertyInstance, ProjectItemInstance> expander = new Expander<ProjectPropertyInstance, ProjectItemInstance>(pg, FileSystems.Default);

            ProjectItemInstanceFactory itemFactory = new ProjectItemInstanceFactory(project, "i");
            IList<ProjectItemInstance> itemsOut = expander.ExpandIntoItemsLeaveEscaped("foo$(a);$(b);$(c);$(d", itemFactory, ExpanderOptions.ExpandProperties, MockElementLocation.Instance);

            Assert.Equal(5, itemsOut.Count);
        }

        /// <summary>
        /// Expand property expressions into ProjectPropertyInstance items
        /// </summary>
        [Fact]
        public void ExpandEmptyPropertyExpressionToEmpty()
        {
            ProjectHelpers.CreateEmptyProjectInstance();
            PropertyDictionary<ProjectPropertyInstance> pg = new PropertyDictionary<ProjectPropertyInstance>();

            Expander<ProjectPropertyInstance, ProjectItemInstance> expander = new Expander<ProjectPropertyInstance, ProjectItemInstance>(pg, FileSystems.Default);

            string result = expander.ExpandIntoStringLeaveEscaped("$()", ExpanderOptions.ExpandProperties, MockElementLocation.Instance);
            Assert.Equal(String.Empty, result);
        }

        /// <summary>
        /// Expand an item vector into items of the specified type
        /// </summary>
        [Fact]
        public void ExpandItemVectorsIntoProjectItemInstancesSpecifyingItemType()
        {
            ProjectInstance project = ProjectHelpers.CreateEmptyProjectInstance();
            var expander = CreateExpander();

            ProjectItemInstanceFactory itemFactory = new ProjectItemInstanceFactory(project, "j");

            IList<ProjectItemInstance> items = expander.ExpandIntoItemsLeaveEscaped("@(i)", itemFactory, ExpanderOptions.ExpandItems, MockElementLocation.Instance);

            Assert.Equal(2, items.Count);
            Assert.Equal("j", items[0].ItemType);
            Assert.Equal("j", items[1].ItemType);
            Assert.Equal("i0", items[0].EvaluatedInclude);
            Assert.Equal("i1", items[1].EvaluatedInclude);
        }

        /// <summary>
        /// Expand an item vector into items of the type of the item vector
        /// </summary>
        [Fact]
        public void ExpandItemVectorsIntoProjectItemInstancesWithoutSpecifyingItemType()
        {
            ProjectInstance project = ProjectHelpers.CreateEmptyProjectInstance();
            var expander = CreateExpander();

            ProjectItemInstanceFactory itemFactory = new ProjectItemInstanceFactory(project);

            IList<ProjectItemInstance> items = expander.ExpandIntoItemsLeaveEscaped("@(i)", itemFactory, ExpanderOptions.ExpandItems, MockElementLocation.Instance);

            Assert.Equal(2, items.Count);
            Assert.Equal("i", items[0].ItemType);
            Assert.Equal("i", items[1].ItemType);
            Assert.Equal("i0", items[0].EvaluatedInclude);
            Assert.Equal("i1", items[1].EvaluatedInclude);
        }

        /// <summary>
        /// Expand an item vector function AnyHaveMetadataValue
        /// </summary>
        [Fact]
        public void ExpandItemVectorFunctionsAnyHaveMetadataValue()
        {
            ProjectInstance project = ProjectHelpers.CreateEmptyProjectInstance();
            var expander = CreateItemFunctionExpander();

            ProjectItemInstanceFactory itemFactory = new ProjectItemInstanceFactory(project, "i");

            IList<ProjectItemInstance> itemsTrue = expander.ExpandIntoItemsLeaveEscaped("@(i->AnyHaveMetadataValue('Even', 'true'))", itemFactory, ExpanderOptions.ExpandItems, MockElementLocation.Instance);

            Assert.Single(itemsTrue);
            Assert.Equal("i", itemsTrue[0].ItemType);
            Assert.Equal("true", itemsTrue[0].EvaluatedInclude);

            IList<ProjectItemInstance> itemsFalse = expander.ExpandIntoItemsLeaveEscaped("@(i->AnyHaveMetadataValue('Even', 'goop'))", itemFactory, ExpanderOptions.ExpandItems, MockElementLocation.Instance);

            Assert.Single(itemsFalse);
            Assert.Equal("i", itemsFalse[0].ItemType);
            Assert.Equal("false", itemsFalse[0].EvaluatedInclude);
        }

        /// <summary>
        /// Expand an item vector function Metadata()->DirectoryName()->Distinct()
        /// </summary>
        [Fact]
        [Trait("Category", "netcore-osx-failing")]
        [Trait("Category", "netcore-linux-failing")]
        public void ExpandItemVectorFunctionsGetDirectoryNameOfMetadataValueDistinct()
        {
            ProjectInstance project = ProjectHelpers.CreateEmptyProjectInstance();
            var expander = CreateItemFunctionExpander();

            ProjectItemInstanceFactory itemFactory = new ProjectItemInstanceFactory(project, "i");

            IList<ProjectItemInstance> itemsTrue = expander.ExpandIntoItemsLeaveEscaped("@(i->Metadata('Meta0')->DirectoryName()->Distinct())", itemFactory, ExpanderOptions.ExpandItems, MockElementLocation.Instance);

            Assert.Single(itemsTrue);
            Assert.Equal("i", itemsTrue[0].ItemType);
            Assert.Equal(Path.Combine(s_rootPathPrefix, "firstdirectory", "seconddirectory"), itemsTrue[0].EvaluatedInclude);

            IList<ProjectItemInstance> itemsDir = expander.ExpandIntoItemsLeaveEscaped("@(i->Metadata('Meta9')->DirectoryName()->Distinct())", itemFactory, ExpanderOptions.ExpandItems, MockElementLocation.Instance);

            Assert.Single(itemsDir);
            Assert.Equal("i", itemsDir[0].ItemType);
            Assert.Equal(Path.Combine(Directory.GetCurrentDirectory(), @"seconddirectory"), itemsDir[0].EvaluatedInclude);
        }

        /// <summary>
        /// /// Expand an item vector function that is an itemspec modifier
        /// </summary>
        [Fact]
        [Trait("Category", "netcore-osx-failing")]
        [Trait("Category", "netcore-linux-failing")]
        [Trait("Category", "mono-osx-failing")]
        public void ExpandItemVectorFunctionsItemSpecModifier()
        {
            ProjectInstance project = ProjectHelpers.CreateEmptyProjectInstance();
            var expander = CreateItemFunctionExpander();

            ProjectItemInstanceFactory itemFactory = new ProjectItemInstanceFactory(project, "i");

            IList<ProjectItemInstance> itemsTrue = expander.ExpandIntoItemsLeaveEscaped("@(i->Metadata('Meta0')->Directory())", itemFactory, ExpanderOptions.ExpandItems, MockElementLocation.Instance);

            Assert.Equal(10, itemsTrue.Count);
            Assert.Equal("i", itemsTrue[5].ItemType);
            Assert.Equal(Path.Combine("firstdirectory", "seconddirectory") + Path.DirectorySeparatorChar, itemsTrue[5].EvaluatedInclude);

            itemsTrue = expander.ExpandIntoItemsLeaveEscaped("@(i->Metadata('Meta0')->Filename())", itemFactory, ExpanderOptions.ExpandItems, MockElementLocation.Instance);

            Assert.Equal(10, itemsTrue.Count);
            Assert.Equal("i", itemsTrue[5].ItemType);
            Assert.Equal(@"file0", itemsTrue[5].EvaluatedInclude);

            itemsTrue = expander.ExpandIntoItemsLeaveEscaped("@(i->Metadata('Meta0')->Extension())", itemFactory, ExpanderOptions.ExpandItems, MockElementLocation.Instance);

            Assert.Equal(10, itemsTrue.Count);
            Assert.Equal("i", itemsTrue[5].ItemType);
            Assert.Equal(@".ext", itemsTrue[5].EvaluatedInclude);
        }

        /// <summary>
        /// Expand an item expression (that isn't a real expression) but includes a property reference nested within a metadata reference
        /// </summary>
        [Fact]
        public void ExpandItemVectorFunctionsInvalid1()
        {
            ProjectHelpers.CreateEmptyProjectInstance();
            var expander = CreateItemFunctionExpander();

            string result = expander.ExpandIntoStringLeaveEscaped("[@(type-&gt;'%($(a)), '%'')]", ExpanderOptions.ExpandAll, MockElementLocation.Instance);

            Assert.Equal(@"[@(type-&gt;'%(filename), '%'')]", result);
        }

        /// <summary>
        /// Expand an item expression (that isn't a real expression) but includes a metadata reference that till needs to be expanded
        /// </summary>
        [Fact]
        public void ExpandItemVectorFunctionsInvalid2()
        {
            ProjectHelpers.CreateEmptyProjectInstance();
            var expander = CreateItemFunctionExpander();

            string result = expander.ExpandIntoStringLeaveEscaped("[@(i->'%(Meta9))']", ExpanderOptions.ExpandAll, MockElementLocation.Instance);

            Assert.Equal(@"[@(i->')']", result);
        }

        /// <summary>
        /// Expand an item vector function that is chained into a string
        /// </summary>
        [Fact]
        [Trait("Category", "netcore-osx-failing")]
        [Trait("Category", "netcore-linux-failing")]
        [Trait("Category", "mono-osx-failing")]
        public void ExpandItemVectorFunctionsChained1()
        {
            ProjectHelpers.CreateEmptyProjectInstance();
            var expander = CreateItemFunctionExpander();

            string result = expander.ExpandIntoStringLeaveEscaped("@(i->'%(Meta0)'->'%(Directory)'->Distinct())", ExpanderOptions.ExpandItems, MockElementLocation.Instance);

            Assert.Equal(Path.Combine("firstdirectory", "seconddirectory") + Path.DirectorySeparatorChar, result);
        }

        /// <summary>
        /// Expand an item vector function that is chained and has constants into a string
        /// </summary>
        [Fact]
        [Trait("Category", "netcore-osx-failing")]
        [Trait("Category", "netcore-linux-failing")]
        [Trait("Category", "mono-osx-failing")]
        public void ExpandItemVectorFunctionsChained2()
        {
            ProjectHelpers.CreateEmptyProjectInstance();
            var expander = CreateItemFunctionExpander();

            string result = expander.ExpandIntoStringLeaveEscaped("[@(i->'%(Meta0)'->'%(Directory)'->Distinct())]", ExpanderOptions.ExpandItems, MockElementLocation.Instance);

            Assert.Equal(@"[firstdirectory\seconddirectory\]", result);
        }

        /// <summary>
        /// Expand an item vector function that is chained and has constants into a string
        /// </summary>
        [Fact]
        public void ExpandItemVectorFunctionsChained3()
        {
            ProjectHelpers.CreateEmptyProjectInstance();
            var expander = CreateItemFunctionExpander();

            string result = expander.ExpandIntoStringLeaveEscaped("@(i->'%(MetaBlank)'->'%(Directory)'->Distinct())", ExpanderOptions.ExpandItems, MockElementLocation.Instance);

            Assert.Equal(@"", result);
        }

        [Fact]
        [Trait("Category", "netcore-osx-failing")]
        [Trait("Category", "netcore-linux-failing")]
        [Trait("Category", "mono-osx-failing")]
        public void ExpandItemVectorFunctionsChainedProject1()
        {
            MockLogger logger = Helpers.BuildProjectWithNewOMExpectSuccess(@"
<Project ToolsVersion=`msbuilddefaulttoolsversion` xmlns='http://schemas.microsoft.com/developer/msbuild/2003'>

    <ItemGroup>
        <Compile Include=`a.cpp`>
            <SomeMeta>C:\Value1\file1.txt</SomeMeta>
            <A>||||||||||||||||||||||||||||||||||||||||||||||||||||||||||||||||||||||||||||||||</A>
            <B>##</B>
        </Compile>
        <Compile Include=`b.cpp`>
            <SomeMeta>C:\Value2\file2.txt</SomeMeta>
            <A>||||||||||||||||||||||||||||||||||||||||||||||||||||||||||||||||||||||||||||||||</A>
            <B>##</B>
        </Compile>
        <Compile Include=`c.cpp`>
            <SomeMeta>C:\Value2\file3.txt</SomeMeta>
            <A>||||||||||||||||||||||||||||||||||||||||||||||||||||||||||||||||||||||||||||||||</A>
            <B>##</B>
        </Compile>
        <Compile Include=`c.cpp`>
            <SomeMeta>C:\Value2\file3.txt</SomeMeta>
            <A>||||||||||||||||||||||||||||||||||||||||||||||||||||||||||||||||||||||||||||||||</A>
            <B>##</B>
        </Compile>
    </ItemGroup>

    <Target Name=`Build`>      
        <Message Text=`DirChain0: @(Compile->'%(SomeMeta)'->'%(Directory)'->Distinct())`/>
        <Message Text=`DirChain1: @(Compile->'%(SomeMeta)'->'%(Directory)'->Distinct(), '%(A)')`/>
        <Message Text=`DirChain2: @(Compile->'%(SomeMeta)'->'%(Directory)'->Distinct(), '%(A)%(B)')`/>
        <Message Text=`DirChain3: @(Compile->'%(SomeMeta)'->'%(Directory)'->Distinct(), '%(A)$%(B)')`/>
        <Message Text=`DirChain4: @(Compile->'%(SomeMeta)'->'%(Directory)'->Distinct(), '$%(A)$%(B)')`/>
        <Message Text=`DirChain5: @(Compile->'%(SomeMeta)'->'%(Directory)'->Distinct(), '$%(A)$%(B)$')`/>
    </Target>
</Project>
                ");

            logger.AssertLogContains(@"DirChain0: Value1\;Value2\");
            logger.AssertLogContains(@"DirChain1: Value1\||||||||||||||||||||||||||||||||||||||||||||||||||||||||||||||||||||||||||||||||Value2\");
            logger.AssertLogContains(@"DirChain2: Value1\||||||||||||||||||||||||||||||||||||||||||||||||||||||||||||||||||||||||||||||||##Value2\");
            logger.AssertLogContains(@"DirChain3: Value1\||||||||||||||||||||||||||||||||||||||||||||||||||||||||||||||||||||||||||||||||$##Value2\");
            logger.AssertLogContains(@"DirChain4: Value1\$||||||||||||||||||||||||||||||||||||||||||||||||||||||||||||||||||||||||||||||||$##Value2\");
            logger.AssertLogContains(@"DirChain5: Value1\$||||||||||||||||||||||||||||||||||||||||||||||||||||||||||||||||||||||||||||||||$##$Value2\");
        }

        [Fact]
        public void ExpandItemVectorFunctionsCount1()
        {
            string content = @"
 <Project DefaultTargets=`t` xmlns=`http://schemas.microsoft.com/developer/msbuild/2003`>
 
        <Target Name=`t`>
            <ItemGroup>
                <I Include=`foo;bar`/>
                <J Include=`;`/>
            </ItemGroup>

            <Message Text=`[@(I->Count())][@(J->Count())]` />
        </Target>
</Project>
                ";

            MockLogger log = Helpers.BuildProjectWithNewOMExpectSuccess(content);

            log.AssertLogContains("[2][0]");
        }

        [Fact]
        public void ExpandItemVectorFunctionsCount2()
        {
            string content = @"
 <Project DefaultTargets=`t` xmlns=`http://schemas.microsoft.com/developer/msbuild/2003`>
 
        <Target Name=`t`>
            <ItemGroup>
                <I Include=`foo;bar`/>
                <J Include=`;`/>
                <K Include=`@(I->Count());@(J->Count())`/>
            </ItemGroup>

            <Message Text=`@(K)` />
        </Target>
</Project>
                ";

            MockLogger log = Helpers.BuildProjectWithNewOMExpectSuccess(content);

            log.AssertLogContains("2;0");
        }

        [Fact]
        public void ExpandItemVectorFunctionsCountOperatingOnEmptyResult1()
        {
            string content = @"
 <Project DefaultTargets=`t` xmlns=`http://schemas.microsoft.com/developer/msbuild/2003`>
 
        <Target Name=`t`>
            <ItemGroup>
                <I Include=`foo;bar`/>
                <J Include=`;`/>
            </ItemGroup>

            <Message Text=`[@(I->Metadata('foo')->Count())][@(J->Metadata('foo')->Count())]` />
        </Target>
</Project>
                ";

            MockLogger log = Helpers.BuildProjectWithNewOMExpectSuccess(content);

            log.AssertLogContains("[0][0]");
        }

        [Fact]
        public void ExpandItemVectorFunctionsCountOperatingOnEmptyResult2()
        {
            string content = @"
 <Project DefaultTargets=`t` xmlns=`http://schemas.microsoft.com/developer/msbuild/2003`>
 
        <Target Name=`t`>
            <ItemGroup>
                <I Include=`foo;bar`/>
                <J Include=`;`/>
                <K Include=`@(I->Metadata('foo')->Count());@(J->Metadata('foo')->Count())`/>
            </ItemGroup>

            <Message Text=`@(K)` />
        </Target>
</Project>
                ";

            MockLogger log = Helpers.BuildProjectWithNewOMExpectSuccess(content);

            log.AssertLogContains("0;0");
        }

        [Fact]
        public void ExpandItemVectorFunctionsBuiltIn1()
        {
            string content = @"
 <Project DefaultTargets=`t` xmlns=`http://schemas.microsoft.com/developer/msbuild/2003`>
 
        <Target Name=`t`>
            <ItemGroup>
                <I Include=`foo;bar`/>
            </ItemGroup>

            <Message Text=`[@(I->FullPath())]` />
        </Target>
</Project>
                ";

            MockLogger log = Helpers.BuildProjectWithNewOMExpectSuccess(content);

            var current = Directory.GetCurrentDirectory();
            log.AssertLogContains(String.Format(@"[{0}foo;{0}bar]", current + Path.DirectorySeparatorChar));
        }

        [Fact]
        public void ExpandItemVectorFunctionsBuiltIn2()
        {
            string content = @"
 <Project DefaultTargets=`t` xmlns=`http://schemas.microsoft.com/developer/msbuild/2003`>
 
        <Target Name=`t`>
            <ItemGroup>
                <I Include=`foo;bar`/>
            </ItemGroup>

            <Message Text=`[@(I->FullPath()->Distinct())]` />
        </Target>
</Project>
                ";

            MockLogger log = Helpers.BuildProjectWithNewOMExpectSuccess(content);

            var current = Directory.GetCurrentDirectory();
            log.AssertLogContains(String.Format(@"[{0}foo;{0}bar]", current + Path.DirectorySeparatorChar));
        }

        [Fact]
        public void ExpandItemVectorFunctionsBuiltIn3()
        {
            string content = @"
 <Project DefaultTargets=`t` xmlns=`http://schemas.microsoft.com/developer/msbuild/2003`>
 
        <Target Name=`t`>
            <ItemGroup>
                <I Include=`foo;bar;foo;bar;foo`/>
            </ItemGroup>

            <Message Text=`[@(I->FullPath()->Distinct())]` />
        </Target>
</Project>
                ";

            MockLogger log = Helpers.BuildProjectWithNewOMExpectSuccess(content);

            var current = Directory.GetCurrentDirectory();
            log.AssertLogContains(String.Format(@"[{0}foo;{0}bar]", current + Path.DirectorySeparatorChar));
        }

        [Fact]
        public void ExpandItemVectorFunctionsBuiltIn4()
        {
            string content = @"
 <Project DefaultTargets=`t` xmlns=`http://schemas.microsoft.com/developer/msbuild/2003`>
 
        <Target Name=`t`>
            <ItemGroup>
                <I Include=`foo;bar;foo;bar;foo`/>
            </ItemGroup>

            <Message Text=`[@(I->Identity()->Distinct())]` />
        </Target>
</Project>
                ";

            MockLogger log = Helpers.BuildProjectWithNewOMExpectSuccess(content);

            log.AssertLogContains("[foo;bar]");
        }

        [ConditionalFact(typeof(NativeMethodsShared), nameof(NativeMethodsShared.IsMaxPathLegacyWindows))]
        [PlatformSpecific(TestPlatforms.Windows)]
        [SkipOnTargetFramework(TargetFrameworkMonikers.Netcoreapp, "https://github.com/microsoft/msbuild/issues/4363")]
        public void ExpandItemVectorFunctionsBuiltIn_PathTooLongError()
        {
            string content = @"
 <Project DefaultTargets=`t` xmlns=`http://schemas.microsoft.com/developer/msbuild/2003`>
 
        <Target Name=`t`>
            <ItemGroup>
                <I Include=`fooooooooooooooooooooooooooooooooooooooooooooooooooooooooooooooooooooooooooooooooooooooooooooooooooooooooooooooooooooooooooooooooooooooooooooooooooooooooooooooooooooooooooooooooooooooooooooooooooooooooooooooooooooooooooooooooooooooooooooooooooooooooooooooooooooooooo`/>
            </ItemGroup>

            <Message Text=`[@(I->FullPath())]` />
        </Target>
</Project>
                ";

            MockLogger log = Helpers.BuildProjectWithNewOMExpectFailure(content, false /* no crashes */);
            log.AssertLogContains("MSB4198");
        }

        [Fact]
        [SkipOnTargetFramework(TargetFrameworkMonikers.Netcoreapp, ".NET Core 2.1+ no longer validates paths: https://github.com/dotnet/corefx/issues/27779#issuecomment-371253486")]
        public void ExpandItemVectorFunctionsBuiltIn_InvalidCharsError()
        {
            if (!NativeMethodsShared.IsWindows)
            {
                return; // "Cannot have invalid characters in file name on Unix"
            }

            string content = @"
 <Project DefaultTargets=`t` xmlns=`http://schemas.microsoft.com/developer/msbuild/2003`>
 
        <Target Name=`t`>
            <ItemGroup>
                <I Include=`aaa|||bbb\ccc.txt`/>
            </ItemGroup>

            <Message Text=`[@(I->Directory())]` />
        </Target>
</Project>
                ";

            MockLogger log = Helpers.BuildProjectWithNewOMExpectFailure(content, false /* no crashes */);
            log.AssertLogContains("MSB4198");
        }

        /// <summary>
        /// /// Expand an item vector function that is an itemspec modifier
        /// </summary>
        [Fact]
        [Trait("Category", "netcore-osx-failing")]
        [Trait("Category", "netcore-linux-failing")]
        [Trait("Category", "mono-osx-failing")]
        public void ExpandItemVectorFunctionsItemSpecModifier2()
        {
            ProjectInstance project = ProjectHelpers.CreateEmptyProjectInstance();
            var expander = CreateItemFunctionExpander();

            ProjectItemInstanceFactory itemFactory = new ProjectItemInstanceFactory(project, "i");

            IList<ProjectItemInstance> itemsTrue = expander.ExpandIntoItemsLeaveEscaped("@(i->'%(Meta0)'->'%(Directory)')", itemFactory, ExpanderOptions.ExpandItems, MockElementLocation.Instance);

            Assert.Equal(10, itemsTrue.Count);
            Assert.Equal("i", itemsTrue[5].ItemType);
            Assert.Equal(Path.Combine("firstdirectory", "seconddirectory") + Path.DirectorySeparatorChar, itemsTrue[5].EvaluatedInclude);

            itemsTrue = expander.ExpandIntoItemsLeaveEscaped("@(i->'%(Meta0)'->'%(Filename)')", itemFactory, ExpanderOptions.ExpandItems, MockElementLocation.Instance);

            Assert.Equal(10, itemsTrue.Count);
            Assert.Equal("i", itemsTrue[5].ItemType);
            Assert.Equal(@"file0", itemsTrue[5].EvaluatedInclude);

            itemsTrue = expander.ExpandIntoItemsLeaveEscaped("@(i->'%(Meta0)'->'%(Extension)'->Distinct())", itemFactory, ExpanderOptions.ExpandItems, MockElementLocation.Instance);

            Assert.Single(itemsTrue);
            Assert.Equal("i", itemsTrue[0].ItemType);
            Assert.Equal(@".ext", itemsTrue[0].EvaluatedInclude);

            itemsTrue = expander.ExpandIntoItemsLeaveEscaped("@(i->'%(Meta0)'->'%(Filename)'->Substring($(Val)))", itemFactory, ExpanderOptions.ExpandItems, MockElementLocation.Instance);

            Assert.Equal(10, itemsTrue.Count);
            Assert.Equal("i", itemsTrue[5].ItemType);
            Assert.Equal(@"le0", itemsTrue[5].EvaluatedInclude);
        }

        /// <summary>
        /// Expand an item vector function Metadata()->DirectoryName()
        /// </summary>
        [Fact]
        [Trait("Category", "netcore-osx-failing")]
        [Trait("Category", "netcore-linux-failing")]
        public void ExpandItemVectorFunctionsGetDirectoryNameOfMetadataValue()
        {
            ProjectInstance project = ProjectHelpers.CreateEmptyProjectInstance();
            var expander = CreateItemFunctionExpander();

            ProjectItemInstanceFactory itemFactory = new ProjectItemInstanceFactory(project, "i");

            IList<ProjectItemInstance> itemsTrue = expander.ExpandIntoItemsLeaveEscaped("@(i->Metadata('Meta0')->DirectoryName())", itemFactory, ExpanderOptions.ExpandItems, MockElementLocation.Instance);

            Assert.Equal(10, itemsTrue.Count);
            Assert.Equal("i", itemsTrue[5].ItemType);
            Assert.Equal(Path.Combine(s_rootPathPrefix, "firstdirectory", "seconddirectory"), itemsTrue[5].EvaluatedInclude);
        }

        /// <summary>
        /// Expand an item vector function Metadata() that contains semi-colon delimited sub-items
        /// </summary>
        [Fact]
        [Trait("Category", "netcore-osx-failing")]
        [Trait("Category", "netcore-linux-failing")]
        public void ExpandItemVectorFunctionsMetadataValueMultiItem()
        {
            ProjectInstance project = ProjectHelpers.CreateEmptyProjectInstance();
            var expander = CreateItemFunctionExpander();

            ProjectItemInstanceFactory itemFactory = new ProjectItemInstanceFactory(project, "i");

            IList<ProjectItemInstance> items = expander.ExpandIntoItemsLeaveEscaped("@(i->Metadata('Meta10')->DirectoryName())", itemFactory, ExpanderOptions.ExpandItems, MockElementLocation.Instance);

            Assert.Equal(20, items.Count);
            Assert.Equal("i", items[5].ItemType);
            Assert.Equal("i", items[6].ItemType);
            Assert.Equal(Path.Combine(Directory.GetCurrentDirectory(), @"secondd;rectory"), items[5].EvaluatedInclude);
            Assert.Equal(Path.Combine(Directory.GetCurrentDirectory(), @"someo;herplace"), items[6].EvaluatedInclude);
        }

        /// <summary>
        /// Expand an item vector function Items->ClearMetadata()
        /// </summary>
        [Fact]
        public void ExpandItemVectorFunctionsClearMetadata()
        {
            ProjectInstance project = ProjectHelpers.CreateEmptyProjectInstance();
            var expander = CreateItemFunctionExpander();

            ProjectItemInstanceFactory itemFactory = new ProjectItemInstanceFactory(project, "i");

            IList<ProjectItemInstance> items = expander.ExpandIntoItemsLeaveEscaped("@(i->ClearMetadata())", itemFactory, ExpanderOptions.ExpandItems, MockElementLocation.Instance);

            Assert.Equal(10, items.Count);
            Assert.Equal("i", items[5].ItemType);
            Assert.Empty(items[5].Metadata);
        }

        /// <summary>
        /// Creates an expander populated with some ProjectPropertyInstances and ProjectPropertyItems.
        /// </summary>
        /// <returns></returns>
        private Expander<ProjectPropertyInstance, ProjectItemInstance> CreateItemFunctionExpander()
        {
            ProjectInstance project = ProjectHelpers.CreateEmptyProjectInstance();
            PropertyDictionary<ProjectPropertyInstance> pg = new PropertyDictionary<ProjectPropertyInstance>();
            pg.Set(ProjectPropertyInstance.Create("p", "v0"));
            pg.Set(ProjectPropertyInstance.Create("p", "v1"));
            pg.Set(ProjectPropertyInstance.Create("Val", "2"));
            pg.Set(ProjectPropertyInstance.Create("a", "filename"));

            ItemDictionary<ProjectItemInstance> ig = new ItemDictionary<ProjectItemInstance>();

            for (int n = 0; n < 10; n++)
            {
                ProjectItemInstance pi = new ProjectItemInstance(project, "i", "i" + n.ToString(), project.FullPath);
                for (int m = 0; m < 5; m++)
                {
                    pi.SetMetadata("Meta" + m.ToString(), Path.Combine(s_rootPathPrefix, "firstdirectory", "seconddirectory", "file") + m.ToString() + ".ext");
                }
                pi.SetMetadata("Meta9", Path.Combine("seconddirectory", "file.ext"));
                pi.SetMetadata("Meta10", String.Format(";{0};{1};", Path.Combine("someo%3bherplace", "foo.txt"), Path.Combine("secondd%3brectory", "file.ext")));
                pi.SetMetadata("MetaBlank", @"");

                if (n % 2 > 0)
                {
                    pi.SetMetadata("Even", "true");
                    pi.SetMetadata("Odd", "false");
                }
                else
                {
                    pi.SetMetadata("Even", "false");
                    pi.SetMetadata("Odd", "true");
                }
                ig.Add(pi);
            }

            Dictionary<string, string> itemMetadataTable = new Dictionary<string, string>(StringComparer.OrdinalIgnoreCase);
            itemMetadataTable["Culture"] = "abc%253bdef;$(Gee_Aych_Ayee)";
            itemMetadataTable["Language"] = "english";
            IMetadataTable itemMetadata = new StringMetadataTable(itemMetadataTable);

            Expander<ProjectPropertyInstance, ProjectItemInstance> expander = new Expander<ProjectPropertyInstance, ProjectItemInstance>(pg, ig, itemMetadata, FileSystems.Default);

            return expander;
        }

        /// <summary>
        /// Creates an expander populated with some ProjectPropertyInstances and ProjectPropertyItems.
        /// </summary>
        /// <returns></returns>
        private Expander<ProjectPropertyInstance, ProjectItemInstance> CreateExpander()
        {
            ProjectInstance project = ProjectHelpers.CreateEmptyProjectInstance();
            PropertyDictionary<ProjectPropertyInstance> pg = new PropertyDictionary<ProjectPropertyInstance>();
            pg.Set(ProjectPropertyInstance.Create("p", "v0"));
            pg.Set(ProjectPropertyInstance.Create("p", "v1"));

            ItemDictionary<ProjectItemInstance> ig = new ItemDictionary<ProjectItemInstance>();
            ProjectItemInstance i0 = new ProjectItemInstance(project, "i", "i0", project.FullPath);
            ProjectItemInstance i1 = new ProjectItemInstance(project, "i", "i1", project.FullPath);
            ig.Add(i0);
            ig.Add(i1);

            Expander<ProjectPropertyInstance, ProjectItemInstance> expander = new Expander<ProjectPropertyInstance, ProjectItemInstance>(pg, ig, FileSystems.Default);

            return expander;
        }

        /// <summary>
        /// Regression test for bug when there are literally zero items declared
        /// in the project, we should continue to expand item list references to empty-string
        /// rather than not expand them at all.
        /// </summary>
        [Fact]
        public void ZeroItemsInProjectExpandsToEmpty()
        {
            MockLogger logger = Helpers.BuildProjectWithNewOMExpectSuccess(@"
                <Project ToolsVersion=`msbuilddefaulttoolsversion` xmlns=""http://schemas.microsoft.com/developer/msbuild/2003"">

                    <Target Name=`Build` Condition=`'@(foo)'!=''` >
                        <Message Text=`This target should NOT run.`/>
                    </Target>

                </Project>
                ");

            logger.AssertLogDoesntContain("This target should NOT run.");

            logger = Helpers.BuildProjectWithNewOMExpectSuccess(@"
                <Project ToolsVersion=`msbuilddefaulttoolsversion` xmlns=""http://schemas.microsoft.com/developer/msbuild/2003"">

                    <ItemGroup>
                        <foo Include=`abc` Condition=` '@(foo)' == '' ` />
                    </ItemGroup>

                    <Target Name=`Build`>
                        <Message Text=`Item list foo contains @(foo)`/>
                    </Target>

                </Project>
                ");

            logger.AssertLogContains("Item list foo contains abc");
        }

        [Fact]
        public void ItemIncludeContainsMultipleItemReferences()
        {
            MockLogger logger = Helpers.BuildProjectWithNewOMExpectSuccess(@"
                <Project DefaultTarget=`ShowProps` ToolsVersion=`msbuilddefaulttoolsversion` xmlns=""http://schemas.microsoft.com/developer/msbuild/2003"" >
                    <PropertyGroup>
                        <OutputType>Library</OutputType>
                    </PropertyGroup>
                    <ItemGroup>
                        <CFiles Include=`foo.c;bar.c`/>
                        <ObjFiles Include=`@(CFiles->'%(filename).obj')`/>
                        <ObjFiles Include=`@(CPPFiles->'%(filename).obj')`/>
                        <CleanFiles Condition=`'$(OutputType)'=='Library'` Include=`@(ObjFiles);@(TargetLib)`/>
                    </ItemGroup>
                    <Target Name=`ShowProps`>
                        <Message Text=`Property OutputType=$(OutputType)`/>
                        <Message Text=`Item ObjFiles=@(ObjFiles)`/>
                        <Message Text=`Item CleanFiles=@(CleanFiles)`/>
                    </Target>
                </Project>
                ");

            logger.AssertLogContains("Property OutputType=Library");
            logger.AssertLogContains("Item ObjFiles=foo.obj;bar.obj");
            logger.AssertLogContains("Item CleanFiles=foo.obj;bar.obj");
        }

#if FEATURE_LEGACY_GETFULLPATH
        /// <summary>
        /// Bad path when getting metadata through ->Metadata function
        /// </summary>
        [ConditionalFact(typeof(NativeMethodsShared), nameof(NativeMethodsShared.IsMaxPathLegacyWindows))]
        [PlatformSpecific(TestPlatforms.Windows)]
        public void InvalidPathAndMetadataItemFunctionPathTooLong()
        {
            MockLogger logger = Helpers.BuildProjectWithNewOMExpectFailure(@"
                <Project DefaultTargets='Build' xmlns='http://schemas.microsoft.com/developer/msbuild/2003'>
                    <ItemGroup>
                        <x Include='" + new string('x', 250) + @"'/>
                    </ItemGroup>
                    <Target Name='Build'>
                        <Message Text=""@(x->Metadata('FullPath'))"" />
                    </Target>
                </Project>", false);

            logger.AssertLogContains("MSB4023");
        }
#endif

        /// <summary>
        /// Bad path with illegal windows chars when getting metadata through ->Metadata function
        /// </summary>
        [Fact]
        [PlatformSpecific(TestPlatforms.Windows)]
        [SkipOnTargetFramework(TargetFrameworkMonikers.Netcoreapp, ".NET Core 2.1+ no longer validates paths: https://github.com/dotnet/corefx/issues/27779#issuecomment-371253486")]
        public void InvalidPathAndMetadataItemFunctionInvalidWindowsPathChars()
        {
            MockLogger logger = Helpers.BuildProjectWithNewOMExpectFailure(@"
                <Project DefaultTargets='Build' xmlns='http://schemas.microsoft.com/developer/msbuild/2003'>
                    <ItemGroup>
                        <x Include='" + ":|?*" + @"'/>
                    </ItemGroup>
                    <Target Name='Build'>
                        <Message Text=""@(x->Metadata('FullPath'))"" />
                    </Target>
                </Project>", false);

            logger.AssertLogContains("MSB4023");
        }

        /// <summary>
        /// Asking for blank metadata
        /// </summary>
        [Fact]
        public void InvalidMetadataName()
        {
            MockLogger logger = Helpers.BuildProjectWithNewOMExpectFailure(@"
                <Project DefaultTargets='Build' xmlns='http://schemas.microsoft.com/developer/msbuild/2003'>
                    <ItemGroup>
                        <x Include='x'/>
                    </ItemGroup>
                    <Target Name='Build'>
                        <Message Text=""@(x->Metadata(''))"" />
                    </Target>
                </Project>", false);

            logger.AssertLogContains("MSB4023");
        }

#if FEATURE_LEGACY_GETFULLPATH
        /// <summary>
        /// Bad path when getting metadata through ->WithMetadataValue function
        /// </summary>
        [ConditionalFact(typeof(NativeMethodsShared), nameof(NativeMethodsShared.IsMaxPathLegacyWindows))]
        [PlatformSpecific(TestPlatforms.Windows)]
        public void InvalidPathAndMetadataItemFunctionPathTooLong2()
        {
            MockLogger logger = Helpers.BuildProjectWithNewOMExpectFailure(@"
                <Project DefaultTargets='Build' xmlns='http://schemas.microsoft.com/developer/msbuild/2003'>
                    <ItemGroup>
                        <x Include='" + new string('x', 250) + @"'/>
                    </ItemGroup>
                    <Target Name='Build'>
                        <Message Text=""@(x->WithMetadataValue('FullPath', 'x'))"" />
                    </Target>
                </Project>", false);

            logger.AssertLogContains("MSB4023");
        }
#endif

        /// <summary>
        /// Bad path with illegal windows chars when getting metadata through ->WithMetadataValue function
        /// </summary>
        [Fact]
        [PlatformSpecific(TestPlatforms.Windows)]
        [SkipOnTargetFramework(TargetFrameworkMonikers.Netcoreapp, ".NET Core 2.1+ no longer validates paths: https://github.com/dotnet/corefx/issues/27779#issuecomment-371253486")]
        public void InvalidPathAndMetadataItemFunctionInvalidWindowsPathChars2()
        {
            MockLogger logger = Helpers.BuildProjectWithNewOMExpectFailure(@"
                <Project DefaultTargets='Build' xmlns='http://schemas.microsoft.com/developer/msbuild/2003'>
                    <ItemGroup>
                        <x Include='" + ":|?*" + @"'/>
                    </ItemGroup>
                    <Target Name='Build'>
                        <Message Text=""@(x->WithMetadataValue('FullPath', 'x'))"" />
                    </Target>
                </Project>", false);

            logger.AssertLogContains("MSB4023");
        }

        /// <summary>
        /// Asking for blank metadata with ->WithMetadataValue
        /// </summary>
        [Fact]
        public void InvalidMetadataName2()
        {
            MockLogger logger = Helpers.BuildProjectWithNewOMExpectFailure(@"
                <Project DefaultTargets='Build' xmlns='http://schemas.microsoft.com/developer/msbuild/2003'>
                    <ItemGroup>
                        <x Include='x'/>
                    </ItemGroup>
                    <Target Name='Build'>
                        <Message Text=""@(x->WithMetadataValue('', 'x'))"" />
                    </Target>
                </Project>", false);

            logger.AssertLogContains("MSB4023");
        }

#if FEATURE_LEGACY_GETFULLPATH
        /// <summary>
        /// Bad path when getting metadata through ->AnyHaveMetadataValue function
        /// </summary>
        [ConditionalFact(typeof(NativeMethodsShared), nameof(NativeMethodsShared.IsMaxPathLegacyWindows))]
        [PlatformSpecific(TestPlatforms.Windows)]
        public void InvalidPathAndMetadataItemFunctionPathTooLong3()
        {
            MockLogger logger = Helpers.BuildProjectWithNewOMExpectFailure(@"
                <Project DefaultTargets='Build' xmlns='http://schemas.microsoft.com/developer/msbuild/2003'>
                    <ItemGroup>
                        <x Include='" + new string('x', 250) + @"'/>
                    </ItemGroup>
                    <Target Name='Build'>
                        <Message Text=""@(x->AnyHaveMetadataValue('FullPath', 'x'))"" />
                    </Target>
                </Project>", false);

            logger.AssertLogContains("MSB4023");
        }
#endif

        /// <summary>
        /// Bad path with illegal windows chars when getting metadata through ->AnyHaveMetadataValue function
        /// </summary>
        [Fact]
        [PlatformSpecific(TestPlatforms.Windows)]
        [SkipOnTargetFramework(TargetFrameworkMonikers.Netcoreapp, ".NET Core 2.1+ no longer validates paths: https://github.com/dotnet/corefx/issues/27779#issuecomment-371253486")]
        public void InvalidPathAndMetadataItemInvalidWindowsPathChars3()
        {
            MockLogger logger = Helpers.BuildProjectWithNewOMExpectFailure(@"
                <Project DefaultTargets='Build' xmlns='http://schemas.microsoft.com/developer/msbuild/2003'>
                    <ItemGroup>
                        <x Include='" + ":|?*" + @"'/>
                    </ItemGroup>
                    <Target Name='Build'>
                        <Message Text=""@(x->AnyHaveMetadataValue('FullPath', 'x'))"" />
                    </Target>
                </Project>", false);

            logger.AssertLogContains("MSB4023");
        }

        [Fact]
        [PlatformSpecific(TestPlatforms.Windows)]
        [SkipOnTargetFramework(TargetFrameworkMonikers.Netcoreapp, ".NET Core 2.1+ no longer validates paths: https://github.com/dotnet/corefx/issues/27779#issuecomment-371253486")]
        public void InvalidPathInDirectMetadata()
        {
            var logger = Helpers.BuildProjectContentUsingBuildManagerExpectResult(
                @"<Project DefaultTargets='Build' xmlns='http://schemas.microsoft.com/developer/msbuild/2003'>
                    <ItemGroup>
                        <x Include=':|?*'>
                            <m>%(FullPath)</m>
                        </x>
                    </ItemGroup>
                </Project>",
                BuildResultCode.Failure);

            logger.AssertLogContains("MSB4248");
        }

        [ConditionalFact(typeof(NativeMethodsShared), nameof(NativeMethodsShared.IsMaxPathLegacyWindows))]
        [PlatformSpecific(TestPlatforms.Windows)]
        [SkipOnTargetFramework(TargetFrameworkMonikers.Netcoreapp, "new enough dotnet.exe transparently opts into long paths")]
        public void PathTooLongInDirectMetadata()
        {
            var logger = Helpers.BuildProjectContentUsingBuildManagerExpectResult(
                @"<Project DefaultTargets='Build' xmlns='http://schemas.microsoft.com/developer/msbuild/2003'>
                    <ItemGroup>
                        <x Include='" + new string('x', 250) + @"'>
                            <m>%(FullPath)</m>
                        </x>
                    </ItemGroup>
                </Project>",
                BuildResultCode.Failure);

            logger.AssertLogContains("MSB4248");
        }

        /// <summary>
        /// Asking for blank metadata with ->AnyHaveMetadataValue
        /// </summary>
        [Fact]
        public void InvalidMetadataName3()
        {
            MockLogger logger = Helpers.BuildProjectWithNewOMExpectFailure(@"
                <Project DefaultTargets='Build' xmlns='http://schemas.microsoft.com/developer/msbuild/2003'>
                    <ItemGroup>
                        <x Include='x'/>
                    </ItemGroup>
                    <Target Name='Build'>
                        <Message Text=""@(x->AnyHaveMetadataValue('', 'x'))"" />
                    </Target>
                </Project>", false);

            logger.AssertLogContains("MSB4023");
        }

        /// <summary>
        /// Filter by metadata presence
        /// </summary>
        [Fact]
        public void HasMetadata()
        {
            MockLogger logger = Helpers.BuildProjectWithNewOMExpectSuccess(@"
<Project ToolsVersion=""msbuilddefaulttoolsversion"" xmlns=""http://schemas.microsoft.com/developer/msbuild/2003"">

  <ItemGroup>
    <_Item Include=""One"">
      <A>aa</A>
      <B>bb</B>
      <C>cc</C>
    </_Item>
    <_Item Include=""Two"">
      <B>bb</B>
      <C>cc</C>
    </_Item>
    <_Item Include=""Three"">
      <A>aa</A>
      <C>cc</C>
    </_Item>
    <_Item Include=""Four"">
      <A>aa</A>
      <B>bb</B>
      <C>cc</C>
    </_Item>
    <_Item Include=""Five"">
      <A></A>
    </_Item>
  </ItemGroup>

  <Target Name=""AfterBuild"">
    <Message Text=""[@(_Item->HasMetadata('a'), '|')]""/>
  </Target>


</Project>");

            logger.AssertLogContains("[One|Three|Four]");
        }

        [Fact]
        public void DirectItemMetadataReferenceShouldBeCaseInsensitive()
        {
            MockLogger logger = Helpers.BuildProjectWithNewOMExpectSuccess(@"
                <Project>
                  <ItemGroup>
                    <Foo Include=`Foo`>
                      <SENSITIVE>X</SENSITIVE>
                    </Foo>
                  </ItemGroup>
                  <Target Name=`Build`>
                    <Message Importance=`high` Text=`QualifiedNotMatchCase %(Foo.FileName)=%(Foo.sensitive)`/>
                    <Message Importance=`high` Text=`QualifiedMatchCase %(Foo.FileName)=%(Foo.SENSITIVE)`/>
                    
                    <Message Importance=`high` Text=`UnqualifiedNotMatchCase %(Foo.FileName)=%(sensitive)`/>
                    <Message Importance=`high` Text=`UnqualifiedMatchCase %(Foo.FileName)=%(SENSITIVE)`/>
                  </Target>
                </Project>
                ");

            logger.AssertLogContains("QualifiedNotMatchCase Foo=X");
            logger.AssertLogContains("QualifiedMatchCase Foo=X");
            logger.AssertLogContains("UnqualifiedNotMatchCase Foo=X");
            logger.AssertLogContains("UnqualifiedMatchCase Foo=X");
        }

        [Fact]
        public void ItemDefinitionGroupMetadataReferenceShouldBeCaseInsensitive()
        {
            MockLogger logger = Helpers.BuildProjectWithNewOMExpectSuccess(@"
                <Project>
                  <ItemDefinitionGroup>
                    <Foo>
                        <SENSITIVE>X</SENSITIVE>
                    </Foo>
                  </ItemDefinitionGroup>
                  <ItemGroup>
                    <Foo Include=`Foo`/>
                  </ItemGroup>
                  <Target Name=`Build`>
                    <Message Importance=`high` Text=`QualifiedNotMatchCase %(Foo.FileName)=%(Foo.sensitive)`/>
                    <Message Importance=`high` Text=`QualifiedMatchCase %(Foo.FileName)=%(Foo.SENSITIVE)`/>
                    
                    <Message Importance=`high` Text=`UnqualifiedNotMatchCase %(Foo.FileName)=%(sensitive)`/>
                    <Message Importance=`high` Text=`UnqualifiedMatchCase %(Foo.FileName)=%(SENSITIVE)`/>
                  </Target>
                </Project>
                ");

            logger.AssertLogContains("QualifiedNotMatchCase Foo=X");
            logger.AssertLogContains("QualifiedMatchCase Foo=X");
            logger.AssertLogContains("UnqualifiedNotMatchCase Foo=X");
            logger.AssertLogContains("UnqualifiedMatchCase Foo=X");
        }

        [Fact]
        public void WellKnownMetadataReferenceShouldBeCaseInsensitive()
        {
            MockLogger logger = Helpers.BuildProjectWithNewOMExpectSuccess(@"
                <Project>
                  <ItemGroup>
                    <Foo Include=`Foo`/>
                  </ItemGroup>
                  <Target Name=`Build`>
                    <Message Importance=`high` Text=`QualifiedNotMatchCase %(Foo.Identity)=%(Foo.FILENAME)`/>
                    <Message Importance=`high` Text=`QualifiedMatchCase %(Foo.Identity)=%(Foo.FileName)`/>
                    
                    <Message Importance=`high` Text=`UnqualifiedNotMatchCase %(Foo.Identity)=%(FILENAME)`/>
                    <Message Importance=`high` Text=`UnqualifiedMatchCase %(Foo.Identity)=%(FileName)`/>
                  </Target>
                </Project>
                ");

            logger.AssertLogContains("QualifiedNotMatchCase Foo=Foo");
            logger.AssertLogContains("QualifiedMatchCase Foo=Foo");
            logger.AssertLogContains("UnqualifiedNotMatchCase Foo=Foo");
            logger.AssertLogContains("UnqualifiedMatchCase Foo=Foo");
        }

        /// <summary>
        /// Verify when there is an error due to an attempt to use a static method that we report the method name
        /// </summary>
        [Fact]
        public void StaticMethodErrorMessageHaveMethodName()
        {
            try
            {
                Helpers.BuildProjectWithNewOMExpectFailure(@"
                <Project DefaultTargets='Build' xmlns='http://schemas.microsoft.com/developer/msbuild/2003'>
                    <PropertyGroup>
                        <Function>$([System.IO.Path]::Combine(null,''))</Function>
                    </PropertyGroup>
                    <Target Name='Build'>
                        <Message Text='[ $(Function) ]' />
                    </Target>
                </Project>", false);
            }
            catch (Microsoft.Build.Exceptions.InvalidProjectFileException e)
            {
                Assert.NotEqual(-1, e.Message.IndexOf("[System.IO.Path]::Combine(null, '')", StringComparison.OrdinalIgnoreCase));
                return;
            }

            Assert.True(false);
        }

        /// <summary>
        /// Verify when there is an error due to an attempt to use a static method that we report the method name
        /// </summary>
        [Fact]
        public void StaticMethodErrorMessageHaveMethodName1()
        {
            try
            {
                Helpers.BuildProjectWithNewOMExpectFailure(@"
                <Project DefaultTargets='Build' xmlns='http://schemas.microsoft.com/developer/msbuild/2003'>
                    <PropertyGroup>
                        <Function>$(System.IO.Path::Combine('a','b'))</Function>
                    </PropertyGroup>
                    <Target Name='Build'>
                        <Message Text='[ $(Function) ]' />
                    </Target>
                </Project>", false);
            }
            catch (Microsoft.Build.Exceptions.InvalidProjectFileException e)
            {
                Assert.NotEqual(-1, e.Message.IndexOf("System.IO.Path::Combine('a','b')", StringComparison.OrdinalIgnoreCase));
                return;
            }

            Assert.True(false);
        }
        /// <summary>
        /// Creates a set of complicated item metadata and properties, and items to exercise
        /// the Expander class.  The data here contains escaped characters, metadata that
        /// references properties, properties that reference items, and other complex scenarios.
        /// </summary>
        /// <param name="pg"></param>
        /// <param name="primaryItemsByName"></param>
        /// <param name="secondaryItemsByName"></param>
        /// <param name="itemMetadata"></param>
        private void CreateComplexPropertiesItemsMetadata
            (
            out Lookup readOnlyLookup,
            out StringMetadataTable itemMetadata
            )
        {
            ProjectInstance project = ProjectHelpers.CreateEmptyProjectInstance();
            Dictionary<string, string> itemMetadataTable = new Dictionary<string, string>(StringComparer.OrdinalIgnoreCase);
            itemMetadataTable["Culture"] = "abc%253bdef;$(Gee_Aych_Ayee)";
            itemMetadataTable["Language"] = "english";
            itemMetadata = new StringMetadataTable(itemMetadataTable);

            PropertyDictionary<ProjectPropertyInstance> pg = new PropertyDictionary<ProjectPropertyInstance>();
            pg.Set(ProjectPropertyInstance.Create("Gee_Aych_Ayee", "ghi"));
            pg.Set(ProjectPropertyInstance.Create("OutputPath", @"\jk ; l\mno%253bpqr\stu"));
            pg.Set(ProjectPropertyInstance.Create("TargetPath", "@(IntermediateAssembly->'%(RelativeDir)')"));

            List<ProjectItemInstance> intermediateAssemblyItemGroup = new List<ProjectItemInstance>();
            ProjectItemInstance i1 = new ProjectItemInstance(project, "IntermediateAssembly",
                NativeMethodsShared.IsWindows ? @"subdir1\engine.dll" : "subdir1/engine.dll", project.FullPath);
            intermediateAssemblyItemGroup.Add(i1);
            i1.SetMetadata("aaa", "111");
            ProjectItemInstance i2 = new ProjectItemInstance(project, "IntermediateAssembly",
                NativeMethodsShared.IsWindows ? @"subdir2\tasks.dll" : "subdir2/tasks.dll", project.FullPath);
            intermediateAssemblyItemGroup.Add(i2);
            i2.SetMetadata("bbb", "222");

            List<ProjectItemInstance> contentItemGroup = new List<ProjectItemInstance>();
            ProjectItemInstance i3 = new ProjectItemInstance(project, "Content", "splash.bmp", project.FullPath);
            contentItemGroup.Add(i3);
            i3.SetMetadata("ccc", "333");

            List<ProjectItemInstance> resourceItemGroup = new List<ProjectItemInstance>();
            ProjectItemInstance i4 = new ProjectItemInstance(project, "Resource", "string$(p).resx", project.FullPath);
            resourceItemGroup.Add(i4);
            i4.SetMetadata("ddd", "444");
            ProjectItemInstance i5 = new ProjectItemInstance(project, "Resource", "dialogs%253b.resx", project.FullPath);
            resourceItemGroup.Add(i5);
            i5.SetMetadata("eee", "555");

            List<ProjectItemInstance> contentItemGroup2 = new List<ProjectItemInstance>();
            ProjectItemInstance i6 = new ProjectItemInstance(project, "Content", "about.bmp", project.FullPath);
            contentItemGroup2.Add(i6);
            i6.SetMetadata("fff", "666");

            ItemDictionary<ProjectItemInstance> secondaryItemsByName = new ItemDictionary<ProjectItemInstance>();
            secondaryItemsByName.ImportItems(resourceItemGroup);
            secondaryItemsByName.ImportItems(contentItemGroup2);

            Lookup lookup = new Lookup(secondaryItemsByName, pg);

            // Add primary items
            lookup.EnterScope("x");
            lookup.PopulateWithItems("IntermediateAssembly", intermediateAssemblyItemGroup);
            lookup.PopulateWithItems("Content", contentItemGroup);

            readOnlyLookup = lookup;
        }

        /// <summary>
        /// Exercises ExpandAllIntoTaskItems with a complex set of data.
        /// </summary>
        [Fact]
        public void ExpandAllIntoTaskItemsComplex()
        {
            Lookup lookup;
            StringMetadataTable itemMetadata;
            CreateComplexPropertiesItemsMetadata(out lookup, out itemMetadata);

            Expander<ProjectPropertyInstance, ProjectItemInstance> expander = new Expander<ProjectPropertyInstance, ProjectItemInstance>(lookup, lookup, itemMetadata, FileSystems.Default);

            IList<TaskItem> taskItems = expander.ExpandIntoTaskItemsLeaveEscaped(
                "@(Resource->'%(Filename)') ; @(Content) ; @(NonExistent) ; $(NonExistent) ; %(NonExistent) ; " +
                "$(OutputPath) ; $(TargetPath) ; %(Language)_%(Culture)",
                 ExpanderOptions.ExpandAll, MockElementLocation.Instance);

            // the following items are passed to the TaskItem constructor, and thus their ItemSpecs should be
            // in escaped form.
            ObjectModelHelpers.AssertItemsMatch(@"
                string$(p): ddd=444
                dialogs%253b: eee=555
                splash.bmp: ccc=333
                \jk
                l\mno%253bpqr\stu
                subdir1" + Path.DirectorySeparatorChar + @": aaa=111
                subdir2" + Path.DirectorySeparatorChar + @": bbb=222
                english_abc%253bdef
                ghi
                ", GetTaskArrayFromItemList(taskItems));
        }

        /// <summary>
        /// Exercises ExpandAllIntoString with a complex set of data but in a piecemeal fashion
        /// </summary>
        [Fact]
        public void ExpandAllIntoStringComplexPiecemeal()
        {
            Lookup lookup;
            StringMetadataTable itemMetadata;
            CreateComplexPropertiesItemsMetadata(out lookup, out itemMetadata);

            Expander<ProjectPropertyInstance, ProjectItemInstance> expander = new Expander<ProjectPropertyInstance, ProjectItemInstance>(lookup, lookup, itemMetadata, FileSystems.Default);

            string stringToExpand = "@(Resource->'%(Filename)') ;";
            Assert.Equal(
                @"string$(p);dialogs%3b ;",
                expander.ExpandIntoStringAndUnescape(stringToExpand, ExpanderOptions.ExpandAll, MockElementLocation.Instance));

            stringToExpand = "@(Content)";
            Assert.Equal(
                @"splash.bmp",
                expander.ExpandIntoStringAndUnescape(stringToExpand, ExpanderOptions.ExpandAll, MockElementLocation.Instance));

            stringToExpand = "@(NonExistent)";
            Assert.Equal(
                @"",
                expander.ExpandIntoStringAndUnescape(stringToExpand, ExpanderOptions.ExpandAll, MockElementLocation.Instance));

            stringToExpand = "$(NonExistent)";
            Assert.Equal(
                @"",
                expander.ExpandIntoStringAndUnescape(stringToExpand, ExpanderOptions.ExpandAll, MockElementLocation.Instance));

            stringToExpand = "%(NonExistent)";
            Assert.Equal(
                @"",
                expander.ExpandIntoStringAndUnescape(stringToExpand, ExpanderOptions.ExpandAll, MockElementLocation.Instance));

            stringToExpand = "$(OutputPath)";
            Assert.Equal(
                @"\jk ; l\mno%3bpqr\stu",
                expander.ExpandIntoStringAndUnescape(stringToExpand, ExpanderOptions.ExpandAll, MockElementLocation.Instance));

            stringToExpand = "$(TargetPath)";
            Assert.Equal(
                "subdir1" + Path.DirectorySeparatorChar + ";subdir2" + Path.DirectorySeparatorChar,
                expander.ExpandIntoStringAndUnescape(stringToExpand, ExpanderOptions.ExpandAll, MockElementLocation.Instance));

            stringToExpand = "%(Language)_%(Culture)";
            Assert.Equal(
                @"english_abc%3bdef;ghi",
                expander.ExpandIntoStringAndUnescape(stringToExpand, ExpanderOptions.ExpandAll, MockElementLocation.Instance));
        }

        /// <summary>
        /// Exercises ExpandAllIntoString with an item list using a transform that is empty
        /// </summary>
        [Fact]
        public void ExpandAllIntoStringEmpty()
        {
            Lookup lookup;
            StringMetadataTable itemMetadata;
            CreateComplexPropertiesItemsMetadata(out lookup, out itemMetadata);

            Expander<ProjectPropertyInstance, ProjectItemInstance> expander = new Expander<ProjectPropertyInstance, ProjectItemInstance>(lookup, lookup, itemMetadata, FileSystems.Default);

            XmlAttribute xmlattribute = (new XmlDocument()).CreateAttribute("dummy");
            xmlattribute.Value = "@(IntermediateAssembly->'')";

            Assert.Equal(
                @";",
                expander.ExpandIntoStringAndUnescape(xmlattribute.Value, ExpanderOptions.ExpandAll, MockElementLocation.Instance));

            xmlattribute.Value = "@(IntermediateAssembly->'%(goop)')";

            Assert.Equal(
                @";",
                expander.ExpandIntoStringAndUnescape(xmlattribute.Value, ExpanderOptions.ExpandAll, MockElementLocation.Instance));
        }

        /// <summary>
        /// Exercises ExpandAllIntoString with a complex set of data.
        /// </summary>
        [Fact]
        public void ExpandAllIntoStringComplex()
        {
            Lookup lookup;
            StringMetadataTable itemMetadata;
            CreateComplexPropertiesItemsMetadata(out lookup, out itemMetadata);

            Expander<ProjectPropertyInstance, ProjectItemInstance> expander = new Expander<ProjectPropertyInstance, ProjectItemInstance>(lookup, lookup, itemMetadata, FileSystems.Default);

            XmlAttribute xmlattribute = (new XmlDocument()).CreateAttribute("dummy");
            xmlattribute.Value = "@(Resource->'%(Filename)') ; @(Content) ; @(NonExistent) ; $(NonExistent) ; %(NonExistent) ; " +
                "$(OutputPath) ; $(TargetPath) ; %(Language)_%(Culture)";

            Assert.Equal(
                @"string$(p);dialogs%3b ; splash.bmp ;  ;  ;  ; \jk ; l\mno%3bpqr\stu ; subdir1" + Path.DirectorySeparatorChar + ";subdir2" +
                Path.DirectorySeparatorChar + " ; english_abc%3bdef;ghi",
                expander.ExpandIntoStringAndUnescape(xmlattribute.Value, ExpanderOptions.ExpandAll, MockElementLocation.Instance));
        }

        /// <summary>
        /// Exercises ExpandAllIntoString with a complex set of data.
        /// </summary>
        [Fact]
        public void ExpandAllIntoStringLeaveEscapedComplex()
        {
            Lookup lookup;
            StringMetadataTable itemMetadata;
            CreateComplexPropertiesItemsMetadata(out lookup, out itemMetadata);

            Expander<ProjectPropertyInstance, ProjectItemInstance> expander = new Expander<ProjectPropertyInstance, ProjectItemInstance>(lookup, lookup, itemMetadata, FileSystems.Default);

            XmlAttribute xmlattribute = (new XmlDocument()).CreateAttribute("dummy");
            xmlattribute.Value = "@(Resource->'%(Filename)') ; @(Content) ; @(NonExistent) ; $(NonExistent) ; %(NonExistent) ; " +
                "$(OutputPath) ; $(TargetPath) ; %(Language)_%(Culture)";

            Assert.Equal(
                @"string$(p);dialogs%253b ; splash.bmp ;  ;  ;  ; \jk ; l\mno%253bpqr\stu ; subdir1" + Path.DirectorySeparatorChar + ";subdir2" + Path.DirectorySeparatorChar + " ; english_abc%253bdef;ghi",
                expander.ExpandIntoStringLeaveEscaped(xmlattribute.Value, ExpanderOptions.ExpandAll, MockElementLocation.Instance));
        }

        /// <summary>
        /// Exercises ExpandAllIntoString with a string that does not need expanding.
        /// In this case the expanded string should be reference identical to the passed in string.
        /// </summary>
        [Fact]
        public void ExpandAllIntoStringExpectIdenticalReference()
        {
            Lookup lookup;
            StringMetadataTable itemMetadata;
            CreateComplexPropertiesItemsMetadata(out lookup, out itemMetadata);

            Expander<ProjectPropertyInstance, ProjectItemInstance> expander = new Expander<ProjectPropertyInstance, ProjectItemInstance>(lookup, lookup, itemMetadata, FileSystems.Default);

            XmlAttribute xmlattribute = (new XmlDocument()).CreateAttribute("dummy");

            // Create a *non-literal* string. If we used a literal string, the CLR might (would) intern
            // it, which would mean that Expander would inevitably return a reference to the same string.
            // In real builds, the strings will never be literals, and we want to test the behavior in
            // that situation.
            xmlattribute.Value = "abc123" + new Random().Next();
            string expandedString = expander.ExpandIntoStringLeaveEscaped(xmlattribute.Value, ExpanderOptions.ExpandAll, MockElementLocation.Instance);

#if FEATURE_STRING_INTERN
            // Verify neither string got interned, so that this test is meaningful
            Assert.Null(string.IsInterned(xmlattribute.Value));
            Assert.Null(string.IsInterned(expandedString));
#endif

            // Finally verify Expander indeed didn't create a new string.
            Assert.True(Object.ReferenceEquals(xmlattribute.Value, expandedString));
        }

        /// <summary>
        /// Exercises ExpandAllIntoString with a complex set of data and various expander options
        /// </summary>
        [Fact]
        public void ExpandAllIntoStringExpanderOptions()
        {
            Lookup lookup;
            StringMetadataTable itemMetadata;
            CreateComplexPropertiesItemsMetadata(out lookup, out itemMetadata);

            string value = @"@(Resource->'%(Filename)') ; @(Content) ; @(NonExistent) ; $(NonExistent) ; %(NonExistent) ; $(OutputPath) ; $(TargetPath) ; %(Language)_%(Culture)";

            Expander<ProjectPropertyInstance, ProjectItemInstance> expander = new Expander<ProjectPropertyInstance, ProjectItemInstance>(lookup, lookup, itemMetadata, FileSystems.Default);

            Assert.Equal(@"@(Resource->'%(Filename)') ; @(Content) ; @(NonExistent) ;  ; %(NonExistent) ; \jk ; l\mno%3bpqr\stu ; @(IntermediateAssembly->'%(RelativeDir)') ; %(Language)_%(Culture)", expander.ExpandIntoStringAndUnescape(value, ExpanderOptions.ExpandProperties, MockElementLocation.Instance));

            Assert.Equal(@"@(Resource->'%(Filename)') ; @(Content) ; @(NonExistent) ;  ;  ; \jk ; l\mno%3bpqr\stu ; @(IntermediateAssembly->'%(RelativeDir)') ; english_abc%3bdef;ghi", expander.ExpandIntoStringAndUnescape(value, ExpanderOptions.ExpandPropertiesAndMetadata, MockElementLocation.Instance));

            Assert.Equal(@"string$(p);dialogs%3b ; splash.bmp ;  ;  ;  ; \jk ; l\mno%3bpqr\stu ; subdir1" + Path.DirectorySeparatorChar + ";subdir2" + Path.DirectorySeparatorChar + " ; english_abc%3bdef;ghi", expander.ExpandIntoStringAndUnescape(value, ExpanderOptions.ExpandAll, MockElementLocation.Instance));

            Assert.Equal(@"string$(p);dialogs%3b ; splash.bmp ;  ; $(NonExistent) ; %(NonExistent) ; $(OutputPath) ; $(TargetPath) ; %(Language)_%(Culture)", expander.ExpandIntoStringAndUnescape(value, ExpanderOptions.ExpandItems, MockElementLocation.Instance));
        }

        /// <summary>
        /// Exercises ExpandAllIntoStringListLeaveEscaped with a complex set of data.
        /// </summary>
        [Fact]
        public void ExpandAllIntoStringListLeaveEscapedComplex()
        {
            Lookup lookup;
            StringMetadataTable itemMetadata;
            CreateComplexPropertiesItemsMetadata(out lookup, out itemMetadata);

            Expander<ProjectPropertyInstance, ProjectItemInstance> expander = new Expander<ProjectPropertyInstance, ProjectItemInstance>(lookup, lookup, itemMetadata, FileSystems.Default);

            string value = "@(Resource->'%(Filename)') ; @(Content) ; @(NonExistent) ; $(NonExistent) ; %(NonExistent) ; " +
                "$(OutputPath) ; $(TargetPath) ; %(Language)_%(Culture)";

            IList<string> expanded = expander.ExpandIntoStringListLeaveEscaped(value, ExpanderOptions.ExpandAll, MockElementLocation.Instance).ToList();

            Assert.Equal(9, expanded.Count);
            Assert.Equal(@"string$(p)", expanded[0]);
            Assert.Equal(@"dialogs%253b", expanded[1]);
            Assert.Equal(@"splash.bmp", expanded[2]);
            Assert.Equal(@"\jk", expanded[3]);
            Assert.Equal(@"l\mno%253bpqr\stu", expanded[4]);
            Assert.Equal("subdir1" + Path.DirectorySeparatorChar, expanded[5]);
            Assert.Equal("subdir2" + Path.DirectorySeparatorChar, expanded[6]);
            Assert.Equal(@"english_abc%253bdef", expanded[7]);
            Assert.Equal(@"ghi", expanded[8]);
        }

        internal ITaskItem[] GetTaskArrayFromItemList(IList<TaskItem> list)
        {
            ITaskItem[] items = new ITaskItem[list.Count];
            for (int i = 0; i < list.Count; ++i)
            {
                items[i] = list[i];
            }

            return items;
        }

        /// <summary>
        /// v10.0\TeamData\Microsoft.Data.Schema.Common.targets shipped with bad syntax:
        /// $(HKEY_LOCAL_MACHINE\SOFTWARE\Microsoft\VisualStudio\9.0\VSTSDB@VSTSDBDirectory)
        /// this was evaluating to blank before, now it errors; we have to special case it to
        /// evaluate to blank.
        /// Note that this still works whether or not the key exists and has a value.
        /// </summary>
        [Fact]
        public void RegistryPropertyInvalidPrefixSpecialCase()
        {
            PropertyDictionary<ProjectPropertyInstance> pg = new PropertyDictionary<ProjectPropertyInstance>();

            Expander<ProjectPropertyInstance, ProjectItemInstance> expander = new Expander<ProjectPropertyInstance, ProjectItemInstance>(pg, FileSystems.Default);

            string result = expander.ExpandIntoStringLeaveEscaped(@"$(HKEY_LOCAL_MACHINE\SOFTWARE\Microsoft\VisualStudio\9.0\VSTSDB@VSTSDBDirectory)", ExpanderOptions.ExpandProperties, MockElementLocation.Instance);

            Assert.Equal(String.Empty, result);
        }

        // Compat hack: WebProjects may have an import with a condition like:
        //       Condition=" '$(Solutions.VSVersion)' == '8.0'"
        // These would have been '' in prior versions of msbuild but would be treated as a possible string function in current versions.
        // Be compatible by returning an empty string here.
        [Fact]
        public void Regress692569()
        {
            PropertyDictionary<ProjectPropertyInstance> pg = new PropertyDictionary<ProjectPropertyInstance>();

            Expander<ProjectPropertyInstance, ProjectItemInstance> expander = new Expander<ProjectPropertyInstance, ProjectItemInstance>(pg, FileSystems.Default);

            string result = expander.ExpandIntoStringLeaveEscaped(@"$(Solutions.VSVersion)", ExpanderOptions.ExpandProperties, MockElementLocation.Instance);

            Assert.Equal(String.Empty, result);
        }

        /// <summary>
        /// In the general case, we should still error for properties that incorrectly miss the Registry: prefix.
        /// Note that this still fails whether or not the key exists.
        /// </summary>
        [Fact]
        public void RegistryPropertyInvalidPrefixError()
        {
            Assert.Throws<InvalidProjectFileException>(() =>
            {
                PropertyDictionary<ProjectPropertyInstance> pg = new PropertyDictionary<ProjectPropertyInstance>();

                Expander<ProjectPropertyInstance, ProjectItemInstance> expander = new Expander<ProjectPropertyInstance, ProjectItemInstance>(pg, FileSystems.Default);

                expander.ExpandIntoStringLeaveEscaped(@"$(HKEY_LOCAL_MACHINE\SOFTWARE\Microsoft\VisualStudio\9.0\VSTSDB@XXXXDBDirectory)", ExpanderOptions.ExpandProperties, MockElementLocation.Instance);
            }
           );
        }
        /// <summary>
        /// In the general case, we should still error for properties that incorrectly miss the Registry: prefix, like
        /// the special case, but with extra char on the end.
        /// Note that this still fails whether or not the key exists.
        /// </summary>
        [Fact]
        public void RegistryPropertyInvalidPrefixError2()
        {
            Assert.Throws<InvalidProjectFileException>(() =>
            {
                PropertyDictionary<ProjectPropertyInstance> pg = new PropertyDictionary<ProjectPropertyInstance>();

                Expander<ProjectPropertyInstance, ProjectItemInstance> expander = new Expander<ProjectPropertyInstance, ProjectItemInstance>(pg, FileSystems.Default);

                expander.ExpandIntoStringLeaveEscaped(@"$(HKEY_LOCAL_MACHINE\SOFTWARE\Microsoft\VisualStudio\9.0\VSTSDB@VSTSDBDirectoryX)", ExpanderOptions.ExpandProperties, MockElementLocation.Instance);
            }
           );
        }
#if FEATURE_WIN32_REGISTRY
        [Fact]
        public void RegistryPropertyString()
        {
            try
            {
                PropertyDictionary<ProjectPropertyInstance> pg = new PropertyDictionary<ProjectPropertyInstance>();

                Expander<ProjectPropertyInstance, ProjectItemInstance> expander = new Expander<ProjectPropertyInstance, ProjectItemInstance>(pg, FileSystems.Default);
                RegistryKey key = Registry.CurrentUser.CreateSubKey(@"Software\Microsoft\MSBuild_test");

                key.SetValue("Value", "String", RegistryValueKind.String);
                string result = expander.ExpandIntoStringLeaveEscaped(@"$(Registry:HKEY_CURRENT_USER\Software\Microsoft\MSBuild_test@Value)", ExpanderOptions.ExpandProperties, MockElementLocation.Instance);

                Assert.Equal("String", result);
            }
            finally
            {
                Registry.CurrentUser.DeleteSubKey(@"Software\Microsoft\MSBuild_test");
            }
        }

        [Fact]
        public void RegistryPropertyBinary()
        {
            try
            {
                PropertyDictionary<ProjectPropertyInstance> pg = new PropertyDictionary<ProjectPropertyInstance>();

                Expander<ProjectPropertyInstance, ProjectItemInstance> expander = new Expander<ProjectPropertyInstance, ProjectItemInstance>(pg, FileSystems.Default);
                RegistryKey key = Registry.CurrentUser.CreateSubKey(@"Software\Microsoft\MSBuild_test");

                UTF8Encoding enc = new UTF8Encoding();
                byte[] utfText = enc.GetBytes("String".ToCharArray());

                key.SetValue("Value", utfText, RegistryValueKind.Binary);
                string result = expander.ExpandIntoStringLeaveEscaped(@"$(Registry:HKEY_CURRENT_USER\Software\Microsoft\MSBuild_test@Value)", ExpanderOptions.ExpandProperties, MockElementLocation.Instance);

                Assert.Equal("83;116;114;105;110;103", result);
            }
            finally
            {
                Registry.CurrentUser.DeleteSubKey(@"Software\Microsoft\MSBuild_test");
            }
        }

        [Fact]
        public void RegistryPropertyDWord()
        {
            try
            {
                PropertyDictionary<ProjectPropertyInstance> pg = new PropertyDictionary<ProjectPropertyInstance>();

                Expander<ProjectPropertyInstance, ProjectItemInstance> expander = new Expander<ProjectPropertyInstance, ProjectItemInstance>(pg, FileSystems.Default);
                RegistryKey key = Registry.CurrentUser.CreateSubKey(@"Software\Microsoft\MSBuild_test");

                key.SetValue("Value", 123456, RegistryValueKind.DWord);
                string result = expander.ExpandIntoStringLeaveEscaped(@"$(Registry:HKEY_CURRENT_USER\Software\Microsoft\MSBuild_test@Value)", ExpanderOptions.ExpandProperties, MockElementLocation.Instance);

                Assert.Equal("123456", result);
            }
            finally
            {
                Registry.CurrentUser.DeleteSubKey(@"Software\Microsoft\MSBuild_test");
            }
        }

        [Fact]
        public void RegistryPropertyExpandString()
        {
            try
            {
                string envVar = NativeMethodsShared.IsWindows ? "TEMP" : "USER";
                PropertyDictionary<ProjectPropertyInstance> pg = new PropertyDictionary<ProjectPropertyInstance>();

                Expander<ProjectPropertyInstance, ProjectItemInstance> expander = new Expander<ProjectPropertyInstance, ProjectItemInstance>(pg, FileSystems.Default);
                RegistryKey key = Registry.CurrentUser.CreateSubKey(@"Software\Microsoft\MSBuild_test");

                key.SetValue("Value", "%" + envVar + "%", RegistryValueKind.ExpandString);
                string result = expander.ExpandIntoStringLeaveEscaped(@"$(Registry:HKEY_CURRENT_USER\Software\Microsoft\MSBuild_test@Value)", ExpanderOptions.ExpandProperties, MockElementLocation.Instance);

                Assert.Equal(Environment.GetEnvironmentVariable(envVar), result);
            }
            finally
            {
                Registry.CurrentUser.DeleteSubKey(@"Software\Microsoft\MSBuild_test");
            }
        }

        [Fact]
        public void RegistryPropertyQWord()
        {
            try
            {
                PropertyDictionary<ProjectPropertyInstance> pg = new PropertyDictionary<ProjectPropertyInstance>();

                Expander<ProjectPropertyInstance, ProjectItemInstance> expander = new Expander<ProjectPropertyInstance, ProjectItemInstance>(pg, FileSystems.Default);
                RegistryKey key = Registry.CurrentUser.CreateSubKey(@"Software\Microsoft\MSBuild_test");

                key.SetValue("Value", (long)123456789123456789, RegistryValueKind.QWord);
                string result = expander.ExpandIntoStringLeaveEscaped(@"$(Registry:HKEY_CURRENT_USER\Software\Microsoft\MSBuild_test@Value)", ExpanderOptions.ExpandProperties, MockElementLocation.Instance);

                Assert.Equal("123456789123456789", result);
            }
            finally
            {
                Registry.CurrentUser.DeleteSubKey(@"Software\Microsoft\MSBuild_test");
            }
        }

        [Fact]
        public void RegistryPropertyMultiString()
        {
            try
            {
                PropertyDictionary<ProjectPropertyInstance> pg = new PropertyDictionary<ProjectPropertyInstance>();

                Expander<ProjectPropertyInstance, ProjectItemInstance> expander = new Expander<ProjectPropertyInstance, ProjectItemInstance>(pg, FileSystems.Default);
                RegistryKey key = Registry.CurrentUser.CreateSubKey(@"Software\Microsoft\MSBuild_test");

                key.SetValue("Value", new string[] { "A", "B", "C", "D" }, RegistryValueKind.MultiString);
                string result = expander.ExpandIntoStringLeaveEscaped(@"$(Registry:HKEY_CURRENT_USER\Software\Microsoft\MSBuild_test@Value)", ExpanderOptions.ExpandProperties, MockElementLocation.Instance);

                Assert.Equal("A;B;C;D", result);
            }
            finally
            {
                Registry.CurrentUser.DeleteSubKey(@"Software\Microsoft\MSBuild_test");
            }
        }
#endif

        [Fact]
        public void TestItemSpecModiferEscaping()
        {
            string content = @"
 <Project DefaultTargets=""Build"" xmlns=""http://schemas.microsoft.com/developer/msbuild/2003"">

        <Target Name=""Build"">
            <WriteLinesToFile Overwrite=""true"" File=""unittest.%28msbuild%29.file"" Lines=""Nothing much here""/>

            <ItemGroup>
                <TestFile Include=""unittest.%28msbuild%29.file"" />
            </ItemGroup>

            <Message Text=""@(TestFile->FullPath())"" />
            <Message Text=""@(TestFile->'%(FullPath)'->Distinct())"" />
            <Delete Files=""unittest.%28msbuild%29.file"" />
        </Target>
</Project>
                ";

            MockLogger log = Helpers.BuildProjectWithNewOMExpectSuccess(content);

            log.AssertLogDoesntContain("%28");
            log.AssertLogDoesntContain("%29");
        }

        [Fact]
        [Trait("Category", "mono-osx-failing")]
        public void TestGetPathToReferenceAssembliesAsFunction()
        {
            if (ToolLocationHelper.GetPathToDotNetFrameworkReferenceAssemblies(TargetDotNetFrameworkVersion.Version45) == null)
            {
                // if there aren't any reference assemblies installed on the machine in the first place, of course
                // we're not going to find them. :)
                return;
            }

            string content = @"
                <Project ToolsVersion=""msbuilddefaulttoolsversion"" xmlns=""http://schemas.microsoft.com/developer/msbuild/2003"">

                    <PropertyGroup>
                        <TargetFrameworkIdentifier>.NETFramework</TargetFrameworkIdentifier>
                        <TargetFrameworkVersion>v4.5</TargetFrameworkVersion>
                        <TargetFrameworkProfile></TargetFrameworkProfile>
                        <TargetFrameworkMoniker>$(TargetFrameworkIdentifier),Version=$(TargetFrameworkVersion)</TargetFrameworkMoniker>
                    </PropertyGroup>

                    <Target Name=""Build"">
                        <GetReferenceAssemblyPaths
                            Condition="" '$(TargetFrameworkDirectory)' == '' and '$(TargetFrameworkMoniker)' !=''""
                            TargetFrameworkMoniker=""$(TargetFrameworkMoniker)""
                            RootPath=""$(TargetFrameworkRootPath)""
                        >
                            <Output TaskParameter=""ReferenceAssemblyPaths"" PropertyName=""ReferenceAssemblyPathsFromTask""/>
                        </GetReferenceAssemblyPaths>

                        <PropertyGroup>
                            <ReferenceAssemblyPathsFromFunction>$([Microsoft.Build.Utilities.ToolLocationHelper]::GetPathToStandardLibraries($(TargetFrameworkIdentifier), $(TargetFrameworkVersion), $(TargetFrameworkProfile)))\</ReferenceAssemblyPathsFromFunction>
                        </PropertyGroup>

                        <Message Text=""Task:     $(ReferenceAssemblyPathsFromTask)"" Importance=""High"" />
                        <Message Text=""Function: $(ReferenceAssemblyPathsFromFunction)"" Importance=""High"" />

                        <Warning Text=""Reference assembly paths do not match!"" Condition=""'$(ReferenceAssemblyPathsFromFunction)' != '$(ReferenceAssemblyPathsFromTask)'"" />
                    </Target>

                </Project>
                ";

            MockLogger log = Helpers.BuildProjectWithNewOMExpectSuccess(content);

            log.AssertLogDoesntContain("Reference assembly paths do not match");
        }

        /// <summary>
        /// Expand property function that takes a null argument
        /// </summary>
        [Fact]
        public void PropertyFunctionNullArgument()
        {
            PropertyDictionary<ProjectPropertyInstance> pg = new PropertyDictionary<ProjectPropertyInstance>();

            Expander<ProjectPropertyInstance, ProjectItemInstance> expander = new Expander<ProjectPropertyInstance, ProjectItemInstance>(pg, FileSystems.Default);

            string result = expander.ExpandIntoStringLeaveEscaped("$([System.Convert]::ChangeType('null',$(SomeStuff.GetType())))", ExpanderOptions.ExpandProperties, MockElementLocation.Instance);

            Assert.Equal("null", result);
        }

        /// <summary>
        /// Expand property function that returns a null
        /// </summary>
        [Fact]
        public void PropertyFunctionNullReturn()
        {
            PropertyDictionary<ProjectPropertyInstance> pg = new PropertyDictionary<ProjectPropertyInstance>();
            pg.Set(ProjectPropertyInstance.Create("SomeStuff", "This IS SOME STUff"));

            Expander<ProjectPropertyInstance, ProjectItemInstance> expander = new Expander<ProjectPropertyInstance, ProjectItemInstance>(pg, FileSystems.Default);

            string result = expander.ExpandIntoStringLeaveEscaped("$([System.Convert]::ChangeType(,$(SomeStuff.GetType())))", ExpanderOptions.ExpandProperties, MockElementLocation.Instance);

            Assert.Equal("", result);
        }

        /// <summary>
        /// Expand property function that takes no arguments and returns a string
        /// </summary>
        [Fact]
        public void PropertyFunctionNoArguments()
        {
            PropertyDictionary<ProjectPropertyInstance> pg = new PropertyDictionary<ProjectPropertyInstance>();
            pg.Set(ProjectPropertyInstance.Create("SomeStuff", "This IS SOME STUff"));

            Expander<ProjectPropertyInstance, ProjectItemInstance> expander = new Expander<ProjectPropertyInstance, ProjectItemInstance>(pg, FileSystems.Default);

            string result = expander.ExpandIntoStringLeaveEscaped("$(SomeStuff.ToUpperInvariant())", ExpanderOptions.ExpandProperties, MockElementLocation.Instance);

            Assert.Equal("THIS IS SOME STUFF", result);
        }

        /// <summary>
        /// Expand property function that takes no arguments and returns a string (trimmed)
        /// </summary>
        [Fact]
        public void PropertyFunctionNoArgumentsTrim()
        {
            PropertyDictionary<ProjectPropertyInstance> pg = new PropertyDictionary<ProjectPropertyInstance>();
            pg.Set(ProjectPropertyInstance.Create("FileName", "    foo.ext   "));

            Expander<ProjectPropertyInstance, ProjectItemInstance> expander = new Expander<ProjectPropertyInstance, ProjectItemInstance>(pg, FileSystems.Default);

            string result = expander.ExpandIntoStringLeaveEscaped("$(FileName.Trim())", ExpanderOptions.ExpandProperties, MockElementLocation.Instance);

            Assert.Equal("foo.ext", result);
        }

        /// <summary>
        /// Expand property function that is a get property accessor
        /// </summary>
        [Fact]
        public void PropertyFunctionPropertyGet()
        {
            PropertyDictionary<ProjectPropertyInstance> pg = new PropertyDictionary<ProjectPropertyInstance>();
            pg.Set(ProjectPropertyInstance.Create("SomeStuff", "This IS SOME STUff"));

            Expander<ProjectPropertyInstance, ProjectItemInstance> expander = new Expander<ProjectPropertyInstance, ProjectItemInstance>(pg, FileSystems.Default);

            string result = expander.ExpandIntoStringLeaveEscaped("$(SomeStuff.Length)", ExpanderOptions.ExpandProperties, MockElementLocation.Instance);

            Assert.Equal("18", result);
        }

        /// <summary>
        /// Expand property function which is a manual get property accessor
        /// </summary>
        [Fact]
        public void PropertyFunctionPropertyManualGet()
        {
            PropertyDictionary<ProjectPropertyInstance> pg = new PropertyDictionary<ProjectPropertyInstance>();
            pg.Set(ProjectPropertyInstance.Create("SomeStuff", "This IS SOME STUff"));

            Expander<ProjectPropertyInstance, ProjectItemInstance> expander = new Expander<ProjectPropertyInstance, ProjectItemInstance>(pg, FileSystems.Default);

            string result = expander.ExpandIntoStringLeaveEscaped("$(SomeStuff.get_Length())", ExpanderOptions.ExpandProperties, MockElementLocation.Instance);

            Assert.Equal("18", result);
        }

        /// <summary>
        /// Expand property function which is a manual get property accessor and a concatenation of a constant
        /// </summary>
        [Fact]
        public void PropertyFunctionPropertyNoArgumentsConcat()
        {
            PropertyDictionary<ProjectPropertyInstance> pg = new PropertyDictionary<ProjectPropertyInstance>();
            pg.Set(ProjectPropertyInstance.Create("SomeStuff", "This IS SOME STUff"));

            Expander<ProjectPropertyInstance, ProjectItemInstance> expander = new Expander<ProjectPropertyInstance, ProjectItemInstance>(pg, FileSystems.Default);

            string result = expander.ExpandIntoStringLeaveEscaped("$(SomeStuff.ToLowerInvariant())_goop", ExpanderOptions.ExpandProperties, MockElementLocation.Instance);

            Assert.Equal("this is some stuff_goop", result);
        }

        /// <summary>
        /// Expand property function with a constant argument
        /// </summary>
        [Fact]
        public void PropertyFunctionPropertyWithArgument()
        {
            PropertyDictionary<ProjectPropertyInstance> pg = new PropertyDictionary<ProjectPropertyInstance>();
            pg.Set(ProjectPropertyInstance.Create("SomeStuff", "This IS SOME STUff"));

            Expander<ProjectPropertyInstance, ProjectItemInstance> expander = new Expander<ProjectPropertyInstance, ProjectItemInstance>(pg, FileSystems.Default);

            string result = expander.ExpandIntoStringLeaveEscaped("$(SomeStuff.SubString(13))", ExpanderOptions.ExpandProperties, MockElementLocation.Instance);

            Assert.Equal("STUff", result);
        }

        /// <summary>
        /// Expand property function with a constant argument that contains spaces
        /// </summary>
        [Fact]
        public void PropertyFunctionPropertyWithArgumentWithSpaces()
        {
            PropertyDictionary<ProjectPropertyInstance> pg = new PropertyDictionary<ProjectPropertyInstance>();
            pg.Set(ProjectPropertyInstance.Create("SomeStuff", "This IS SOME STUff"));

            Expander<ProjectPropertyInstance, ProjectItemInstance> expander = new Expander<ProjectPropertyInstance, ProjectItemInstance>(pg, FileSystems.Default);

            string result = expander.ExpandIntoStringLeaveEscaped("$(SomeStuff.SubString(8))", ExpanderOptions.ExpandProperties, MockElementLocation.Instance);

            Assert.Equal("SOME STUff", result);
        }

        /// <summary>
        /// Expand property function with a constant argument
        /// </summary>
        [Fact]
        public void PropertyFunctionPropertyPathRootSubtraction()
        {
            PropertyDictionary<ProjectPropertyInstance> pg = new PropertyDictionary<ProjectPropertyInstance>();
            pg.Set(ProjectPropertyInstance.Create("RootPath", Path.Combine(s_rootPathPrefix, "this", "is", "the", "root")));
            pg.Set(ProjectPropertyInstance.Create("MyPath", Path.Combine(s_rootPathPrefix, "this", "is", "the", "root", "my", "project", "is", "here.proj")));

            Expander<ProjectPropertyInstance, ProjectItemInstance> expander = new Expander<ProjectPropertyInstance, ProjectItemInstance>(pg, FileSystems.Default);

            string result = expander.ExpandIntoStringLeaveEscaped("$(MyPath.SubString($(RootPath.Length)))", ExpanderOptions.ExpandProperties, MockElementLocation.Instance);

            Assert.Equal(Path.Combine(Path.DirectorySeparatorChar.ToString(), "my", "project", "is", "here.proj"), result);
        }

        /// <summary>
        /// Expand property function with an argument that is a property
        /// </summary>
        [Fact]
        public void PropertyFunctionPropertyWithArgumentExpandedProperty()
        {
            PropertyDictionary<ProjectPropertyInstance> pg = new PropertyDictionary<ProjectPropertyInstance>();
            pg.Set(ProjectPropertyInstance.Create("Value", "3"));
            pg.Set(ProjectPropertyInstance.Create("SomeStuff", "This IS SOME STUff"));

            Expander<ProjectPropertyInstance, ProjectItemInstance> expander = new Expander<ProjectPropertyInstance, ProjectItemInstance>(pg, FileSystems.Default);

            string result = expander.ExpandIntoStringLeaveEscaped("$(SomeStuff.SubString(1$(Value)))", ExpanderOptions.ExpandProperties, MockElementLocation.Instance);

            Assert.Equal("STUff", result);
        }

        /// <summary>
        /// Expand property function that has a boolean return value
        /// </summary>
        [Fact]
        public void PropertyFunctionPropertyWithArgumentBooleanReturn()
        {
            PropertyDictionary<ProjectPropertyInstance> pg = new PropertyDictionary<ProjectPropertyInstance>();
            pg.Set(ProjectPropertyInstance.Create("PathRoot", Path.Combine(s_rootPathPrefix, "goo")));
            pg.Set(ProjectPropertyInstance.Create("PathRoot2", Path.Combine(s_rootPathPrefix, "goop") + Path.DirectorySeparatorChar));

            Expander<ProjectPropertyInstance, ProjectItemInstance> expander = new Expander<ProjectPropertyInstance, ProjectItemInstance>(pg, FileSystems.Default);

            string result = expander.ExpandIntoStringLeaveEscaped(@"$(PathRoot2.Endswith(" + Path.DirectorySeparatorChar + "))", ExpanderOptions.ExpandProperties, MockElementLocation.Instance);
            Assert.Equal("True", result);
            result = expander.ExpandIntoStringLeaveEscaped(@"$(PathRoot.Endswith(" + Path.DirectorySeparatorChar + "))", ExpanderOptions.ExpandProperties, MockElementLocation.Instance);
            Assert.Equal("False", result);
        }

        /// <summary>
        /// Expand property function with an argument that is expanded, and a chaining of other functions.
        /// </summary>
        [Fact]
        public void PropertyFunctionPropertyWithArgumentNestedAndChainedFunction()
        {
            PropertyDictionary<ProjectPropertyInstance> pg = new PropertyDictionary<ProjectPropertyInstance>();
            pg.Set(ProjectPropertyInstance.Create("Value", "3"));
            pg.Set(ProjectPropertyInstance.Create("SomeStuff", "This IS SOME STUff"));

            Expander<ProjectPropertyInstance, ProjectItemInstance> expander = new Expander<ProjectPropertyInstance, ProjectItemInstance>(pg, FileSystems.Default);

            string result = expander.ExpandIntoStringLeaveEscaped("$(SomeStuff.SubString(1$(Value)).ToLowerInvariant().SubString($(Value)))", ExpanderOptions.ExpandProperties, MockElementLocation.Instance);

            Assert.Equal("ff", result);
        }


        /// <summary>
        /// Expand property function with chained functions on its results
        /// </summary>
        [Fact]
        public void PropertyFunctionPropertyWithArgumentChained()
        {
            PropertyDictionary<ProjectPropertyInstance> pg = new PropertyDictionary<ProjectPropertyInstance>();
            pg.Set(ProjectPropertyInstance.Create("Value", "3"));
            pg.Set(ProjectPropertyInstance.Create("SomeStuff", "This IS SOME STUff"));

            Expander<ProjectPropertyInstance, ProjectItemInstance> expander = new Expander<ProjectPropertyInstance, ProjectItemInstance>(pg, FileSystems.Default);

            string result = expander.ExpandIntoStringLeaveEscaped("$(SomeStuff.ToUpperInvariant().ToLowerInvariant())", ExpanderOptions.ExpandProperties, MockElementLocation.Instance);
            Assert.Equal("this is some stuff", result);
        }

        /// <summary>
        /// Expand property function with an argument that is a function
        /// </summary>
        [Fact]
        public void PropertyFunctionPropertyWithArgumentNested()
        {
            PropertyDictionary<ProjectPropertyInstance> pg = new PropertyDictionary<ProjectPropertyInstance>();
            pg.Set(ProjectPropertyInstance.Create("Value", "12345"));
            pg.Set(ProjectPropertyInstance.Create("SomeStuff", "1234567890"));

            Expander<ProjectPropertyInstance, ProjectItemInstance> expander = new Expander<ProjectPropertyInstance, ProjectItemInstance>(pg, FileSystems.Default);

            string result = expander.ExpandIntoStringLeaveEscaped("$(SomeStuff.SubString($(Value.get_Length())))", ExpanderOptions.ExpandProperties, MockElementLocation.Instance);

            Assert.Equal("67890", result);
        }

        /// <summary>
        /// Expand property function that returns an generic list
        /// </summary>
        [Fact]
        public void PropertyFunctionGenericListReturn()
        {
            PropertyDictionary<ProjectPropertyInstance> pg = new PropertyDictionary<ProjectPropertyInstance>();

            Expander<ProjectPropertyInstance, ProjectItemInstance> expander = new Expander<ProjectPropertyInstance, ProjectItemInstance>(pg, FileSystems.Default);

            string result = expander.ExpandIntoStringLeaveEscaped("$([MSBuild]::__GetListTest())", ExpanderOptions.ExpandProperties, MockElementLocation.Instance);

            Assert.Equal("A;B;C;D", result);
        }

        /// <summary>
        /// Expand property function that returns an array
        /// </summary>
        [Fact]
        public void PropertyFunctionArrayReturn()
        {
            PropertyDictionary<ProjectPropertyInstance> pg = new PropertyDictionary<ProjectPropertyInstance>();
            pg.Set(ProjectPropertyInstance.Create("List", "A-B-C-D"));

            Expander<ProjectPropertyInstance, ProjectItemInstance> expander = new Expander<ProjectPropertyInstance, ProjectItemInstance>(pg, FileSystems.Default);

            string result = expander.ExpandIntoStringLeaveEscaped("$(List.Split(-))", ExpanderOptions.ExpandProperties, MockElementLocation.Instance);

            Assert.Equal("A;B;C;D", result);
        }

        /// <summary>
        /// Expand property function that returns a Dictionary
        /// </summary>
        [Fact]
        [Trait("Category", "netcore-osx-failing")]
        [Trait("Category", "netcore-linux-failing")]
        [Trait("Category", "mono-osx-failing")]
        public void PropertyFunctionDictionaryReturn()
        {
            PropertyDictionary<ProjectPropertyInstance> pg = new PropertyDictionary<ProjectPropertyInstance>();

            Expander<ProjectPropertyInstance, ProjectItemInstance> expander = new Expander<ProjectPropertyInstance, ProjectItemInstance>(pg, FileSystems.Default);

            string result = expander.ExpandIntoStringLeaveEscaped("$([System.Environment]::GetEnvironmentVariables())", ExpanderOptions.ExpandProperties, MockElementLocation.Instance).ToUpperInvariant();
            string expected = ("OS=" + Environment.GetEnvironmentVariable("OS")).ToUpperInvariant();

            Assert.Contains(expected, result);
        }

        /// <summary>
        /// Expand property function that returns an array
        /// </summary>
        [Fact]
        public void PropertyFunctionArrayReturnManualSplitter()
        {
            PropertyDictionary<ProjectPropertyInstance> pg = new PropertyDictionary<ProjectPropertyInstance>();
            pg.Set(ProjectPropertyInstance.Create("List", "A-B-C-D"));
            pg.Set(ProjectPropertyInstance.Create("Splitter", "-"));

            Expander<ProjectPropertyInstance, ProjectItemInstance> expander = new Expander<ProjectPropertyInstance, ProjectItemInstance>(pg, FileSystems.Default);

            string result = expander.ExpandIntoStringLeaveEscaped("$(List.Split($(Splitter.ToCharArray())))", ExpanderOptions.ExpandProperties, MockElementLocation.Instance);

            Assert.Equal("A;B;C;D", result);
        }

        /// <summary>
        /// Expand property function that returns an array
        /// </summary>
        [Fact]
        public void PropertyFunctionInCondition()
        {
            PropertyDictionary<ProjectPropertyInstance> pg = new PropertyDictionary<ProjectPropertyInstance>();
            pg.Set(ProjectPropertyInstance.Create("PathRoot", Path.Combine(s_rootPathPrefix, "goo")));
            pg.Set(ProjectPropertyInstance.Create("PathRoot2", Path.Combine(s_rootPathPrefix, "goop") + Path.DirectorySeparatorChar));

            Expander<ProjectPropertyInstance, ProjectItemInstance> expander = new Expander<ProjectPropertyInstance, ProjectItemInstance>(pg, FileSystems.Default);

            Assert.True(
                ConditionEvaluator.EvaluateCondition(
                    @"'$(PathRoot2.Endswith(`" + Path.DirectorySeparatorChar + "`))' == 'true'",
                    ParserOptions.AllowAll,
                    expander,
                    ExpanderOptions.ExpandProperties,
                    Directory.GetCurrentDirectory(),
                    MockElementLocation.Instance,
                    null,
                    new BuildEventContext(1, 2, 3, 4),
                    FileSystems.Default));
            Assert.True(
                ConditionEvaluator.EvaluateCondition(
                    @"'$(PathRoot.EndsWith(" + Path.DirectorySeparatorChar + "))' == 'false'",
                    ParserOptions.AllowAll,
                    expander,
                    ExpanderOptions.ExpandProperties,
                    Directory.GetCurrentDirectory(),
                    MockElementLocation.Instance,
                    null,
                    new BuildEventContext(1, 2, 3, 4),
                    FileSystems.Default));
        }

        /// <summary>
        /// Expand property function that is invalid - properties don't take arguments
        /// </summary>
        [Fact]
        public void PropertyFunctionInvalid1()
        {
            Assert.Throws<InvalidProjectFileException>(() =>
            {
                PropertyDictionary<ProjectPropertyInstance> pg = new PropertyDictionary<ProjectPropertyInstance>();
                pg.Set(ProjectPropertyInstance.Create("Value", "3"));
                pg.Set(ProjectPropertyInstance.Create("SomeStuff", "This IS SOME STUff"));

                Expander<ProjectPropertyInstance, ProjectItemInstance> expander = new Expander<ProjectPropertyInstance, ProjectItemInstance>(pg, FileSystems.Default);

                expander.ExpandIntoStringLeaveEscaped("[$(SomeStuff($(Value)))]", ExpanderOptions.ExpandProperties, MockElementLocation.Instance);
            }
           );
        }

        /// <summary>
        /// Expand property function - invalid since properties don't have properties
        /// </summary>
        [Fact]
        public void PropertyFunctionInvalid2()
        {
            Assert.Throws<InvalidProjectFileException>(() =>
            {
                PropertyDictionary<ProjectPropertyInstance> pg = new PropertyDictionary<ProjectPropertyInstance>();
                pg.Set(ProjectPropertyInstance.Create("Value", "3"));
                pg.Set(ProjectPropertyInstance.Create("SomeStuff", "This IS SOME STUff"));

                Expander<ProjectPropertyInstance, ProjectItemInstance> expander = new Expander<ProjectPropertyInstance, ProjectItemInstance>(pg, FileSystems.Default);

                expander.ExpandIntoStringLeaveEscaped("[$(SomeStuff.Lgg)]", ExpanderOptions.ExpandProperties, MockElementLocation.Instance);
            }
           );
        }
        /// <summary>
        /// Expand property function - invalid since properties don't have properties and don't support '.' in them
        /// </summary>
        [Fact]
        public void PropertyFunctionInvalid3()
        {
            Assert.Throws<InvalidProjectFileException>(() =>
            {
                PropertyDictionary<ProjectPropertyInstance> pg = new PropertyDictionary<ProjectPropertyInstance>();
                pg.Set(ProjectPropertyInstance.Create("Value", "3"));
                pg.Set(ProjectPropertyInstance.Create("SomeStuff", "This IS SOME STUff"));

                Expander<ProjectPropertyInstance, ProjectItemInstance> expander = new Expander<ProjectPropertyInstance, ProjectItemInstance>(pg, FileSystems.Default);

                expander.ExpandIntoStringLeaveEscaped("$(SomeStuff.ToUpperInvariant().Foo)", ExpanderOptions.ExpandProperties, MockElementLocation.Instance);
            }
           );
        }
        /// <summary>
        /// Expand property function - properties don't take arguments
        /// </summary>
        [Fact]
        public void PropertyFunctionInvalid4()
        {
            Assert.Throws<InvalidProjectFileException>(() =>
            {
                PropertyDictionary<ProjectPropertyInstance> pg = new PropertyDictionary<ProjectPropertyInstance>();
                pg.Set(ProjectPropertyInstance.Create("Value", "3"));
                pg.Set(ProjectPropertyInstance.Create("SomeStuff", "This IS SOME STUff"));

                Expander<ProjectPropertyInstance, ProjectItemInstance> expander = new Expander<ProjectPropertyInstance, ProjectItemInstance>(pg, FileSystems.Default);

                expander.ExpandIntoStringLeaveEscaped("[$(SomeStuff($(System.DateTime.Now)))]", ExpanderOptions.ExpandProperties, MockElementLocation.Instance);
            }
           );
        }

        /// <summary>
        /// Expand property function - invalid expression
        /// </summary>
        [Fact]
        public void PropertyFunctionInvalid5()
        {
            Assert.Throws<InvalidProjectFileException>(() =>
            {
                PropertyDictionary<ProjectPropertyInstance> pg = new PropertyDictionary<ProjectPropertyInstance>();
                pg.Set(ProjectPropertyInstance.Create("SomeStuff", "This IS SOME STUff"));

                Expander<ProjectPropertyInstance, ProjectItemInstance> expander = new Expander<ProjectPropertyInstance, ProjectItemInstance>(pg, FileSystems.Default);

                expander.ExpandIntoStringLeaveEscaped("$(SomeStuff.ToLowerInvariant()_goop)", ExpanderOptions.ExpandProperties, MockElementLocation.Instance);
            }
           );
        }
        /// <summary>
        /// Expand property function - functions with invalid arguments
        /// </summary>
        [Fact]
        public void PropertyFunctionInvalid6()
        {
            Assert.Throws<InvalidProjectFileException>(() =>
            {
                PropertyDictionary<ProjectPropertyInstance> pg = new PropertyDictionary<ProjectPropertyInstance>();
                pg.Set(ProjectPropertyInstance.Create("SomeStuff", "This IS SOME STUff"));

                Expander<ProjectPropertyInstance, ProjectItemInstance> expander = new Expander<ProjectPropertyInstance, ProjectItemInstance>(pg, FileSystems.Default);

                expander.ExpandIntoStringLeaveEscaped("[$(SomeStuff.Substring(HELLO!))]", ExpanderOptions.ExpandProperties, MockElementLocation.Instance);
            }
           );
        }
        /// <summary>
        /// Expand property function - functions with invalid arguments
        /// </summary>
        [Fact]
        public void PropertyFunctionInvalid7()
        {
            Assert.Throws<InvalidProjectFileException>(() =>
            {
                PropertyDictionary<ProjectPropertyInstance> pg = new PropertyDictionary<ProjectPropertyInstance>();
                pg.Set(ProjectPropertyInstance.Create("SomeStuff", "This IS SOME STUff"));

                Expander<ProjectPropertyInstance, ProjectItemInstance> expander = new Expander<ProjectPropertyInstance, ProjectItemInstance>(pg, FileSystems.Default);

                expander.ExpandIntoStringLeaveEscaped("[$(SomeStuff.Substring(-10))]", ExpanderOptions.ExpandProperties, MockElementLocation.Instance);
            }
           );
        }
        /// <summary>
        /// Expand property function that calls a static method with quoted arguments
        /// </summary>
        [Fact]
        public void PropertyFunctionInvalid8()
        {
            Assert.Throws<InvalidProjectFileException>(() =>
            {
                PropertyDictionary<ProjectPropertyInstance> pg = new PropertyDictionary<ProjectPropertyInstance>();

                Expander<ProjectPropertyInstance, ProjectItemInstance> expander = new Expander<ProjectPropertyInstance, ProjectItemInstance>(pg, FileSystems.Default);

                expander.ExpandIntoStringLeaveEscaped("$(([System.DateTime]::Now).ToString(\"MM.dd.yyyy\"))", ExpanderOptions.ExpandProperties, MockElementLocation.Instance);
            }
           );
        }
        /// <summary>
        /// Expand property function - we don't handle metadata functions
        /// </summary>
        [Fact]
        public void PropertyFunctionInvalidNoMetadataFunctions()
        {
            PropertyDictionary<ProjectPropertyInstance> pg = new PropertyDictionary<ProjectPropertyInstance>();

            Expander<ProjectPropertyInstance, ProjectItemInstance> expander = new Expander<ProjectPropertyInstance, ProjectItemInstance>(pg, FileSystems.Default);

            string result = expander.ExpandIntoStringLeaveEscaped("[%(LowerLetterList.Identity.ToUpper())]", ExpanderOptions.ExpandProperties, MockElementLocation.Instance);

            Assert.Equal("[%(LowerLetterList.Identity.ToUpper())]", result);
        }

        /// <summary>
        /// Expand property function - properties won't get confused with a type or namespace
        /// </summary>
        [Fact]
        public void PropertyFunctionNoCollisionsOnType()
        {
            PropertyDictionary<ProjectPropertyInstance> pg = new PropertyDictionary<ProjectPropertyInstance>();
            pg.Set(ProjectPropertyInstance.Create("System", "The System Namespace"));

            Expander<ProjectPropertyInstance, ProjectItemInstance> expander = new Expander<ProjectPropertyInstance, ProjectItemInstance>(pg, FileSystems.Default);

            string result = expander.ExpandIntoStringLeaveEscaped("$(System)", ExpanderOptions.ExpandProperties, MockElementLocation.Instance);

            Assert.Equal("The System Namespace", result);
        }

        /// <summary>
        /// Expand property function that calls a static method
        /// </summary>
        [Fact]
        [Trait("Category", "netcore-osx-failing")]
        [Trait("Category", "netcore-linux-failing")]
        public void PropertyFunctionStaticMethodMakeRelative()
        {
            PropertyDictionary<ProjectPropertyInstance> pg = new PropertyDictionary<ProjectPropertyInstance>();
            pg.Set(ProjectPropertyInstance.Create("ParentPath", Path.Combine(s_rootPathPrefix, "abc", "def")));
            pg.Set(ProjectPropertyInstance.Create("FilePath", Path.Combine(s_rootPathPrefix, "abc", "def", "foo.cpp")));

            Expander<ProjectPropertyInstance, ProjectItemInstance> expander = new Expander<ProjectPropertyInstance, ProjectItemInstance>(pg, FileSystems.Default);

            string result = expander.ExpandIntoStringLeaveEscaped(@"$([MSBuild]::MakeRelative($(ParentPath), `$(FilePath)`))", ExpanderOptions.ExpandProperties, MockElementLocation.Instance);

            Assert.Equal(@"foo.cpp", result);
        }

        /// <summary>
        /// Expand property function that calls a static method
        /// </summary>
        [Fact]
        public void PropertyFunctionStaticMethod1()
        {
            PropertyDictionary<ProjectPropertyInstance> pg = new PropertyDictionary<ProjectPropertyInstance>();
            pg.Set(ProjectPropertyInstance.Create("Drive", s_rootPathPrefix));
            pg.Set(ProjectPropertyInstance.Create("File", Path.Combine("foo", "file.txt")));

            Expander<ProjectPropertyInstance, ProjectItemInstance> expander = new Expander<ProjectPropertyInstance, ProjectItemInstance>(pg, FileSystems.Default);

            string result = expander.ExpandIntoStringLeaveEscaped(@"$([System.IO.Path]::Combine($(Drive), `$(File)`))", ExpanderOptions.ExpandProperties, MockElementLocation.Instance);

            Assert.Equal(Path.Combine(s_rootPathPrefix, "foo", "file.txt"), result);
        }

        /// <summary>
        /// Expand property function that creates an instance of a type
        /// </summary>
        [Fact]
        public void PropertyFunctionConstructor1()
        {
            PropertyDictionary<ProjectPropertyInstance> pg = new PropertyDictionary<ProjectPropertyInstance>();
            pg.Set(ProjectPropertyInstance.Create("ver1", @"1.2.3.4"));

            Expander<ProjectPropertyInstance, ProjectItemInstance> expander = new Expander<ProjectPropertyInstance, ProjectItemInstance>(pg, FileSystems.Default);

            object result = expander.ExpandPropertiesLeaveTypedAndEscaped(@"$([System.Version]::new($(ver1)))", ExpanderOptions.ExpandProperties, MockElementLocation.Instance);

            Assert.IsType<Version>(result);

            Version v = (Version)result;

            Assert.Equal(1, v.Major);
            Assert.Equal(2, v.Minor);
            Assert.Equal(3, v.Build);
            Assert.Equal(4, v.Revision);
        }

        /// <summary>
        /// Expand property function that creates an instance of a type
        /// </summary>
        [Fact]
        public void PropertyFunctionConstructor2()
        {
            PropertyDictionary<ProjectPropertyInstance> pg = new PropertyDictionary<ProjectPropertyInstance>();
            pg.Set(ProjectPropertyInstance.Create("ver1", @"1.2.3.4"));
            pg.Set(ProjectPropertyInstance.Create("ver2", @"2.2.3.4"));

            Expander<ProjectPropertyInstance, ProjectItemInstance> expander = new Expander<ProjectPropertyInstance, ProjectItemInstance>(pg, FileSystems.Default);

            string result = expander.ExpandIntoStringLeaveEscaped(@"$([System.Version]::new($(ver1)).CompareTo($([System.Version]::new($(ver2)))))", ExpanderOptions.ExpandProperties, MockElementLocation.Instance);

            Assert.Equal(@"-1", result);
        }

        /// <summary>
        /// Expand property function that is only available when MSBUILDENABLEALLPROPERTYFUNCTIONS=1
        /// </summary>
        [Fact]
        [SkipOnTargetFramework(TargetFrameworkMonikers.Netcoreapp, "https://github.com/dotnet/coreclr/issues/15662")]
        public void PropertyStaticFunctionAllEnabled()
        {
            using (var env = TestEnvironment.Create())
            {
                env.SetEnvironmentVariable("MSBUILDENABLEALLPROPERTYFUNCTIONS", "1");

                PropertyDictionary<ProjectPropertyInstance> pg = new PropertyDictionary<ProjectPropertyInstance>();

                Expander<ProjectPropertyInstance, ProjectItemInstance> expander = new Expander<ProjectPropertyInstance, ProjectItemInstance>(pg, FileSystems.Default);

                try
                {
                    string result = expander.ExpandIntoStringLeaveEscaped("$([System.Type]::GetType(`System.Type`))", ExpanderOptions.ExpandProperties, MockElementLocation.Instance);

                    Assert.Equal("System.Type", result);
                }
                finally
                {
                    AvailableStaticMethods.Reset_ForUnitTestsOnly();
                }
            }
        }

        /// <summary>
        /// Expand property function that is defined (on CoreFX) in an assembly named after its full namespace.
        /// </summary>
        [Fact]
        public void PropertyStaticFunctionLocatedFromAssemblyWithNamespaceName()
        {
            PropertyDictionary<ProjectPropertyInstance> pg = new PropertyDictionary<ProjectPropertyInstance>();

            Expander<ProjectPropertyInstance, ProjectItemInstance> expander = new Expander<ProjectPropertyInstance, ProjectItemInstance>(pg, FileSystems.Default);

            string env = Environment.GetEnvironmentVariable("MSBUILDENABLEALLPROPERTYFUNCTIONS");

            try
            {
                Environment.SetEnvironmentVariable("MSBUILDENABLEALLPROPERTYFUNCTIONS", "1");

                string result = expander.ExpandIntoStringLeaveEscaped("$([System.Diagnostics.Process]::GetCurrentProcess().Id)", ExpanderOptions.ExpandProperties, MockElementLocation.Instance);

                int pid;
                Assert.True(int.TryParse(result, out pid));
                Assert.Equal(System.Diagnostics.Process.GetCurrentProcess().Id, pid);
            }
            finally
            {
                Environment.SetEnvironmentVariable("MSBUILDENABLEALLPROPERTYFUNCTIONS", env);
                AvailableStaticMethods.Reset_ForUnitTestsOnly();
            }
        }

        /// <summary>
        /// Expand property function that is only available when MSBUILDENABLEALLPROPERTYFUNCTIONS=1, but cannot be found
        /// </summary>
        [Fact]
        public void PropertyStaticFunctionUsingNamespaceNotFound()
        {
            PropertyDictionary<ProjectPropertyInstance> pg = new PropertyDictionary<ProjectPropertyInstance>();

            Expander<ProjectPropertyInstance, ProjectItemInstance> expander = new Expander<ProjectPropertyInstance, ProjectItemInstance>(pg, FileSystems.Default);

            string env = Environment.GetEnvironmentVariable("MSBUILDENABLEALLPROPERTYFUNCTIONS");

            try
            {
                Environment.SetEnvironmentVariable("MSBUILDENABLEALLPROPERTYFUNCTIONS", "1");

                Assert.Throws<InvalidProjectFileException>(() => expander.ExpandIntoStringLeaveEscaped("$([Microsoft.FOO.FileIO.FileSystem]::CurrentDirectory)", ExpanderOptions.ExpandProperties, MockElementLocation.Instance));
                Assert.Throws<InvalidProjectFileException>(() => expander.ExpandIntoStringLeaveEscaped("$([Foo.Baz]::new())", ExpanderOptions.ExpandProperties, MockElementLocation.Instance));
                Assert.Throws<InvalidProjectFileException>(() => expander.ExpandIntoStringLeaveEscaped("$([Foo]::new())", ExpanderOptions.ExpandProperties, MockElementLocation.Instance));
                Assert.Throws<InvalidProjectFileException>(() => expander.ExpandIntoStringLeaveEscaped("$([Foo.]::new())", ExpanderOptions.ExpandProperties, MockElementLocation.Instance));
                Assert.Throws<InvalidProjectFileException>(() => expander.ExpandIntoStringLeaveEscaped("$([.Foo]::new())", ExpanderOptions.ExpandProperties, MockElementLocation.Instance));
                Assert.Throws<InvalidProjectFileException>(() => expander.ExpandIntoStringLeaveEscaped("$([.]::new())", ExpanderOptions.ExpandProperties, MockElementLocation.Instance));
                Assert.Throws<InvalidProjectFileException>(() => expander.ExpandIntoStringLeaveEscaped("$([]::new())", ExpanderOptions.ExpandProperties, MockElementLocation.Instance));
            }
            finally
            {
                Environment.SetEnvironmentVariable("MSBUILDENABLEALLPROPERTYFUNCTIONS", env);
                AvailableStaticMethods.Reset_ForUnitTestsOnly();
            }
        }

        /// <summary>
        /// Expand property function that calls a static method
        /// </summary>
        [Fact]
        [Trait("Category", "netcore-osx-failing")]
        [Trait("Category", "netcore-linux-failing")]
        public void PropertyFunctionStaticMethodQuoted1()
        {
            PropertyDictionary<ProjectPropertyInstance> pg = new PropertyDictionary<ProjectPropertyInstance>();
            pg.Set(ProjectPropertyInstance.Create("File", Path.Combine("foo", "file.txt")));

            Expander<ProjectPropertyInstance, ProjectItemInstance> expander = new Expander<ProjectPropertyInstance, ProjectItemInstance>(pg, FileSystems.Default);

            string result = expander.ExpandIntoStringLeaveEscaped(@"$([System.IO.Path]::Combine(`" + s_rootPathPrefix + "`, `$(File)`))", ExpanderOptions.ExpandProperties, MockElementLocation.Instance);

            Assert.Equal(Path.Combine(s_rootPathPrefix, "foo", "file.txt"), result);
        }

        /// <summary>
        /// Expand property function that calls a static method
        /// </summary>
        [Fact]
        public void PropertyFunctionStaticMethodQuoted1Spaces()
        {
            PropertyDictionary<ProjectPropertyInstance> pg = new PropertyDictionary<ProjectPropertyInstance>();
            pg.Set(ProjectPropertyInstance.Create("File", "foo goo" + Path.DirectorySeparatorChar + "file.txt"));

            Expander<ProjectPropertyInstance, ProjectItemInstance> expander = new Expander<ProjectPropertyInstance, ProjectItemInstance>(pg, FileSystems.Default);

            string result = expander.ExpandIntoStringLeaveEscaped(@"$([System.IO.Path]::Combine(`" +
                Path.Combine(s_rootPathPrefix, "foo goo")  + "`, `$(File)`))",
                ExpanderOptions.ExpandProperties, MockElementLocation.Instance);

            Assert.Equal(Path.Combine(s_rootPathPrefix, "foo goo", "foo goo", "file.txt"), result);
        }

        /// <summary>
        /// Expand property function that calls a static method
        /// </summary>
        [Fact]
        public void PropertyFunctionStaticMethodQuoted1Spaces2()
        {
            PropertyDictionary<ProjectPropertyInstance> pg = new PropertyDictionary<ProjectPropertyInstance>();
            pg.Set(ProjectPropertyInstance.Create("File", Path.Combine("foo bar", "baz.txt")));

            Expander<ProjectPropertyInstance, ProjectItemInstance> expander = new Expander<ProjectPropertyInstance, ProjectItemInstance>(pg, FileSystems.Default);

            string result = expander.ExpandIntoStringLeaveEscaped(@"$([System.IO.Path]::Combine(`" +
                Path.Combine(s_rootPathPrefix, "foo baz") + @"`, `$(File)`))",
                ExpanderOptions.ExpandProperties, MockElementLocation.Instance);

            Assert.Equal(Path.Combine(s_rootPathPrefix, "foo baz", "foo bar", "baz.txt"), result);
        }

        /// <summary>
        /// Expand property function that calls a static method
        /// </summary>
        [Fact]
        public void PropertyFunctionStaticMethodQuoted1Spaces3()
        {
            PropertyDictionary<ProjectPropertyInstance> pg = new PropertyDictionary<ProjectPropertyInstance>();
            pg.Set(ProjectPropertyInstance.Create("File", Path.Combine("foo bar", "baz.txt")));

            Expander<ProjectPropertyInstance, ProjectItemInstance> expander = new Expander<ProjectPropertyInstance, ProjectItemInstance>(pg, FileSystems.Default);

            string result = expander.ExpandIntoStringLeaveEscaped(@"$([System.IO.Path]::Combine(`" +
                Path.Combine(s_rootPathPrefix, "foo baz") + @" `, `$(File)`))", ExpanderOptions.ExpandProperties, MockElementLocation.Instance);

            Assert.Equal(Path.Combine(s_rootPathPrefix, "foo baz ", "foo bar", "baz.txt"), result);
        }

        /// <summary>
        /// Expand property function that calls a static method with quoted arguments
        /// </summary>
        [Fact]
        public void PropertyFunctionStaticMethodQuoted2()
        {
            PropertyDictionary<ProjectPropertyInstance> pg = new PropertyDictionary<ProjectPropertyInstance>();

            Expander<ProjectPropertyInstance, ProjectItemInstance> expander = new Expander<ProjectPropertyInstance, ProjectItemInstance>(pg, FileSystems.Default);

            string dateTime = "'" + _dateToParse + "'";
            string result = expander.ExpandIntoStringLeaveEscaped("$([System.DateTime]::Parse(" + dateTime + ").ToString(\"yyyy/MM/dd HH:mm:ss\"))", ExpanderOptions.ExpandProperties, MockElementLocation.Instance);

            Assert.Equal(System.DateTime.Parse(_dateToParse).ToString("yyyy/MM/dd HH:mm:ss"), result);
        }

        /// <summary>
        /// Expand property function that calls a static method with quoted arguments
        /// </summary>
        [Fact]
        public void PropertyFunctionStaticMethodQuoted3()
        {
            PropertyDictionary<ProjectPropertyInstance> pg = new PropertyDictionary<ProjectPropertyInstance>();

            Expander<ProjectPropertyInstance, ProjectItemInstance> expander = new Expander<ProjectPropertyInstance, ProjectItemInstance>(pg, FileSystems.Default);
            string dateTime = "'" + _dateToParse + "'";
            string result = expander.ExpandIntoStringLeaveEscaped("$([System.DateTime]::Parse(" + dateTime + ").ToString(\"MM.dd.yyyy\"))", ExpanderOptions.ExpandProperties, MockElementLocation.Instance);

            Assert.Equal(System.DateTime.Parse(_dateToParse).ToString("MM.dd.yyyy"), result);
        }

        /// <summary>
        /// Expand property function that calls a static method with quoted arguments
        /// </summary>
        [Fact]
        public void PropertyFunctionStaticMethodQuoted4()
        {
            PropertyDictionary<ProjectPropertyInstance> pg = new PropertyDictionary<ProjectPropertyInstance>();

            Expander<ProjectPropertyInstance, ProjectItemInstance> expander = new Expander<ProjectPropertyInstance, ProjectItemInstance>(pg, FileSystems.Default);

            string result = expander.ExpandIntoStringLeaveEscaped("$([System.DateTime]::Now.ToString(\"MM.dd.yyyy\"))", ExpanderOptions.ExpandProperties, MockElementLocation.Instance);

            Assert.Equal(DateTime.Now.ToString("MM.dd.yyyy"), result);
        }

        /// <summary>
        /// Expand property function that calls a static method
        /// </summary>
        [Fact]
        public void PropertyFunctionStaticMethodNested()
        {
            PropertyDictionary<ProjectPropertyInstance> pg = new PropertyDictionary<ProjectPropertyInstance>();
            pg.Set(ProjectPropertyInstance.Create("File", "foo" + Path.DirectorySeparatorChar + "file.txt"));

            Expander<ProjectPropertyInstance, ProjectItemInstance> expander = new Expander<ProjectPropertyInstance, ProjectItemInstance>(pg, FileSystems.Default);

            string result = expander.ExpandIntoStringLeaveEscaped(@"$([System.IO.Path]::Combine(`" +
                s_rootPathPrefix +
                @"`, $([System.IO.Path]::Combine(`foo`,`file.txt`))))", ExpanderOptions.ExpandProperties, MockElementLocation.Instance);

            Assert.Equal(Path.Combine(s_rootPathPrefix, "foo", "file.txt"), result);
        }

        /// <summary>
        /// Expand property function that calls a static method regex
        /// </summary>
        [Fact]
        public void PropertyFunctionStaticMethodRegex1()
        {
            PropertyDictionary<ProjectPropertyInstance> pg = new PropertyDictionary<ProjectPropertyInstance>();
            pg.Set(ProjectPropertyInstance.Create("File", "foo" + Path.DirectorySeparatorChar + "file.txt"));

            Expander<ProjectPropertyInstance, ProjectItemInstance> expander = new Expander<ProjectPropertyInstance, ProjectItemInstance>(pg, FileSystems.Default);

            // Support enum combines as Enum.Parse expects them
            string result = expander.ExpandIntoStringLeaveEscaped(@"$([System.Text.RegularExpressions.Regex]::IsMatch(`-42`, `^-?\d+(\.\d{2})?$`, `RegexOptions.IgnoreCase,RegexOptions.Singleline`))", ExpanderOptions.ExpandProperties, MockElementLocation.Instance);

            Assert.Equal(@"True", result);

            // We support the C# style enum combining syntax too
            result = expander.ExpandIntoStringLeaveEscaped(@"$([System.Text.RegularExpressions.Regex]::IsMatch(`-42`, `^-?\d+(\.\d{2})?$`, System.Text.RegularExpressions.RegexOptions.IgnoreCase|RegexOptions.Singleline))", ExpanderOptions.ExpandProperties, MockElementLocation.Instance);

            Assert.Equal(@"True", result);

            result = expander.ExpandIntoStringLeaveEscaped(@"$([System.Text.RegularExpressions.Regex]::IsMatch(`100 GBP`, `^-?\d+(\.\d{2})?$`))", ExpanderOptions.ExpandProperties, MockElementLocation.Instance);

            Assert.Equal(@"False", result);
        }

        /// <summary>
        /// Expand property function that calls a static method  with an instance method chained
        /// </summary>
        [Fact]
        public void PropertyFunctionStaticMethodChained()
        {
            PropertyDictionary<ProjectPropertyInstance> pg = new PropertyDictionary<ProjectPropertyInstance>();

            Expander<ProjectPropertyInstance, ProjectItemInstance> expander = new Expander<ProjectPropertyInstance, ProjectItemInstance>(pg, FileSystems.Default);
            string dateTime = "'" + _dateToParse + "'";
            string result = expander.ExpandIntoStringLeaveEscaped(@"$([System.DateTime]::Parse(" + dateTime + ").ToString(`yyyy/MM/dd HH:mm:ss`))", ExpanderOptions.ExpandProperties, MockElementLocation.Instance);

            Assert.Equal(DateTime.Parse(_dateToParse).ToString("yyyy/MM/dd HH:mm:ss"), result);
        }

        /// <summary>
        /// Expand property function that calls a static method available only on net46 (Environment.GetFolderPath)
        /// </summary>
        [Fact]
        public void PropertyFunctionGetFolderPath()
        {
            PropertyDictionary<ProjectPropertyInstance> pg = new PropertyDictionary<ProjectPropertyInstance>();

            Expander<ProjectPropertyInstance, ProjectItemInstance> expander = new Expander<ProjectPropertyInstance, ProjectItemInstance>(pg, FileSystems.Default);

            string result = expander.ExpandIntoStringLeaveEscaped(@"$([System.Environment]::GetFolderPath(SpecialFolder.System))", ExpanderOptions.ExpandProperties, MockElementLocation.Instance);

            Assert.Equal(System.Environment.GetFolderPath(Environment.SpecialFolder.System), result);
        }

        /// <summary>
        /// The test exercises: RuntimeInformation / OSPlatform usage, static method invocation, static property invocation, method invocation expression as argument, call chain expression as argument
        /// </summary>
        [Theory]
        [InlineData(
            "$([System.Runtime.InteropServices.RuntimeInformation]::IsOSPlatform($([System.Runtime.InteropServices.OSPlatform]::Create($([System.Runtime.InteropServices.OSPlatform]::$$platform$$.ToString())))))",
            "True"
        )]
        [InlineData(
            @"$([System.Runtime.InteropServices.RuntimeInformation]::IsOSPlatform($([System.Runtime.InteropServices.OSPlatform]::$$platform$$)))",
            "True"
        )]
        [InlineData(
            "$([System.Runtime.InteropServices.RuntimeInformation]::OSArchitecture)",
            "$$architecture$$"
        )]
        [InlineData(
            "$([MSBuild]::IsOSPlatform($$platform$$))",
            "True"
        )]
        public void PropertyFunctionRuntimeInformation(string propertyFunction, string expectedExpansion)
        {
            Func<string, string, string, string> formatString = (aString, platform, architecture) => aString
                .Replace("$$platform$$", platform)
                .Replace("$$architecture$$", architecture);

            var pg = new PropertyDictionary<ProjectPropertyInstance>();
            var expander = new Expander<ProjectPropertyInstance, ProjectItemInstance>(pg, FileSystems.Default);

            string currentPlatformString = Helpers.GetOSPlatformAsString();

            var currentArchitectureString = RuntimeInformation.OSArchitecture.ToString();

            propertyFunction = formatString(propertyFunction, currentPlatformString, currentArchitectureString);
            expectedExpansion = formatString(expectedExpansion, currentPlatformString, currentArchitectureString);

            var result = expander.ExpandIntoStringLeaveEscaped(propertyFunction, ExpanderOptions.ExpandProperties, MockElementLocation.Instance);

            Assert.Equal(expectedExpansion, result);
        }

        [Theory]
        [InlineData("AString", "x12x456789x11", "$(AString.IndexOf('x', 1))", "3")]
        [InlineData("AString", "x12x456789x11", "$(AString.IndexOf('x45', 1))", "3")]
        [InlineData("AString", "x12x456789x11", "$(AString.IndexOf('x', 1, 4))", "3")]
        // 9 is not a valid StringComparison enum value
        [InlineData("AString", "x12x456789x11", "$(AString.IndexOf('x', 9))", "10")]
        [InlineData("AString", "x12x456789x11", "$(AString.IndexOf('X', 'StringComparison.Ordinal'))", "-1")]
        [InlineData("AString", "x12x456789x11", "$(AString.IndexOf('X', 'StringComparison.OrdinalIgnoreCase'))", "0")]
        [InlineData("AString", "x12x456789x11", "$(AString.IndexOf('X4', 'StringComparison.OrdinalIgnoreCase'))", "3")]
        [InlineData("AString", "x12x456789x11", "$(AString.IndexOf('X4', 1, 'StringComparison.OrdinalIgnoreCase'))", "3")]
        [InlineData("AString", "x12x456789x11", "$(AString.IndexOf('X', 1, 3, 'StringComparison.OrdinalIgnoreCase'))", "3")]
        public void StringIndexOfTests(string propertyName, string properyValue, string propertyFunction, string expectedExpansion)
        {
            var pg = new PropertyDictionary<ProjectPropertyInstance>
                {[propertyName] = ProjectPropertyInstance.Create(propertyName, properyValue)};

            var expander = new Expander<ProjectPropertyInstance, ProjectItemInstance>(pg, FileSystems.Default);

            expander.ExpandIntoStringLeaveEscaped(propertyFunction, ExpanderOptions.ExpandProperties, MockElementLocation.Instance).ShouldBe(expectedExpansion);
        }

        [Fact]
        public void IsOsPlatformShouldBeCaseInsensitiveToParameter()
        {
            var pg = new PropertyDictionary<ProjectPropertyInstance>();
            var expander = new Expander<ProjectPropertyInstance, ProjectItemInstance>(pg, FileSystems.Default);

            var osPlatformLowerCase = Helpers.GetOSPlatformAsString().ToLower();

            var result = expander.ExpandIntoStringLeaveEscaped($"$([MSBuild]::IsOsPlatform({osPlatformLowerCase}))", ExpanderOptions.ExpandProperties, MockElementLocation.Instance);

            Assert.Equal("True", result);
        }

        [Theory]
        [InlineData("NotAVersion")]
        [InlineData("1.2.3.4.5")]
        [InlineData("1,2,3,4")]
        public void PropertyFunctionVersionComparisonsFailsWithInvalidArguments(string badVersion)
        {
            var pg = new PropertyDictionary<ProjectPropertyInstance>();
            var expander = new Expander<ProjectPropertyInstance, ProjectItemInstance>(pg, FileSystems.Default);
            string expectedMessage = ResourceUtilities.GetResourceString("InvalidVersionFormat");

            AssertThrows(expander, $"$([MSBuild]::VersionGreaterThan('{badVersion}', '1.0.0'))", expectedMessage);
            AssertThrows(expander, $"$([MSBuild]::VersionGreaterThan('1.0.0', '{badVersion}'))", expectedMessage);

            AssertThrows(expander, $"$([MSBuild]::VersionGreaterThanOrEquals('{badVersion}', '1.0.0'))", expectedMessage);
            AssertThrows(expander, $"$([MSBuild]::VersionGreaterThanOrEquals('1.0.0', '{badVersion}'))", expectedMessage);

            AssertThrows(expander, $"$([MSBuild]::VersionLessThan('{badVersion}', '1.0.0'))", expectedMessage);
            AssertThrows(expander, $"$([MSBuild]::VersionLessThan('1.0.0', '{badVersion}'))", expectedMessage);

            AssertThrows(expander, $"$([MSBuild]::VersionLessThanOrEquals('{badVersion}', '1.0.0'))", expectedMessage);
            AssertThrows(expander, $"$([MSBuild]::VersionLessThanOrEquals('1.0.0', '{badVersion}'))", expectedMessage);

            AssertThrows(expander, $"$([MSBuild]::VersionEquals('{badVersion}', '1.0.0'))", expectedMessage);
            AssertThrows(expander, $"$([MSBuild]::VersionEquals('1.0.0', '{badVersion}'))", expectedMessage);

            AssertThrows(expander, $"$([MSBuild]::VersionNotEquals('{badVersion}', '1.0.0'))", expectedMessage);
            AssertThrows(expander, $"$([MSBuild]::VersionNotEquals('1.0.0', '{badVersion}'))", expectedMessage);
        }

        [Theory]
        [InlineData("v1.0", "2.1", -1)]
        [InlineData("3.2", "3.14-pre", -1)]
        [InlineData("3+metadata", "3.0", 0)]
        [InlineData("2.1", "2.1.0", 0)]
        [InlineData("v1.2.3-pre+metadata", "1.2.3.0", 0)]
        [InlineData("3.14", "3.2", 1)]
        [InlineData("42.43.44.45", "42.43.44.5", 1)]
        public void PropertyFunctionVersionComparisons(string a, string b, int expectedSign)
        {
            var pg = new PropertyDictionary<ProjectPropertyInstance>();
            var expander = new Expander<ProjectPropertyInstance, ProjectItemInstance>(pg, FileSystems.Default);

            AssertSuccess(expander, expectedSign >  0, $"$([MSBuild]::VersionGreaterThan('{a}', '{b}'))");
            AssertSuccess(expander, expectedSign >= 0, $"$([MSBuild]::VersionGreaterThanOrEquals('{a}', '{b}'))");
            AssertSuccess(expander, expectedSign <  0, $"$([MSBuild]::VersionLessThan('{a}', '{b}'))");
            AssertSuccess(expander, expectedSign <= 0, $"$([MSBuild]::VersionLessThanOrEquals('{a}', '{b}'))");
            AssertSuccess(expander, expectedSign == 0, $"$([MSBuild]::VersionEquals('{a}', '{b}'))");
            AssertSuccess(expander, expectedSign != 0, $"$([MSBuild]::VersionNotEquals('{a}', '{b}'))");
        }

        [Theory]
        [InlineData("net45", ".NETFramework", "4.5")]
        [InlineData("netcoreapp3.1", ".NETCoreApp", "3.1")]
        [InlineData("netstandard2.1", ".NETStandard", "2.1")]
        [InlineData("net5.0-ios12.0", ".NETCoreApp", "5.0")]
        [InlineData("foo", "Unsupported", "0.0")]
        public void PropertyFunctionTargetFrameworkParsing(string tfm, string expectedIdentifier, string expectedVersion)
        {
            var pg = new PropertyDictionary<ProjectPropertyInstance>();
            var expander = new Expander<ProjectPropertyInstance, ProjectItemInstance>(pg, FileSystems.Default);

            AssertSuccess(expander, expectedIdentifier, $"$([MSBuild]::GetTargetFrameworkIdentifier('{tfm}'))");
            AssertSuccess(expander, expectedVersion, $"$([MSBuild]::GetTargetFrameworkVersion('{tfm}'))");
        }

        [Theory]
        [InlineData("net45", 2, "4.5")]
        [InlineData("net45", 3, "4.5.0")]
        [InlineData("net472", 3, "4.7.2")]
        [InlineData("net472", 2, "4.7.2")]
        public void PropertyFunctionTargetFrameworkVersionMultipartParsing(string tfm, int versionPartCount, string expectedVersion)
        {
            var pg = new PropertyDictionary<ProjectPropertyInstance>();
            var expander = new Expander<ProjectPropertyInstance, ProjectItemInstance>(pg, FileSystems.Default);

            AssertSuccess(expander, expectedVersion, $"$([MSBuild]::GetTargetFrameworkVersion('{tfm}', {versionPartCount}))");
        }

        [Theory]
        [InlineData("net5.0-windows10.1.2.3", 4, "10.1.2.3")]
        [InlineData("net5.0-windows10.1.2.3", 2, "10.1.2.3")]
        [InlineData("net5.0-windows10.0.0.3", 2, "10.0.0.3")]
        [InlineData("net5.0-windows0.0.0.3", 2, "0.0.0.3")]
        public void PropertyFunctionTargetPlatformVersionMultipartParsing(string tfm, int versionPartCount, string expectedVersion)
        {
            var pg = new PropertyDictionary<ProjectPropertyInstance>();
            var expander = new Expander<ProjectPropertyInstance, ProjectItemInstance>(pg, FileSystems.Default);

            AssertSuccess(expander, expectedVersion, $"$([MSBuild]::GetTargetPlatformVersion('{tfm}', {versionPartCount}))");
        }

        [Theory]
        [InlineData("net5.0-ios12.0", "ios", "12.0")]
        [InlineData("net5.1-android1.1", "android", "1.1")]
        [InlineData("net6.0-windows99.99", "windows", "99.99")]
        [InlineData("net5.0-ios", "ios", "0.0")]
        [InlineData("foo", "", "0.0")]
        public void PropertyFunctionTargetPlatformParsing(string tfm, string expectedIdentifier, string expectedVersion)
        {
            var pg = new PropertyDictionary<ProjectPropertyInstance>();
            var expander = new Expander<ProjectPropertyInstance, ProjectItemInstance>(pg, FileSystems.Default);

            AssertSuccess(expander, expectedIdentifier, $"$([MSBuild]::GetTargetPlatformIdentifier('{tfm}'))");
            AssertSuccess(expander, expectedVersion, $"$([MSBuild]::GetTargetPlatformVersion('{tfm}'))");
        }

        [Theory]
        [InlineData("net5.0", "net5.0", true)]
        [InlineData("net5.0-windows10.0", "net5.0-windows10.0", true)]
        [InlineData("net5.0-ios", "net5.0-andriod", false)]
        [InlineData("net5.0-ios12.0", "net5.0-ios11.0", true)]
        [InlineData("net5.0-ios11.0", "net5.0-ios12.0", false)]
        [InlineData("net45", "net46", false)]
        [InlineData("net46", "net45", true)]
        [InlineData("netcoreapp3.1", "netcoreapp1.0", true)]
        [InlineData("netstandard1.6", "netstandard2.1", false)]
        [InlineData("netcoreapp3.0", "netstandard2.1", true)]
        [InlineData("net461", "netstandard1.0", true)]
        [InlineData("foo", "netstandard1.0", false)]
        public void PropertyFunctionTargetFrameworkComparisons(string tfm1, string tfm2, bool expectedFrameworkCompatible)
        {
            var pg = new PropertyDictionary<ProjectPropertyInstance>();
            var expander = new Expander<ProjectPropertyInstance, ProjectItemInstance>(pg, FileSystems.Default);

            AssertSuccess(expander, expectedFrameworkCompatible, $"$([MSBuild]::IsTargetFrameworkCompatible('{tfm1}', '{tfm2}'))");
        }

        private void AssertThrows(Expander<ProjectPropertyInstance, ProjectItemInstance> expander, string expression, string expectedMessage)
        {
            var ex = Assert.Throws<InvalidProjectFileException>(
                () => expander.ExpandPropertiesLeaveTypedAndEscaped(
                    expression,
                    ExpanderOptions.ExpandProperties,
                    MockElementLocation.Instance));

            Assert.Contains(expectedMessage, ex.Message);
        }

        private void AssertSuccess(Expander<ProjectPropertyInstance, ProjectItemInstance> expander, object expected, string expression)
        {
            var actual = expander.ExpandPropertiesLeaveTypedAndEscaped(
                expression,
                ExpanderOptions.ExpandProperties,
                MockElementLocation.Instance);

            Assert.Equal(expected, actual);
        }

        /// <summary>
        /// Expand property function that calls a method with an enum parameter
        /// </summary>
        [Fact]
        public void PropertyFunctionStaticMethodEnumArgument()
        {
            PropertyDictionary<ProjectPropertyInstance> pg = new PropertyDictionary<ProjectPropertyInstance>();

            Expander<ProjectPropertyInstance, ProjectItemInstance> expander = new Expander<ProjectPropertyInstance, ProjectItemInstance>(pg, FileSystems.Default);

            string result = expander.ExpandIntoStringLeaveEscaped("$([System.String]::Equals(`a`, `A`, StringComparison.OrdinalIgnoreCase))", ExpanderOptions.ExpandProperties, MockElementLocation.Instance);
            Assert.Equal(true.ToString(), result);
        }

        /// <summary>
        /// Expand intrinsic property function to locate the directory of a file above
        /// </summary>
        [Fact]
        public void PropertyFunctionStaticMethodDirectoryNameOfFileAbove()
        {
            string tempPath = Path.GetTempPath();
            string tempFile = Path.GetFileName(FileUtilities.GetTemporaryFile());

            try
            {
                string directoryStart = Path.Combine(tempPath, "one\\two\\three\\four\\five");

                PropertyDictionary<ProjectPropertyInstance> pg = new PropertyDictionary<ProjectPropertyInstance>();
                pg.Set(ProjectPropertyInstance.Create("StartingDirectory", directoryStart));
                pg.Set(ProjectPropertyInstance.Create("FileToFind", tempFile));

                Expander<ProjectPropertyInstance, ProjectItemInstance> expander = new Expander<ProjectPropertyInstance, ProjectItemInstance>(pg, FileSystems.Default);

                string result = expander.ExpandIntoStringAndUnescape(@"$([MSBuild]::GetDirectoryNameOfFileAbove($(StartingDirectory), $(FileToFind)))", ExpanderOptions.ExpandProperties, MockElementLocation.Instance);

                Assert.Equal(Microsoft.Build.Shared.FileUtilities.EnsureTrailingSlash(tempPath), Microsoft.Build.Shared.FileUtilities.EnsureTrailingSlash(result));

                result = expander.ExpandIntoStringAndUnescape(@"$([MSBuild]::GetDirectoryNameOfFileAbove($(StartingDirectory), Hobbits))", ExpanderOptions.ExpandProperties, MockElementLocation.Instance);

                Assert.Equal(String.Empty, result);
            }
            finally
            {
                File.Delete(tempFile);
            }
        }

        /// <summary>
        /// Verifies that <see cref="IntrinsicFunctions.GetPathOfFileAbove"/> returns the correct path if a file exists
        /// or an empty string if it doesn't.
        /// </summary>
        [Fact]
        public void PropertyFunctionStaticMethodGetPathOfFileAbove()
        {
            // Set element location to a file deep in the directory structure.  This is where the function should start looking
            //
            MockElementLocation mockElementLocation = new MockElementLocation(Path.Combine(ObjectModelHelpers.TempProjectDir, "one", "two", "three", "four", "five", Path.GetRandomFileName()));

            string fileToFind = FileUtilities.GetTemporaryFile(ObjectModelHelpers.TempProjectDir, ".tmp");

            try
            {
                PropertyDictionary<ProjectPropertyInstance> pg = new PropertyDictionary<ProjectPropertyInstance>();
                pg.Set(ProjectPropertyInstance.Create("FileToFind", Path.GetFileName(fileToFind)));

                Expander<ProjectPropertyInstance, ProjectItemInstance> expander = new Expander<ProjectPropertyInstance, ProjectItemInstance>(pg, FileSystems.Default);

                string result = expander.ExpandIntoStringAndUnescape(@"$([MSBuild]::GetPathOfFileAbove($(FileToFind)))", ExpanderOptions.ExpandProperties, mockElementLocation);

                Assert.Equal(fileToFind, result);

                result = expander.ExpandIntoStringAndUnescape(@"$([MSBuild]::GetPathOfFileAbove('Hobbits'))", ExpanderOptions.ExpandProperties, mockElementLocation);

                Assert.Equal(String.Empty, result);
            }
            finally
            {
                ObjectModelHelpers.DeleteTempProjectDirectory();
            }
        }

        /// <summary>
        /// Verifies that the usage of GetPathOfFileAbove() within an in-memory project throws an exception.
        /// </summary>
        [Fact]
        public void PropertyFunctionStaticMethodGetPathOfFileAboveInMemoryProject()
        {
            InvalidProjectFileException exception = Assert.Throws<InvalidProjectFileException>(() =>
            {
                ObjectModelHelpers.CreateInMemoryProject("<Project><PropertyGroup><foo>$([MSBuild]::GetPathOfFileAbove('foo'))</foo></PropertyGroup></Project>");
            });

            Assert.StartsWith("The expression \"[MSBuild]::GetPathOfFileAbove(foo, \'\')\" cannot be evaluated.", exception.Message);
        }

        /// <summary>
        /// Verifies that <see cref="IntrinsicFunctions.GetPathOfFileAbove"/> only accepts a file name.
        /// </summary>
        [Fact]
        public void PropertyFunctionStaticMethodGetPathOfFileAboveFileNameOnly()
        {
            string fileWithPath = Path.Combine("foo", "bar", "file.txt");

            InvalidProjectFileException exception = Assert.Throws<InvalidProjectFileException>(() =>
            {
                PropertyDictionary<ProjectPropertyInstance> pg = new PropertyDictionary<ProjectPropertyInstance>();
                pg.Set(ProjectPropertyInstance.Create("FileWithPath", fileWithPath));

                Expander<ProjectPropertyInstance, ProjectItemInstance> expander = new Expander<ProjectPropertyInstance, ProjectItemInstance>(pg, FileSystems.Default);

                expander.ExpandIntoStringLeaveEscaped(@"$([MSBuild]::GetPathOfFileAbove($(FileWithPath)))", ExpanderOptions.ExpandProperties, MockElementLocation.Instance);
            });

            Assert.Contains(ResourceUtilities.FormatResourceStringStripCodeAndKeyword("InvalidGetPathOfFileAboveParameter", fileWithPath), exception.Message);
        }

        /// <summary>
        /// Expand property function that calls GetCultureInfo
        /// </summary>
        [Fact]
        public void PropertyFunctionStaticMethodGetCultureInfo()
        {
            PropertyDictionary<ProjectPropertyInstance> pg = new PropertyDictionary<ProjectPropertyInstance>();

            Expander<ProjectPropertyInstance, ProjectItemInstance> expander = new Expander<ProjectPropertyInstance, ProjectItemInstance>(pg, FileSystems.Default);

#if FEATURE_CULTUREINFO_GETCULTURES
            string result = expander.ExpandIntoStringLeaveEscaped(@"$([System.Globalization.CultureInfo]::GetCultureInfo(`en-US`).ToString())", ExpanderOptions.ExpandProperties, MockElementLocation.Instance);
#else
            string result = expander.ExpandIntoStringLeaveEscaped(@"$([System.Globalization.CultureInfo]::new(`en-US`).ToString())", ExpanderOptions.ExpandProperties, MockElementLocation.Instance);
#endif

            Assert.Equal(new CultureInfo("en-US").ToString(), result);
        }

        /// <summary>
        /// Expand property function that calls a static arithmetic method
        /// </summary>
        [Fact]
        public void PropertyFunctionStaticMethodArithmeticAddInt32()
        {
            PropertyDictionary<ProjectPropertyInstance> pg = new PropertyDictionary<ProjectPropertyInstance>();

            Expander<ProjectPropertyInstance, ProjectItemInstance> expander = new Expander<ProjectPropertyInstance, ProjectItemInstance>(pg, FileSystems.Default);

            string result = expander.ExpandIntoStringLeaveEscaped(@"$([MSBuild]::Add(40, 2))", ExpanderOptions.ExpandProperties, MockElementLocation.Instance);

            Assert.Equal((40 + 2).ToString(), result);
        }

        /// <summary>
        /// Expand property function that calls a static arithmetic method
        /// </summary>
        [Fact]
        public void PropertyFunctionStaticMethodArithmeticAddDouble()
        {
            PropertyDictionary<ProjectPropertyInstance> pg = new PropertyDictionary<ProjectPropertyInstance>();

            Expander<ProjectPropertyInstance, ProjectItemInstance> expander = new Expander<ProjectPropertyInstance, ProjectItemInstance>(pg, FileSystems.Default);

            string result = expander.ExpandIntoStringLeaveEscaped(@"$([MSBuild]::Add(39.9, 2.1))", ExpanderOptions.ExpandProperties, MockElementLocation.Instance);

            Assert.Equal((39.9 + 2.1).ToString(), result);
        }

        /// <summary>
        /// Expand property function choosing either the value (if not empty) or the default specified
        /// </summary>
        [Fact]
        public void PropertyFunctionValueOrDefault()
        {
            PropertyDictionary<ProjectPropertyInstance> pg = new PropertyDictionary<ProjectPropertyInstance>();

            Expander<ProjectPropertyInstance, ProjectItemInstance> expander = new Expander<ProjectPropertyInstance, ProjectItemInstance>(pg, FileSystems.Default);

            string result = expander.ExpandIntoStringLeaveEscaped(@"$([MSBuild]::ValueOrDefault('', '42'))", ExpanderOptions.ExpandProperties, MockElementLocation.Instance);

            Assert.Equal("42", result);

            result = expander.ExpandIntoStringLeaveEscaped(@"$([MSBuild]::ValueOrDefault('42', '43'))", ExpanderOptions.ExpandProperties, MockElementLocation.Instance);

            Assert.Equal("42", result);
        }

        /// <summary>
        /// Expand property function choosing either the value (from the environment) or the default specified
        /// </summary>
        [Fact]
        public void PropertyFunctionValueOrDefaultFromEnvironment()
        {
            PropertyDictionary<ProjectPropertyInstance> pg = new PropertyDictionary<ProjectPropertyInstance>();

            pg["BonkersTargetsPath"] = ProjectPropertyInstance.Create("BonkersTargetsPath", "Bonkers");

            Expander<ProjectPropertyInstance, ProjectItemInstance> expander = new Expander<ProjectPropertyInstance, ProjectItemInstance>(pg, FileSystems.Default);

            string result = expander.ExpandIntoStringLeaveEscaped(@"$([MSBuild]::ValueOrDefault('$(BonkersTargetsPath)', '42'))", ExpanderOptions.ExpandProperties, MockElementLocation.Instance);

            Assert.Equal("Bonkers", result);

            pg["BonkersTargetsPath"] = ProjectPropertyInstance.Create("BonkersTargetsPath", String.Empty);

            result = expander.ExpandIntoStringLeaveEscaped(@"$([MSBuild]::ValueOrDefault('$(BonkersTargetsPath)', '43'))", ExpanderOptions.ExpandProperties, MockElementLocation.Instance);

            Assert.Equal("43", result);
        }

#if FEATURE_APPDOMAIN
        /// <summary>
        /// Expand property function that tests for existence of the task host
        /// </summary>
        [Fact]
        [Trait("Category", "mono-osx-failing")]
        public void PropertyFunctionDoesTaskHostExist()
        {
            PropertyDictionary<ProjectPropertyInstance> pg = new PropertyDictionary<ProjectPropertyInstance>();

            Expander<ProjectPropertyInstance, ProjectItemInstance> expander = new Expander<ProjectPropertyInstance, ProjectItemInstance>(pg, FileSystems.Default);

            string result = expander.ExpandIntoStringLeaveEscaped(@"$([MSBuild]::DoesTaskHostExist('CurrentRuntime', 'CurrentArchitecture'))", ExpanderOptions.ExpandProperties, MockElementLocation.Instance);

            // This is the current, so it had better be true!
            Assert.Equal("true", result, true);
        }

        /// <summary>
        /// Expand property function that tests for existence of the task host
        /// </summary>
        [Fact]
        [Trait("Category", "mono-osx-failing")]
        public void PropertyFunctionDoesTaskHostExist_Whitespace()
        {
            PropertyDictionary<ProjectPropertyInstance> pg = new PropertyDictionary<ProjectPropertyInstance>();

            Expander<ProjectPropertyInstance, ProjectItemInstance> expander = new Expander<ProjectPropertyInstance, ProjectItemInstance>(pg, FileSystems.Default);

            string result = expander.ExpandIntoStringLeaveEscaped(@"$([MSBuild]::DoesTaskHostExist('   CurrentRuntime    ', 'CurrentArchitecture'))", ExpanderOptions.ExpandProperties, MockElementLocation.Instance);

            // This is the current, so it had better be true!
            Assert.Equal("true", result, true);
        }
#endif

        [Fact]
        public void PropertyFunctionNormalizeDirectory()
        {
            Expander<ProjectPropertyInstance, ProjectItemInstance> expander = new Expander<ProjectPropertyInstance, ProjectItemInstance>(new PropertyDictionary<ProjectPropertyInstance>(new[]
            {
                ProjectPropertyInstance.Create("MyPath", "one"),
                ProjectPropertyInstance.Create("MySecondPath", "two"),
            }), FileSystems.Default);

            Assert.Equal(
                $"{Path.GetFullPath("one")}{Path.DirectorySeparatorChar}",
                expander.ExpandIntoStringAndUnescape(@"$([MSBuild]::NormalizeDirectory($(MyPath)))", ExpanderOptions.ExpandProperties, MockElementLocation.Instance));

            Assert.Equal(
                $"{Path.GetFullPath(Path.Combine("one", "two"))}{Path.DirectorySeparatorChar}",
                expander.ExpandIntoStringAndUnescape(@"$([MSBuild]::NormalizeDirectory($(MyPath), $(MySecondPath)))", ExpanderOptions.ExpandProperties, MockElementLocation.Instance));
        }

        /// <summary>
        /// Expand property function that tests for existence of the task host
        /// </summary>
        [Fact]
        public void PropertyFunctionDoesTaskHostExist_Error()
        {
            Assert.Throws<InvalidProjectFileException>(() =>
            {
                PropertyDictionary<ProjectPropertyInstance> pg = new PropertyDictionary<ProjectPropertyInstance>();

                Expander<ProjectPropertyInstance, ProjectItemInstance> expander = new Expander<ProjectPropertyInstance, ProjectItemInstance>(pg, FileSystems.Default);

                expander.ExpandIntoStringLeaveEscaped(@"$([MSBuild]::DoesTaskHostExist('ASDF', 'CurrentArchitecture'))", ExpanderOptions.ExpandProperties, MockElementLocation.Instance);

                // We should have failed before now
                Assert.True(false);
            }
           );
        }

#if FEATURE_APPDOMAIN
        /// <summary>
        /// Expand property function that tests for existence of the task host
        /// </summary>
        [Fact]
        [Trait("Category", "mono-osx-failing")]
        public void PropertyFunctionDoesTaskHostExist_Evaluated()
        {
            PropertyDictionary<ProjectPropertyInstance> pg = new PropertyDictionary<ProjectPropertyInstance>();

            pg["Runtime"] = ProjectPropertyInstance.Create("Runtime", "CurrentRuntime");
            pg["Architecture"] = ProjectPropertyInstance.Create("Architecture", "CurrentArchitecture");

            Expander<ProjectPropertyInstance, ProjectItemInstance> expander = new Expander<ProjectPropertyInstance, ProjectItemInstance>(pg, FileSystems.Default);

            string result = expander.ExpandIntoStringLeaveEscaped(@"$([MSBuild]::DoesTaskHostExist('$(Runtime)', '$(Architecture)'))", ExpanderOptions.ExpandProperties, MockElementLocation.Instance);

            // This is the current, so it had better be true!
            Assert.Equal("true", result, true);
        }
#endif

#if FEATURE_APPDOMAIN
        /// <summary>
        /// Expand property function that tests for existence of the task host
        /// </summary>
        [Fact]
        public void PropertyFunctionDoesTaskHostExist_NonexistentTaskHost()
        {
            string taskHostName = Environment.GetEnvironmentVariable("MSBUILDTASKHOST_EXE_NAME");
            try
            {
                Environment.SetEnvironmentVariable("MSBUILDTASKHOST_EXE_NAME", "asdfghjkl.exe");
                NodeProviderOutOfProcTaskHost.ClearCachedTaskHostPaths();

                PropertyDictionary<ProjectPropertyInstance> pg = new PropertyDictionary<ProjectPropertyInstance>();

                Expander<ProjectPropertyInstance, ProjectItemInstance> expander = new Expander<ProjectPropertyInstance, ProjectItemInstance>(pg, FileSystems.Default);

                string result = expander.ExpandIntoStringLeaveEscaped(@"$([MSBuild]::DoesTaskHostExist('CLR2', 'CurrentArchitecture'))", ExpanderOptions.ExpandProperties, MockElementLocation.Instance);

                // CLR has been forced to pretend not to exist, whether it actually does or not
                Assert.Equal("false", result, true);
            }
            finally
            {
                Environment.SetEnvironmentVariable("MSBUILDTASKHOST_EXE_NAME", taskHostName);
                NodeProviderOutOfProcTaskHost.ClearCachedTaskHostPaths();
            }
        }
#endif

        /// <summary>
        /// Expand property function that calls a static bitwise method to retrieve file attribute
        /// </summary>
        [Fact]
        [Trait("Category", "netcore-osx-failing")]
        [Trait("Category", "netcore-linux-failing")]
        [Trait("Category", "mono-osx-failing")]
        public void PropertyFunctionStaticMethodFileAttributes()
        {
            PropertyDictionary<ProjectPropertyInstance> pg = new PropertyDictionary<ProjectPropertyInstance>();

            Expander<ProjectPropertyInstance, ProjectItemInstance> expander = new Expander<ProjectPropertyInstance, ProjectItemInstance>(pg, FileSystems.Default);

            string tempFile = FileUtilities.GetTemporaryFile();
            try
            {
                File.SetAttributes(tempFile, FileAttributes.ReadOnly | FileAttributes.Archive);

                string result = expander.ExpandIntoStringLeaveEscaped(@"$([MSBuild]::BitwiseAnd(32,$([System.IO.File]::GetAttributes(" + tempFile + "))))", ExpanderOptions.ExpandProperties, MockElementLocation.Instance);

                Assert.Equal("32", result);
            }
            finally
            {
                File.SetAttributes(tempFile, FileAttributes.Normal);
                File.Delete(tempFile);
            }
        }

        /// <summary>
        /// Expand intrinsic property function calls a static arithmetic method
        /// </summary>
        [Fact]
        public void PropertyFunctionStaticMethodIntrinsicMaths()
        {
            PropertyDictionary<ProjectPropertyInstance> pg = new PropertyDictionary<ProjectPropertyInstance>();

            Expander<ProjectPropertyInstance, ProjectItemInstance> expander = new Expander<ProjectPropertyInstance, ProjectItemInstance>(pg, FileSystems.Default);

            string result = expander.ExpandIntoStringLeaveEscaped(@"$([MSBuild]::Add(39.9, 2.1))", ExpanderOptions.ExpandProperties, MockElementLocation.Instance);

            Assert.Equal((39.9 + 2.1).ToString(), result);

            result = expander.ExpandIntoStringLeaveEscaped(@"$([MSBuild]::Add(40, 2))", ExpanderOptions.ExpandProperties, MockElementLocation.Instance);

            Assert.Equal((40 + 2).ToString(), result);

            result = expander.ExpandIntoStringLeaveEscaped(@"$([MSBuild]::Subtract(44, 2))", ExpanderOptions.ExpandProperties, MockElementLocation.Instance);

            Assert.Equal((44 - 2).ToString(), result);

            result = expander.ExpandIntoStringLeaveEscaped(@"$([MSBuild]::Subtract(42.9, 0.9))", ExpanderOptions.ExpandProperties, MockElementLocation.Instance);

            Assert.Equal((42.9 - 0.9).ToString(), result);

            result = expander.ExpandIntoStringLeaveEscaped(@"$([MSBuild]::Multiply(21, 2))", ExpanderOptions.ExpandProperties, MockElementLocation.Instance);

            Assert.Equal((21 * 2).ToString(), result);

            result = expander.ExpandIntoStringLeaveEscaped(@"$([MSBuild]::Multiply(84.0, 0.5))", ExpanderOptions.ExpandProperties, MockElementLocation.Instance);

            Assert.Equal((84.0 * 0.5).ToString(), result);

            result = expander.ExpandIntoStringLeaveEscaped(@"$([MSBuild]::Divide(84, 2))", ExpanderOptions.ExpandProperties, MockElementLocation.Instance);

            Assert.Equal((84 / 2).ToString(), result);

            result = expander.ExpandIntoStringLeaveEscaped(@"$([MSBuild]::Divide(84.4, 2.0))", ExpanderOptions.ExpandProperties, MockElementLocation.Instance);

            Assert.Equal((84.4 / 2.0).ToString(), result);

            result = expander.ExpandIntoStringLeaveEscaped(@"$([MSBuild]::Modulo(85, 2))", ExpanderOptions.ExpandProperties, MockElementLocation.Instance);

            Assert.Equal((85 % 2).ToString(), result);

            result = expander.ExpandIntoStringLeaveEscaped(@"$([MSBuild]::Modulo(2345.5, 43))", ExpanderOptions.ExpandProperties, MockElementLocation.Instance);

            Assert.Equal((2345.5 % 43).ToString(), result);

            // test for overflow wrapping
            result = expander.ExpandIntoStringLeaveEscaped(@"$([MSBuild]::Add(9223372036854775807, 20))", ExpanderOptions.ExpandProperties, MockElementLocation.Instance);

            double expectedResult = 9223372036854775807D + 20D;
            Assert.Equal(expectedResult.ToString(), result);

            result = expander.ExpandIntoStringLeaveEscaped(@"$([MSBuild]::BitwiseOr(40, 2))", ExpanderOptions.ExpandProperties, MockElementLocation.Instance);

            Assert.Equal((40 | 2).ToString(), result);

            result = expander.ExpandIntoStringLeaveEscaped(@"$([MSBuild]::BitwiseAnd(42, 2))", ExpanderOptions.ExpandProperties, MockElementLocation.Instance);

            Assert.Equal((42 & 2).ToString(), result);

            result = expander.ExpandIntoStringLeaveEscaped(@"$([MSBuild]::BitwiseXor(213, 255))", ExpanderOptions.ExpandProperties, MockElementLocation.Instance);

            Assert.Equal((213 ^ 255).ToString(), result);

            result = expander.ExpandIntoStringLeaveEscaped(@"$([MSBuild]::BitwiseNot(-43))", ExpanderOptions.ExpandProperties, MockElementLocation.Instance);

            Assert.Equal((~-43).ToString(), result);
        }

        /// <summary>
        /// Expand a property reference that has whitespace around the property name (should result in empty)
        /// </summary>
        [Fact]
        public void PropertySimpleSpaced()
        {
            PropertyDictionary<ProjectPropertyInstance> pg = new PropertyDictionary<ProjectPropertyInstance>();
            pg.Set(ProjectPropertyInstance.Create("SomeStuff", "This IS SOME STUff"));

            Expander<ProjectPropertyInstance, ProjectItemInstance> expander = new Expander<ProjectPropertyInstance, ProjectItemInstance>(pg, FileSystems.Default);

            string result = expander.ExpandIntoStringLeaveEscaped(@"$( SomeStuff )", ExpanderOptions.ExpandProperties, MockElementLocation.Instance);

            Assert.Equal(String.Empty, result);
        }

#if FEATURE_WIN32_REGISTRY
        [Fact]
        public void PropertyFunctionGetRegitryValue()
        {
            try
            {
                string envVar = NativeMethodsShared.IsWindows ? "TEMP" : "USER";
                PropertyDictionary<ProjectPropertyInstance> pg = new PropertyDictionary<ProjectPropertyInstance>();
                pg.Set(ProjectPropertyInstance.Create("SomeProperty", "Value"));

                Expander<ProjectPropertyInstance, ProjectItemInstance> expander = new Expander<ProjectPropertyInstance, ProjectItemInstance>(pg, FileSystems.Default);
                RegistryKey key = Registry.CurrentUser.CreateSubKey(@"Software\Microsoft\MSBuild_test");

                key.SetValue("Value", "%" + envVar + "%", RegistryValueKind.ExpandString);
                string result = expander.ExpandIntoStringLeaveEscaped(@"$([MSBuild]::GetRegistryValue('HKEY_CURRENT_USER\Software\Microsoft\MSBuild_test', '$(SomeProperty)'))", ExpanderOptions.ExpandProperties, MockElementLocation.Instance);

                Assert.Equal(Environment.GetEnvironmentVariable(envVar), result);
            }
            finally
            {
                Registry.CurrentUser.DeleteSubKey(@"Software\Microsoft\MSBuild_test");
            }
        }

        [Fact]
        public void PropertyFunctionGetRegitryValueDefault()
        {
            try
            {
                string envVar = NativeMethodsShared.IsWindows ? "TEMP" : "USER";
                PropertyDictionary<ProjectPropertyInstance> pg = new PropertyDictionary<ProjectPropertyInstance>();
                pg.Set(ProjectPropertyInstance.Create("SomeProperty", "Value"));

                Expander<ProjectPropertyInstance, ProjectItemInstance> expander = new Expander<ProjectPropertyInstance, ProjectItemInstance>(pg, FileSystems.Default);
                RegistryKey key = Registry.CurrentUser.CreateSubKey(@"Software\Microsoft\MSBuild_test");

                key.SetValue(String.Empty, "%" + envVar + "%", RegistryValueKind.ExpandString);
                string result = expander.ExpandIntoStringLeaveEscaped(@"$([MSBuild]::GetRegistryValue('HKEY_CURRENT_USER\Software\Microsoft\MSBuild_test', null))", ExpanderOptions.ExpandProperties, MockElementLocation.Instance);

                Assert.Equal(Environment.GetEnvironmentVariable(envVar), result);
            }
            finally
            {
                Registry.CurrentUser.DeleteSubKey(@"Software\Microsoft\MSBuild_test");
            }
        }

        [Fact]
        public void PropertyFunctionGetRegistryValueFromView1()
        {
            try
            {
                string envVar = NativeMethodsShared.IsWindows ? "TEMP" : "USER";
                PropertyDictionary<ProjectPropertyInstance> pg = new PropertyDictionary<ProjectPropertyInstance>();
                pg.Set(ProjectPropertyInstance.Create("SomeProperty", "Value"));

                Expander<ProjectPropertyInstance, ProjectItemInstance> expander = new Expander<ProjectPropertyInstance, ProjectItemInstance>(pg, FileSystems.Default);
                RegistryKey key = Registry.CurrentUser.CreateSubKey(@"Software\Microsoft\MSBuild_test");

                key.SetValue(String.Empty, "%" + envVar + "%", RegistryValueKind.ExpandString);
                string result = expander.ExpandIntoStringLeaveEscaped(@"$([MSBuild]::GetRegistryValueFromView('HKEY_CURRENT_USER\Software\Microsoft\MSBuild_test', null, null, RegistryView.Default, RegistryView.Default))", ExpanderOptions.ExpandProperties, MockElementLocation.Instance);

                Assert.Equal(Environment.GetEnvironmentVariable(envVar), result);
            }
            finally
            {
                Registry.CurrentUser.DeleteSubKey(@"Software\Microsoft\MSBuild_test");
            }
        }

        [Fact]
        public void PropertyFunctionGetRegistryValueFromView2()
        {
            try
            {
                string envVar = NativeMethodsShared.IsWindows ? "TEMP" : "USER";
                PropertyDictionary<ProjectPropertyInstance> pg = new PropertyDictionary<ProjectPropertyInstance>();
                pg.Set(ProjectPropertyInstance.Create("SomeProperty", "Value"));

                Expander<ProjectPropertyInstance, ProjectItemInstance> expander = new Expander<ProjectPropertyInstance, ProjectItemInstance>(pg, FileSystems.Default);
                RegistryKey key = Registry.CurrentUser.CreateSubKey(@"Software\Microsoft\MSBuild_test");

                key.SetValue(String.Empty, "%" + envVar + "%", RegistryValueKind.ExpandString);
                string result = expander.ExpandIntoStringLeaveEscaped(@"$([MSBuild]::GetRegistryValueFromView('HKEY_CURRENT_USER\Software\Microsoft\MSBuild_test', null, null, Microsoft.Win32.RegistryView.Default))", ExpanderOptions.ExpandProperties, MockElementLocation.Instance);

                Assert.Equal(Environment.GetEnvironmentVariable(envVar), result);
            }
            finally
            {
                Registry.CurrentUser.DeleteSubKey(@"Software\Microsoft\MSBuild_test");
            }
        }
#endif

        /// <summary>
        /// Expand a property function that references item metadata
        /// </summary>
        [Fact]
        public void PropertyFunctionConsumingItemMetadata()
        {
            ProjectInstance project = ProjectHelpers.CreateEmptyProjectInstance();
            PropertyDictionary<ProjectPropertyInstance> pg = new PropertyDictionary<ProjectPropertyInstance>();
            Dictionary<string, string> itemMetadataTable = new Dictionary<string, string>(StringComparer.OrdinalIgnoreCase);
            itemMetadataTable["Compile.Identity"] = "fOo.Cs";
            StringMetadataTable itemMetadata = new StringMetadataTable(itemMetadataTable);

            List<ProjectItemInstance> ig = new List<ProjectItemInstance>();
            pg.Set(ProjectPropertyInstance.Create("SomePath", Path.Combine(s_rootPathPrefix, "some", "path")));
            ig.Add(new ProjectItemInstance(project, "Compile", "fOo.Cs", project.FullPath));

            ItemDictionary<ProjectItemInstance> itemsByType = new ItemDictionary<ProjectItemInstance>();
            itemsByType.ImportItems(ig);

            Expander<ProjectPropertyInstance, ProjectItemInstance> expander = new Expander<ProjectPropertyInstance, ProjectItemInstance>(pg, itemsByType, itemMetadata, FileSystems.Default);

            string result = expander.ExpandIntoStringLeaveEscaped(@"$([System.IO.Path]::Combine($(SomePath),%(Compile.Identity)))", ExpanderOptions.ExpandAll, MockElementLocation.Instance);

            Assert.Equal(Path.Combine(s_rootPathPrefix, "some", "path", "fOo.Cs"), result);
        }

        /// <summary>
        /// Expand a property function which is a string constructor referencing item metadata.
        /// </summary>
        /// <remarks>
        /// Note that referencing a non-existent metadatum results in binding to a parameter-less String constructor. This constructor
        /// does not exist in BCL but it is special-cased in the expander logic and handled to return an empty string.
        /// </remarks>
        [Theory]
        [InlineData("language", "english")]
        [InlineData("nonexistent", "")]
        public void PropertyStringConstructorConsumingItemMetadata(string metadatumName, string metadatumValue)
        {
            ProjectHelpers.CreateEmptyProjectInstance();
            var expander = CreateItemFunctionExpander();

            string result = expander.ExpandIntoStringLeaveEscaped($"$([System.String]::new(%({metadatumName})))", ExpanderOptions.ExpandAll, MockElementLocation.Instance);

            result.ShouldBe(metadatumValue);
        }

        /// <summary>
        /// A whole bunch error check tests
        /// </summary>
        [Fact]
        public void Medley()
        {
            // Make absolutely sure that the static method cache hasn't been polluted by the other tests.
            AvailableStaticMethods.Reset_ForUnitTestsOnly();

            PropertyDictionary<ProjectPropertyInstance> pg = new PropertyDictionary<ProjectPropertyInstance>();
            pg.Set(ProjectPropertyInstance.Create("File", @"foo\file.txt"));

            pg.Set(ProjectPropertyInstance.Create("a", "no"));
            pg.Set(ProjectPropertyInstance.Create("b", "true"));
            pg.Set(ProjectPropertyInstance.Create("c", "1"));
            pg.Set(ProjectPropertyInstance.Create("position", "4"));
            pg.Set(ProjectPropertyInstance.Create("d", "xxx"));
            pg.Set(ProjectPropertyInstance.Create("e", "xxx"));
            pg.Set(ProjectPropertyInstance.Create("and", "and"));
            pg.Set(ProjectPropertyInstance.Create("a_semi_b", "a;b"));
            pg.Set(ProjectPropertyInstance.Create("a_apos_b", "a'b"));
            pg.Set(ProjectPropertyInstance.Create("foo_apos_foo", "foo'foo"));
            pg.Set(ProjectPropertyInstance.Create("a_escapedsemi_b", "a%3bb"));
            pg.Set(ProjectPropertyInstance.Create("a_escapedapos_b", "a%27b"));
            pg.Set(ProjectPropertyInstance.Create("has_trailing_slash", @"foo\"));
            pg.Set(ProjectPropertyInstance.Create("emptystring", @""));
            pg.Set(ProjectPropertyInstance.Create("space", @" "));
            pg.Set(ProjectPropertyInstance.Create("listofthings", @"a;b;c;d;e;f;g;h;i;j;k;l"));
            pg.Set(ProjectPropertyInstance.Create("input", @"EXPORT a"));
            pg.Set(ProjectPropertyInstance.Create("propertycontainingnullasastring", @"null"));

            Expander<ProjectPropertyInstance, ProjectItemInstance> expander = new Expander<ProjectPropertyInstance, ProjectItemInstance>(pg, FileSystems.Default);

            var validTests = new List<string[]> {
                new string[] {"$(input.ToString()[1])", "X"},
                new string[] {"$(input[1])", "X"},
                new string[] {"$(listofthings.Split(';')[$(position)])","e"},
                new string[] {@"$([System.Text.RegularExpressions.Regex]::Match($(Input), `EXPORT\s+(.+)`).Groups[1].Value)","a"},
                new string[] {"$([MSBuild]::Add(1,2).CompareTo(3))", "0"},
                new string[] {"$([MSBuild]::Add(1,2).CompareTo(3))", "0"},
                new string[] {"$([MSBuild]::Add(1,2).CompareTo(3.0))", "0"},
                new string[] {"$([MSBuild]::Add(1,2).CompareTo('3'))", "0"},
                new string[] {"$([MSBuild]::Add(1,2).CompareTo(3.1))", "-1"},
                new string[] {"$([MSBuild]::Add(1,2).CompareTo(2))", "1"},
                new string[] {"$([MSBuild]::Add(1,2).Equals(3))", "True"},
                new string[] {"$([MSBuild]::Add(1,2).Equals(3.0))", "True"},
                new string[] {"$([MSBuild]::Add(1,2).Equals('3'))", "True"},
                new string[] {"$([MSBuild]::Add(1,2).Equals(3.1))", "False"},
                new string[] {"$(a.Insert(0,'%28'))", "%28no"},
                new string[] {"$(a.Insert(0,'\"'))", "\"no"},
                new string[] {"$(a.Insert(0,'(('))", "%28%28no"},
                new string[] {"$(a.Insert(0,'))'))", "%29%29no"},
                new string[] {"A$(Reg:A)A", "AA"},
                new string[] {"A$(Reg:AA)", "A"},
                new string[] {"$(Reg:AA)", ""},
                new string[] {"$(Reg:AAAA)", ""},
                new string[] {"$(Reg:AAA)", ""},
                new string[] {"$([MSBuild]::Add(2,$([System.Convert]::ToInt64('28', 16))))", "42"},
                new string[] {"$([MSBuild]::Add(2,$([System.Convert]::ToInt64('28', $([System.Convert]::ToInt32(16))))))", "42"},
                new string[] {"$(e.Length.ToString())", "3"},
                new string[] {"$(e.get_Length().ToString())", "3"},
                new string[] {"$(emptystring.Length)", "0" },
                new string[] {"$(space.Length)", "1" },
                new string[] {"$([System.TimeSpan]::Equals(null, null))", "True"}, // constant, unquoted null is a special value
                new string[] {"$([MSBuild]::Add(40,null))", "40"},
                new string[] {"$([MSBuild]::Add( 40 , null ))", "40"},
                new string[] {"$([MSBuild]::Add(null,40))", "40"},
                new string[] {"$([MSBuild]::Escape(';'))", "%3b"},
                new string[] {"$([MSBuild]::UnEscape('%3b'))", ";"},
                new string[] {"$(e.Substring($(e.Length)))", ""},
                new string[] {"$([System.Int32]::MaxValue)", System.Int32.MaxValue.ToString()},
                new string[] {"x$()", "x"},
                new string[] {"A$(Reg:A)A", "AA"},
                new string[] {"A$(Reg:AA)", "A"},
                new string[] {"$(Reg:AA)", ""},
                new string[] {"$(Reg:AAAA)", ""},
                new string[] {"$(Reg:AAA)", ""}
                                   };

            var errorTests = new List<string>{
            "$(input[)",
            "$(input.ToString()])",
            "$(input.ToString()[)",
            "$(input.ToString()[12])",
            "$(input[])",
            "$(input[-1])",
            "$(listofthings.Split(';')[)",
            "$(listofthings.Split(';')['goo'])",
            "$(listofthings.Split(';')[])",
            "$(listofthings.Split(';')[-1])",
            "$([]::())",
                                                      @"
 
$(
 
$(
 
[System.IO]::Path.GetDirectory('c:\foo\bar\baz.txt')
 
).Substring(
 
'$([System.IO]::Path.GetPathRoot(
 
'$([System.IO]::Path.GetDirectory('c:\foo\bar\baz.txt'))'
 
).Length)'
 
 
 
)
 
",
                "$([Microsoft.VisualBasic.FileIO.FileSystem]::CurrentDirectory)", // not allowed
                "$(e.Length..ToString())",
                "$(SomeStuff.get_Length(null))",
                "$(SomeStuff.Substring((1)))",
                "$(b.Substring(-10, $(c)))",
                "$(b.Substring(-10, $(emptystring)))",
                "$(b.Substring(-10, $(space)))",
                "$([MSBuild]::Add.Sub(null,40))",
                "$([MSBuild]::Add( ,40))", // empty parameter is empty string
                "$([MSBuild]::Add('',40))", // empty quoted parameter is empty string
                "$([MSBuild]::Add(40,,,))",
                "$([MSBuild]::Add(40, ,,))",
                "$([MSBuild]::Add(40,)",
                "$([MSBuild]::Add(40,X)",
                "$([MSBuild]::Add(40,",
                "$([MSBuild]::Add(40",
                "$([MSBuild]::Add(,))", // gives "Late bound operations cannot be performed on types or methods for which ContainsGenericParameters is true."
                "$([System.TimeSpan]::Equals(,))", // empty parameter is interpreted as empty string
                "$([System.TimeSpan]::Equals($(space),$(emptystring)))", // empty parameter is interpreted as empty string
                "$([System.TimeSpan]::Equals($(emptystring),$(emptystring)))", // empty parameter is interpreted as empty string
                "$([MSBuild]::Add($(PropertyContainingNullAsAString),40))", // a property containing the word null is a string "null"
                "$([MSBuild]::Add('null',40))", // the word null is a string "null"
                "$(SomeStuff.Substring(-10))",
                "$(.Length)",
                "$(.Substring(1))",
                "$(.get_Length())",
                "$(e.)",
                "$(e..)",
                "$(e..Length)",
                "$(e$(d).Length)",
                "$($(d).Length)",
                "$(e`.Length)",
                "$([System.IO.Path]Combine::Combine(`a`,`b`))",
                "$([System.IO.Path]::Combine((`a`,`b`))",
                "$([System.IO.Path]Combine(::Combine(`a`,`b`))",
                "$([System.IO.Path]Combine(`::Combine(`a`,`b`)`, `b`)`)",
                "$([System.IO.Path]::`Combine(`a`, `b`)`)",
                "$([System.IO.Path]::(`Combine(`a`, `b`)`))",
                "$([System.DateTime]foofoo::Now)",
                "$([System.DateTime].Now)",
                "$([].Now)",
                "$([ ].Now)",
                "$([ .Now)",
                "$([])",
                "$([ )",
                "$([ ])",
                "$([System.Diagnostics.Process]::Start(`NOTEPAD.EXE`))",
                "$([[]]::Start(`NOTEPAD.EXE`))",
                "$([(::Start(`NOTEPAD.EXE`))",
                "$([Goop]::Start(`NOTEPAD.EXE`))",
                "$([System.Threading.Thread]::CurrentThread)",
                "$",
                "$(",
                "$((",
                "@",
                "@(",
                "@()",
                "%",
                "%(",
                "%()",
                "exists",
                "exists(",
                "exists()",
                "exists( )",
                "exists(,)",
                "@(x->'",
                "@(x->''",
                "@(x-",
                "@(x->'x','",
                "@(x->'x',''",
                "@(x->'x','')",
                "-1>x",
                "\n",
                "\t",
                "+-1",
                "$(SomeStuff.)",
                "$(SomeStuff.!)",
                "$(SomeStuff.`)",
                "$(SomeStuff.GetType)",
                "$(goop.baz`)",
                "$(SomeStuff.Substring(HELLO!))",
                "$(SomeStuff.ToLowerInvariant()_goop)",
                "$(SomeStuff($(System.DateTime.Now)))",
                "$(System.Foo.Bar.Lgg)",
                "$(SomeStuff.Lgg)",
                "$(SomeStuff($(Value)))",
                "$(e.$(e.Length))",
                "$(e.Substring($(e.Substring(,)))",
                "$(e.Substring($(e.Substring(a)))",
                "$(e.Substring($([System.IO.Path]::Combine(`a`, `b`))))",
                "$([]::())",
                "$((((",
                "$($())",
                "$",
                "()"
            };

#if !RUNTIME_TYPE_NETCORE
            if (NativeMethodsShared.IsWindows)
            {
                // '|' is only an invalid character in Windows filesystems
                errorTests.Add("$([System.IO.Path]::Combine(`|`,`b`))");
            }
#endif

#if FEATURE_WIN32_REGISTRY
            if (NativeMethodsShared.IsWindows)
            {
                errorTests.Add("$(Registry:X)");
            }
#endif

            if (!NativeMethodsShared.IsWindows)
            {
                // If no registry or not running on windows, this gets expanded to the empty string
                // example: xplat build running on OSX
                validTests.Add(new string[]{"$(Registry:X)", ""});
            }

            string result;
            for (int i = 0; i < validTests.Count; i++)
            {
                result = expander.ExpandIntoStringLeaveEscaped(validTests[i][0], ExpanderOptions.ExpandProperties, MockElementLocation.Instance);

                if (!String.Equals(result, validTests[i][1]))
                {
                    string message = "FAILURE: " + validTests[i][0] + " expanded to '" + result + "' instead of '" + validTests[i][1] + "'";
                    Console.WriteLine(message);
                    Assert.True(false, message);
                }
                else
                {
                    Console.WriteLine(validTests[i][0] + " expanded to '" + result + "'");
                }
            }

            for (int i = 0; i < errorTests.Count; i++)
            {
                // If an expression is invalid,
                //      - Expansion may throw InvalidProjectFileException, or
                //      - return the original unexpanded expression
                bool success = true;
                bool caughtException = false;
                result = String.Empty;
                try
                {
                    result = expander.ExpandIntoStringLeaveEscaped(errorTests[i], ExpanderOptions.ExpandProperties, MockElementLocation.Instance);
                    if (String.Compare(result, errorTests[i]) == 0)
                    {
                        Console.WriteLine(errorTests[i] + " did not expand.");
                        success = false;
                    }
                }
                catch (InvalidProjectFileException ex)
                {
                    Console.WriteLine(errorTests[i] + " caused '" + ex.Message + "'");
                    caughtException = true;
                }
                Assert.True(
<<<<<<< HEAD
                        (!success || caughtException == true),
=======
                        (success == false || caughtException),
>>>>>>> 702474ea
                        "FAILURE: Expected '" + errorTests[i] + "' to not parse or not be evaluated but it evaluated to '" + result + "'"
                    );
            }
        }

        [Fact]
        public void PropertyFunctionEnsureTrailingSlash()
        {
            string path = Path.Combine("foo", "bar");

            PropertyDictionary<ProjectPropertyInstance> pg = new PropertyDictionary<ProjectPropertyInstance>();

            pg.Set(ProjectPropertyInstance.Create("SomeProperty", path));

            Expander<ProjectPropertyInstance, ProjectItemInstance> expander = new Expander<ProjectPropertyInstance, ProjectItemInstance>(pg, FileSystems.Default);

            // Verify a constant expands properly
            string result = expander.ExpandIntoStringLeaveEscaped($"$([MSBuild]::EnsureTrailingSlash('{path}'))", ExpanderOptions.ExpandProperties, MockElementLocation.Instance);

            Assert.Equal(path + Path.DirectorySeparatorChar, result);

            // Verify that a property expands properly
            result = expander.ExpandIntoStringLeaveEscaped("$([MSBuild]::EnsureTrailingSlash($(SomeProperty)))", ExpanderOptions.ExpandProperties, MockElementLocation.Instance);

            Assert.Equal(path + Path.DirectorySeparatorChar, result);
        }

        [Fact]
        public void PropertyFunctionWithNewLines()
        {
            const string propertyFunction = @"$(SomeProperty
 .Substring(0, 10)
  .ToString()
   .Substring(0, 5)
     .ToString())";

            PropertyDictionary<ProjectPropertyInstance> pg = new PropertyDictionary<ProjectPropertyInstance>();

            pg.Set(ProjectPropertyInstance.Create("SomeProperty", "6C8546D5297C424F962201B0E0E9F142"));

            Expander<ProjectPropertyInstance, ProjectItemInstance> expander = new Expander<ProjectPropertyInstance, ProjectItemInstance>(pg, FileSystems.Default);

            string result = expander.ExpandIntoStringLeaveEscaped(propertyFunction, ExpanderOptions.ExpandProperties, MockElementLocation.Instance);

            result.ShouldBe("6C854");
        }

        [Fact]
        public void PropertyFunctionStringIndexOfAny()
        {
            TestPropertyFunction("$(prop.IndexOfAny('y'))", "prop", "x-y-z", "2");
        }

        [Fact]
        public void PropertyFunctionStringLastIndexOf()
        {
            TestPropertyFunction("$(prop.LastIndexOf('y'))", "prop", "x-x-y-y-y-z", "8");

            TestPropertyFunction("$(prop.LastIndexOf('y', 7))", "prop", "x-x-y-y-y-z", "6");
        }

        [Fact]
        public void PropertyFunctionStringCopy()
        {
            string propertyFunction = @"$([System.String]::Copy($(X)).LastIndexOf(
                                                '.designer.cs',
                                                System.StringComparison.OrdinalIgnoreCase))";
            TestPropertyFunction(propertyFunction,
                                "X", "test.designer.cs", "4");
        }

        [Fact]
        public void PropertyFunctionVersionParse()
        {
            TestPropertyFunction(@"$([System.Version]::Parse('$(X)').ToString(1))", "X", "4.0", "4");
        }

        [Fact]
        public void PropertyFunctionGuidNewGuid()
        {
            var expander = new Expander<ProjectPropertyInstance, ProjectItemInstance>(new PropertyDictionary<ProjectPropertyInstance>(), FileSystems.Default);

            string result = expander.ExpandIntoStringLeaveEscaped("$([System.Guid]::NewGuid())", ExpanderOptions.ExpandProperties, MockElementLocation.Instance);

            Assert.True(Guid.TryParse(result, out Guid guid));
        }

        [Fact]
        public void PropertyFunctionIntrinsicFunctionGetCurrentToolsDirectory()
        {
            TestPropertyFunction("$([Microsoft.Build.Evaluation.IntrinsicFunctions]::GetCurrentToolsDirectory())", "X", "_", EscapingUtilities.Escape(IntrinsicFunctions.GetCurrentToolsDirectory()));
        }

        [Fact]
        public void PropertyFunctionIntrinsicFunctionGetToolsDirectory32()
        {
            TestPropertyFunction("$([Microsoft.Build.Evaluation.IntrinsicFunctions]::GetToolsDirectory32())", "X", "_", EscapingUtilities.Escape(IntrinsicFunctions.GetToolsDirectory32()));
        }

        [Fact]
        public void PropertyFunctionIntrinsicFunctionGetToolsDirectory64()
        {
            TestPropertyFunction("$([Microsoft.Build.Evaluation.IntrinsicFunctions]::GetToolsDirectory64())", "X", "_", EscapingUtilities.Escape(IntrinsicFunctions.GetToolsDirectory64()));
        }

        [Fact]
        public void PropertyFunctionIntrinsicFunctionGetMSBuildSDKsPath()
        {
            TestPropertyFunction("$([Microsoft.Build.Evaluation.IntrinsicFunctions]::GetMSBuildSDKsPath())", "X", "_", EscapingUtilities.Escape(IntrinsicFunctions.GetMSBuildSDKsPath()));
        }

        [Fact]
        public void PropertyFunctionIntrinsicFunctionGetVsInstallRoot()
        {
            string vsInstallRoot = EscapingUtilities.Escape(IntrinsicFunctions.GetVsInstallRoot());

            vsInstallRoot = (vsInstallRoot == null) ? "" : vsInstallRoot;

            TestPropertyFunction("$([Microsoft.Build.Evaluation.IntrinsicFunctions]::GetVsInstallRoot())", "X", "_", vsInstallRoot);
        }

        [Fact]
        public void PropertyFunctionIntrinsicFunctionGetMSBuildExtensionsPath()
        {
            TestPropertyFunction("$([Microsoft.Build.Evaluation.IntrinsicFunctions]::GetMSBuildExtensionsPath())", "X", "_", EscapingUtilities.Escape(IntrinsicFunctions.GetMSBuildExtensionsPath()));
        }

        [Fact]
        public void PropertyFunctionIntrinsicFunctionGetProgramFiles32()
        {
            TestPropertyFunction("$([Microsoft.Build.Evaluation.IntrinsicFunctions]::GetProgramFiles32())", "X", "_", EscapingUtilities.Escape(IntrinsicFunctions.GetProgramFiles32()));
        }

        [Fact]
        public void PropertyFunctionStringArrayIndexerGetter()
        {
            TestPropertyFunction("$(prop.Split('-')[0])", "prop", "x-y-z", "x");
        }

        [Fact]
        public void PropertyFunctionSubstring1()
        {
            TestPropertyFunction("$(prop.Substring(2))", "prop", "abcdef", "cdef");
        }

        [Fact]
        public void PropertyFunctionSubstring2()
        {
            TestPropertyFunction("$(prop.Substring(2, 3))", "prop", "abcdef", "cde");
        }

        [Fact]
        public void PropertyFunctionStringGetChars()
        {
            TestPropertyFunction("$(prop[0])", "prop", "461", "4");
        }

        [Fact]
        public void PropertyFunctionStringGetCharsError()
        {
            Assert.Throws<InvalidProjectFileException>(() =>
            {
                TestPropertyFunction("$(prop[5])", "prop", "461", "4");
            });
        }

        [Fact]
        public void PropertyFunctionStringPadLeft1()
        {
            TestPropertyFunction("$(prop.PadLeft(2))", "prop", "x", " x");
        }

        [Fact]
        public void PropertyFunctionStringPadLeft2()
        {
            TestPropertyFunction("$(prop.PadLeft(2, '0'))", "prop", "x", "0x");
        }

        [Fact]
        public void PropertyFunctionStringPadLeftComplex()
        {
            TestPropertyFunction("$(prop.PadLeft($([MSBuild]::Multiply(1, 2)), '0'))", "prop", "x", "0x");
        }

        [Fact]
        public void PropertyFunctionStringPadLeftChar()
        {
            TestPropertyFunction("$(VersionSuffixBuildOfTheDay.PadLeft(3, $([System.Convert]::ToChar(`0`))))", "VersionSuffixBuildOfTheDay", "4", "004");
        }

        [Fact]
        public void PropertyFunctionStringPadRight1()
        {
            TestPropertyFunction("$(prop.PadRight(2))", "prop", "x", "x ");
        }

        [Fact]
        public void PropertyFunctionStringPadRight2()
        {
            TestPropertyFunction("$(prop.PadRight(2, '0'))", "prop", "x", "x0");
        }

        [Fact]
        public void PropertyFunctionStringTrimEndCharArray()
        {
            TestPropertyFunction("$(prop.TrimEnd('.0123456789'))", "prop", "net461", "net");
        }

        [Fact]
        public void PropertyFunctionStringTrimStart()
        {
            TestPropertyFunction("$(X.TrimStart('vV'))", "X", "v40", "40");
        }

        [Fact]
        public void PropertyFunctionStringTrimStartNoQuotes()
        {
            TestPropertyFunction("$(X.TrimStart(vV))", "X", "v40", "40");
        }

        [Fact]
        public void PropertyFunctionStringTrimEnd1()
        {
            TestPropertyFunction("$(prop.TrimEnd('a'))", "prop", "netaa", "net");
        }

        // https://github.com/Microsoft/msbuild/issues/2882
        [Fact]
        public void PropertyFunctionMathMaxOverflow()
        {
            TestPropertyFunction("$([System.Math]::Max($(X), 0))", "X", "-2010", "0");
        }

        [Fact]
        public void PropertyFunctionStringTrimEnd2()
        {
            Assert.Throws<InvalidProjectFileException>(() =>
            {
                TestPropertyFunction("$(prop.TrimEnd('a', 'b'))", "prop", "stringab", "string");
            });
        }

        [Fact]
        public void PropertyFunctionMathMin()
        {
            TestPropertyFunction("$([System.Math]::Min($(X), 20))", "X", "30", "20");
        }

        [Fact]
        public void PropertyFunctionMSBuildAdd()
        {
            TestPropertyFunction("$([MSBuild]::Add($(X), 5))", "X", "7", "12");
        }

        [Fact]
        public void PropertyFunctionMSBuildAddComplex()
        {
            TestPropertyFunction("$([MSBuild]::Add($(X), $([MSBuild]::Add(2, 3))))", "X", "7", "12");
        }

        [Fact]
        public void PropertyFunctionMSBuildSubtract()
        {
            TestPropertyFunction("$([MSBuild]::Subtract($(X), 20100000))", "X", "20100042", "42");
        }

        [Fact]
        public void PropertyFunctionMSBuildMultiply()
        {
            TestPropertyFunction("$([MSBuild]::Multiply($(X), 8800))", "X", "2", "17600");
        }

        [Fact]
        public void PropertyFunctionMSBuildMultiplyComplex()
        {
            TestPropertyFunction("$([MSBuild]::Multiply($(X), $([MSBuild]::Multiply(1, 8800))))", "X", "2", "17600");
        }

        [Fact]
        public void PropertyFunctionMSBuildDivide()
        {
            TestPropertyFunction("$([MSBuild]::Divide($(X), 10000))", "X", "65536", "6.5536");
        }

        [Fact]
        public void PropertyFunctionConvertToString()
        {
            TestPropertyFunction("$([System.Convert]::ToString(`.`))", "_", "_", ".");
        }

        [Fact]
        public void PropertyFunctionConvertToInt32()
        {
            TestPropertyFunction("$([System.Convert]::ToInt32(42))", "_", "_", "42");
        }

        [Fact]
        public void PropertyFunctionToCharArray()
        {
            TestPropertyFunction("$([System.Convert]::ToString(`.`).ToCharArray())", "_", "_", ".");
        }

        [Fact]
        public void PropertyFunctionStringArrayGetValue()
        {
            TestPropertyFunction("$(X.Split($([System.Convert]::ToString(`.`).ToCharArray())).GetValue($([System.Convert]::ToInt32(0))))", "X", "ab.cd", "ab");
        }

        private void TestPropertyFunction(string expression, string propertyName, string propertyValue, string expected)
        {
            var properties = new PropertyDictionary<ProjectPropertyInstance>();
            properties.Set(ProjectPropertyInstance.Create(propertyName, propertyValue));
            var expander = new Expander<ProjectPropertyInstance, ProjectItemInstance>(properties, FileSystems.Default);
            string result = expander.ExpandIntoStringLeaveEscaped(expression, ExpanderOptions.ExpandProperties, MockElementLocation.Instance);
            result.ShouldBe(expected);
        }

        [Fact]
        public void ExpandItemVectorFunctions_GetPathsOfAllDirectoriesAbove()
        {
            // Directory structure:
            // <temp>\
            //    alpha\
            //        .proj
            //        One.cs
            //        beta\
            //            Two.cs
            //            Three.cs
            //        gamma\
            using (var env = TestEnvironment.Create())
            {
                var root = env.CreateFolder();

                var alpha = root.CreateDirectory("alpha");
                var projectFile = env.CreateFile(alpha, ".proj",
                    @"<Project>
  <ItemGroup>
    <Compile Include=""One.cs"" />
    <Compile Include=""beta\Two.cs"" />
    <Compile Include=""beta\Three.cs"" />
  </ItemGroup>
  <ItemGroup>
    <MyDirectories Include=""@(Compile->GetPathsOfAllDirectoriesAbove())"" />
  </ItemGroup>
</Project>");

                var beta = alpha.CreateDirectory("beta");
                var gamma = alpha.CreateDirectory("gamma");

                ProjectInstance projectInstance = new ProjectInstance(projectFile.Path);
                ICollection<ProjectItemInstance> myDirectories = projectInstance.GetItems("MyDirectories");

                var includes = myDirectories.Select(i => i.EvaluatedInclude);
                includes.ShouldBeUnique();
                includes.ShouldContain(root.Path);
                includes.ShouldContain(alpha.Path);
                includes.ShouldContain(beta.Path);
                includes.ShouldNotContain(gamma.Path);
            }
        }

        [Fact]
        public void ExpandItemVectorFunctions_GetPathsOfAllDirectoriesAbove_ReturnCanonicalPaths()
        {
            // Directory structure:
            // <temp>\
            //    alpha\
            //        .proj
            //        One.cs
            //        beta\
            //            Two.cs
            //    gamma\
            //        Three.cs
            using (var env = TestEnvironment.Create())
            {
                var root = env.CreateFolder();

                var alpha = root.CreateDirectory("alpha");
                var projectFile = env.CreateFile(alpha, ".proj",
                    @"<Project>
  <ItemGroup>
    <Compile Include=""One.cs"" />
    <Compile Include=""beta\Two.cs"" />
    <Compile Include=""..\gamma\Three.cs"" />
  </ItemGroup>
  <ItemGroup>
    <MyDirectories Include=""@(Compile->GetPathsOfAllDirectoriesAbove())"" />
  </ItemGroup>
</Project>");

                var beta = alpha.CreateDirectory("beta");
                var gamma = root.CreateDirectory("gamma");

                ProjectInstance projectInstance = new ProjectInstance(projectFile.Path);
                ICollection<ProjectItemInstance> myDirectories = projectInstance.GetItems("MyDirectories");

                var includes = myDirectories.Select(i => i.EvaluatedInclude);
                includes.ShouldBeUnique();
                includes.ShouldContain(root.Path);
                includes.ShouldContain(alpha.Path);
                includes.ShouldContain(beta.Path);
                includes.ShouldContain(gamma.Path);
            }
        }

        [Fact]
        public void ExpandItemVectorFunctions_Combine()
        {
            using (var env = TestEnvironment.Create())
            {
                var root = env.CreateFolder();

                var projectFile = env.CreateFile(root, ".proj",
                    @"<Project>
  <ItemGroup>
    <MyDirectory Include=""Alpha;Beta;Alpha\Gamma"" />
  </ItemGroup>
  <ItemGroup>
    <Squiggle Include=""@(MyDirectory->Combine('.squiggle'))"" />
  </ItemGroup>
</Project>");

                ProjectInstance projectInstance = new ProjectInstance(projectFile.Path);
                ICollection<ProjectItemInstance> squiggles = projectInstance.GetItems("Squiggle");

                var expectedAlphaSquigglePath = Path.Combine("Alpha", ".squiggle");
                var expectedBetaSquigglePath = Path.Combine("Beta", ".squiggle");
                var expectedAlphaGammaSquigglePath = Path.Combine("Alpha", "Gamma", ".squiggle");
                squiggles.Select(i => i.EvaluatedInclude).ShouldBe(new[]
                {
                    expectedAlphaSquigglePath,
                    expectedBetaSquigglePath,
                    expectedAlphaGammaSquigglePath
                }, Case.Insensitive);
            }
        }

        [Fact]
        public void ExpandItemVectorFunctions_Exists_Files()
        {
            // Directory structure:
            // <temp>\
            //    .proj
            //    alpha\
            //        One.cs   // exists
            //        Two.cs   // does not exist
            //        Three.cs // exists
            //        Four.cs  // does not exist
            using (var env = TestEnvironment.Create())
            {
                var root = env.CreateFolder();

                var projectFile = env.CreateFile(root, ".proj",
                    @"<Project>
  <ItemGroup>
    <PotentialCompile Include=""alpha\One.cs"" />
    <PotentialCompile Include=""alpha\Two.cs"" />
    <PotentialCompile Include=""alpha\Three.cs"" />
    <PotentialCompile Include=""alpha\Four.cs"" />
  </ItemGroup>
  <ItemGroup>
    <Compile Include=""@(PotentialCompile->Exists())"" />
  </ItemGroup>
</Project>");

                var alpha = root.CreateDirectory("alpha");
                var one = alpha.CreateFile("One.cs");
                var three = alpha.CreateFile("Three.cs");

                ProjectInstance projectInstance = new ProjectInstance(projectFile.Path);
                ICollection<ProjectItemInstance> squiggleItems = projectInstance.GetItems("Compile");

                var alphaOnePath = Path.Combine("alpha", "One.cs");
                var alphaThreePath = Path.Combine("alpha", "Three.cs");
                squiggleItems.Select(i => i.EvaluatedInclude).ShouldBe(new[] { alphaOnePath, alphaThreePath }, Case.Insensitive);
            }
        }

        [Fact]
        public void ExpandItemVectorFunctions_Exists_Directories()
        {
            // Directory structure:
            // <temp>\
            //    .proj
            //    alpha\
            //        beta\    // exists
            //        gamma\   // does not exist
            //        delta\   // exists
            //        epsilon\ // does not exist
            using (var env = TestEnvironment.Create())
            {
                var root = env.CreateFolder();

                var projectFile = env.CreateFile(root, ".proj",
                    @"<Project>
  <ItemGroup>
    <PotentialDirectory Include=""alpha\beta"" />
    <PotentialDirectory Include=""alpha\gamma"" />
    <PotentialDirectory Include=""alpha\delta"" />
    <PotentialDirectory Include=""alpha\epsilon"" />
  </ItemGroup>
  <ItemGroup>
    <MyDirectory Include=""@(PotentialDirectory->Exists())"" />
  </ItemGroup>
</Project>");

                var alpha = root.CreateDirectory("alpha");
                var beta = alpha.CreateDirectory("beta");
                var delta = alpha.CreateDirectory("delta");

                ProjectInstance projectInstance = new ProjectInstance(projectFile.Path);
                ICollection<ProjectItemInstance> squiggleItems = projectInstance.GetItems("MyDirectory");

                var alphaBetaPath = Path.Combine("alpha", "beta");
                var alphaDeltaPath = Path.Combine("alpha", "delta");
                squiggleItems.Select(i => i.EvaluatedInclude).ShouldBe(new[] { alphaBetaPath, alphaDeltaPath }, Case.Insensitive);
            }
        }
    }
}<|MERGE_RESOLUTION|>--- conflicted
+++ resolved
@@ -3821,11 +3821,7 @@
                     caughtException = true;
                 }
                 Assert.True(
-<<<<<<< HEAD
-                        (!success || caughtException == true),
-=======
-                        (success == false || caughtException),
->>>>>>> 702474ea
+                        (!success || caughtException),
                         "FAILURE: Expected '" + errorTests[i] + "' to not parse or not be evaluated but it evaluated to '" + result + "'"
                     );
             }
