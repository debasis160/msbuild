--- conflicted
+++ resolved
@@ -60,20 +60,11 @@
     <Compile Include="..\Shared\UnitTests\MockLogger.cs" />
     <Compile Include="..\Shared\UnitTests\ResourceUtilities_Tests.cs" />
     <Compile Include="..\UnitTests.Shared\EnvironmentProvider.cs" />
-<<<<<<< HEAD
     <Compile Include="..\UnitTests.Shared\RunnerUtilities.cs" />
-    <Compile Include="..\Shared\UnitTests\StreamHelpers.cs" />
-=======
-    <Compile Include="..\UnitTests.Shared\RunnerUtilities.cs">
-      <ExcludeFromStyleCop>true</ExcludeFromStyleCop>
-    </Compile>
     <Compile Include="..\UnitTests.Shared\DriveMapping.cs" />
     <Compile Include="..\UnitTests.Shared\DummyMappedDrive.cs" />
     <Compile Include="..\UnitTests.Shared\DummyMappedDriveUtils.cs" />
-    <Compile Include="..\Shared\UnitTests\StreamHelpers.cs">
-      <ExcludeFromStyleCop>true</ExcludeFromStyleCop>
-    </Compile>
->>>>>>> f2bf4dd8
+    <Compile Include="..\Shared\UnitTests\StreamHelpers.cs" />
     <Compile Include="..\Shared\UnitTests\EngineTestEnvironment.cs">
       <Link>EngineTestEnvironment.cs</Link>
     </Compile>
