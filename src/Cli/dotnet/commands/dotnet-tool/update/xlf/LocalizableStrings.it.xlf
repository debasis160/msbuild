﻿<?xml version="1.0" encoding="utf-8"?>
<xliff xmlns="urn:oasis:names:tc:xliff:document:1.2" xmlns:xsi="http://www.w3.org/2001/XMLSchema-instance" version="1.2" xsi:schemaLocation="urn:oasis:names:tc:xliff:document:1.2 xliff-core-1.2-transitional.xsd">
  <file datatype="xml" source-language="en" target-language="it" original="../LocalizableStrings.resx">
    <body>
      <trans-unit id="InvalidNuGetVersionRange">
        <source>Specified version '{0}' is not a valid NuGet version range.</source>
        <target state="translated">La versione specificata '{0}' non è un intervallo di versioni NuGet valido.</target>
        <note />
      </trans-unit>
      <trans-unit id="LocalOptionDescription">
        <source>Update the tool and the local tool manifest.</source>
        <target state="translated">Aggiorna lo strumento e il manifesto degli strumenti locale.</target>
        <note />
      </trans-unit>
      <trans-unit id="ManifestPathOptionDescription">
        <source>Path to the manifest file.</source>
        <target state="translated">Percorso del file manifesto.</target>
        <note />
      </trans-unit>
      <trans-unit id="ManifestPathOptionName">
        <source>PATH</source>
        <target state="translated">PATH</target>
        <note />
      </trans-unit>
      <trans-unit id="PackageIdArgumentName">
        <source>PACKAGE_ID</source>
        <target state="translated">PACKAGE_ID</target>
        <note />
      </trans-unit>
      <trans-unit id="PackageIdArgumentDescription">
        <source>The NuGet Package Id of the tool to update.</source>
        <target state="translated">ID pacchetto NuGet dello strumento da aggiornare.</target>
        <note />
      </trans-unit>
      <trans-unit id="SpecifyExactlyOnePackageId">
        <source>Specify one tool Package Id to update.</source>
        <target state="translated">Specificare un ID pacchetto dello strumento da aggiornare.</target>
        <note />
      </trans-unit>
      <trans-unit id="UpdateLocaToolSucceededVersionNoChange">
        <source>Tool '{0}' is up to date (version '{1}' manifest file {2}) .</source>
        <target state="translated">Lo strumento '{0}' è aggiornato (file manifesto {2} versione '{1}').</target>
        <note />
      </trans-unit>
      <trans-unit id="UpdateLocaToolToLowerVersion">
        <source>The requested version {0} is lower than existing version {1} (manifest file {2}).</source>
        <target state="translated">La versione richiesta {0} è inferiore a quella esistente {1} (file manifesto {2}).</target>
        <note />
      </trans-unit>
      <trans-unit id="UpdateLocalToolSucceeded">
        <source>Tool '{0}' was successfully updated from version '{1}' to version '{2}' (manifest file {3}).</source>
        <target state="translated">Lo strumento '{0}' è stato aggiornato dalla versione '{1}' alla versione '{2}' (file manifesto {3}).</target>
        <note />
      </trans-unit>
<<<<<<< HEAD
      <trans-unit id="UpdateSucceededVersionNoChange">
=======
      <trans-unit id="UpdateSucceededPreVersionNoChange">
        <source>Tool '{0}' was reinstalled with the latest prerelease version (version '{1}').</source>
        <target state="new">Tool '{0}' was reinstalled with the latest prerelease version (version '{1}').</target>
        <note />
      </trans-unit>
      <trans-unit id="UpdateSucceededStableVersionNoChange">
>>>>>>> da9548c5
        <source>Tool '{0}' was reinstalled with the latest stable version (version '{1}').</source>
        <target state="new">Tool '{0}' was reinstalled with the latest stable version (version '{1}').</target>
        <note />
      </trans-unit>
      <trans-unit id="UpdateToLowerVersion">
        <source>The requested version {0} is lower than existing version {1}.</source>
        <target state="translated">La versione richiesta {0} è inferiore a quella esistente {1}.</target>
        <note />
      </trans-unit>
      <trans-unit id="UpdateToolCommandInvalidGlobalAndLocalAndToolPath">
        <source>The local option (--local), the global option (--global), and the tool path option (--tool-path) cannot be used together. Specify only one of the options: {0}.</source>
        <target state="translated">Non è possibile usare contemporaneamente le opzioni local (--local), global (--global) e tool-path (--tool-path). Specificare una sola di queste opzioni: {0}.</target>
        <note />
      </trans-unit>
      <trans-unit id="VersionOptionDescription">
        <source>The version range of the tool package to update to.</source>
        <target state="translated">Intervallo di versioni a cui aggiornare il pacchetto dello strumento.</target>
        <note />
      </trans-unit>
      <trans-unit id="CommandDescription">
        <source>Update a global tool.</source>
        <target state="translated">Aggiorna uno strumento globale.</target>
        <note />
      </trans-unit>
      <trans-unit id="ConfigFileOptionDescription">
        <source>The NuGet configuration file to use.</source>
        <target state="translated">File di configurazione NuGet da usare.</target>
        <note />
      </trans-unit>
      <trans-unit id="FrameworkOptionDescription">
        <source>The target framework to update the tool for.</source>
        <target state="translated">Framework di destinazione per cui aggiornare lo strumento.</target>
        <note />
      </trans-unit>
      <trans-unit id="NuGetConfigurationFileDoesNotExist">
        <source>NuGet configuration file '{0}' does not exist.</source>
        <target state="translated">Il file di configurazione NuGet '{0}' non esiste.</target>
        <note />
      </trans-unit>
      <trans-unit id="UpdateSucceeded">
        <source>Tool '{0}' was successfully updated from version '{1}' to version '{2}'.</source>
        <target state="translated">Lo strumento '{0}' è stato aggiornato dalla versione '{1}' alla versione '{2}'.</target>
        <note />
      </trans-unit>
      <trans-unit id="GlobalOptionDescription">
        <source>Update the tool in the current user's tools directory.</source>
        <target state="translated">Aggiorna lo strumento nella directory degli strumenti dell'utente corrente.</target>
        <note />
      </trans-unit>
      <trans-unit id="UpdateFullCommandNameLocalized">
        <source>.NET update Command</source>
        <target state="translated">Comando Aggiorna .NET</target>
        <note />
      </trans-unit>
      <trans-unit id="UpdateToolCommandNeedGlobalOrToolPath">
        <source>Specify either the global option (--global) or the tool path option (--tool-path).</source>
        <target state="translated">Specificare l'opzione globale (--global) o quella del percorso degli strumenti (--tool-path).</target>
        <note />
      </trans-unit>
      <trans-unit id="UpdateToolCommandInvalidGlobalAndToolPath">
        <source>(--global) conflicts with the tool path option (--tool-path). Specify only one of the options.</source>
        <target state="translated">(--global) è in conflitto con l'opzione del percorso degli strumenti (--tool-path). Specificare solo una delle opzioni.</target>
        <note />
      </trans-unit>
      <trans-unit id="ToolHasMultipleVersionsInstalled">
        <source>Tool '{0}' has multiple versions installed and cannot be updated.</source>
        <target state="translated">Lo strumento '{0}' non può essere aggiornato perché ne sono installate più versioni.</target>
        <note />
      </trans-unit>
      <trans-unit id="ToolNotInstalled">
        <source>A tool with the package Id '{0}' could not be found. 

Tools are updated using their package Id which may be different 
from the tool name you use when calling the tool. You can find the tool names 
and the corresponding package Ids for installed tools using the command
'dotnet tool list'.</source>
        <target state="translated">Non è stato possibile trovare uno strumento con l'ID pacchetto '{0}'. 

Per aggiornare gli strumenti, si usa il relativo ID pacchetto che potrebbe 
essere diverso dal nome dello strumento usato quando si chiama lo strumento.
Per trovare i nomi degli strumenti e gli ID pacchetto corrispondente 
per gli strumenti installati, usare il comando 'dotnet tool list'.</target>
        <note />
      </trans-unit>
      <trans-unit id="UpdateToolFailed">
        <source>Tool '{0}' failed to update due to the following:</source>
        <target state="translated">L'aggiornamento dello strumento '{0}' non è riuscito. Motivi:</target>
        <note />
      </trans-unit>
      <trans-unit id="AddSourceOptionDescription">
        <source>Add an additional NuGet package source to use during the update.</source>
        <target state="translated">Aggiunge un'altra origine pacchetto NuGet da usare durante l'aggiornamento.</target>
        <note />
      </trans-unit>
      <trans-unit id="AddSourceOptionName">
        <source>SOURCE</source>
        <target state="translated">SOURCE</target>
        <note />
      </trans-unit>
      <trans-unit id="ConfigFileOptionName">
        <source>FILE</source>
        <target state="translated">FILE</target>
        <note />
      </trans-unit>
      <trans-unit id="FrameworkOptionName">
        <source>FRAMEWORK</source>
        <target state="translated">FRAMEWORK</target>
        <note />
      </trans-unit>
      <trans-unit id="ToolPathOptionName">
        <source>PATH</source>
        <target state="translated">PATH</target>
        <note />
      </trans-unit>
      <trans-unit id="ToolPathOptionDescription">
        <source>The directory containing the tool to update.</source>
        <target state="translated">Directory contenente lo strumento da aggiornare.</target>
        <note />
      </trans-unit>
      <trans-unit id="VersionOptionName">
        <source>VERSION</source>
        <target state="translated">VERSION</target>
        <note />
      </trans-unit>
    </body>
  </file>
</xliff><|MERGE_RESOLUTION|>--- conflicted
+++ resolved
@@ -52,16 +52,12 @@
         <target state="translated">Lo strumento '{0}' è stato aggiornato dalla versione '{1}' alla versione '{2}' (file manifesto {3}).</target>
         <note />
       </trans-unit>
-<<<<<<< HEAD
-      <trans-unit id="UpdateSucceededVersionNoChange">
-=======
       <trans-unit id="UpdateSucceededPreVersionNoChange">
         <source>Tool '{0}' was reinstalled with the latest prerelease version (version '{1}').</source>
         <target state="new">Tool '{0}' was reinstalled with the latest prerelease version (version '{1}').</target>
         <note />
       </trans-unit>
       <trans-unit id="UpdateSucceededStableVersionNoChange">
->>>>>>> da9548c5
         <source>Tool '{0}' was reinstalled with the latest stable version (version '{1}').</source>
         <target state="new">Tool '{0}' was reinstalled with the latest stable version (version '{1}').</target>
         <note />
