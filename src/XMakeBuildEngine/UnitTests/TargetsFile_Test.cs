﻿// Copyright (c) Microsoft. All rights reserved.
// Licensed under the MIT license. See LICENSE file in the project root for full license information.
//-----------------------------------------------------------------------
// </copyright>
// <summary>Moved from Orcas Engine</summary>
//-----------------------------------------------------------------------

using System;
using System.IO;

using Microsoft.Build.Evaluation;
using Microsoft.Build.Shared;

using NUnit.Framework;


namespace Microsoft.Build.UnitTests
{
    /// <summary>
    /// Tests from Orcas
    /// </summary>
    [TestFixture]
    sealed public class TargetsFile_Test
    {
        /// <summary>
        /// Check that the ARM flag is passed to the compiler when targeting ARM.
        /// </summary>
<<<<<<< HEAD
        [Test]
=======
        [TestMethod]
>>>>>>> 6b736604
        public void TargetARM()
        {
            string file = null;
            string outputPath = Path.GetTempPath() + "\\" + Guid.NewGuid().ToString("N");

            try
            {
                file = Helpers.CreateFiles("class1.cs")[0];

                MockLogger logger = new MockLogger();

                Project project = ObjectModelHelpers.CreateInMemoryProject(
                    @"
                   <Project DefaultTargets=`Build` ToolsVersion=`4.0` xmlns=`msbuildnamespace`>
                      <PropertyGroup>
                        <OutputPath>" + outputPath + @"</OutputPath>
                        <AssemblyName>MyAssembly</AssemblyName>
                        <OutputType>Library</OutputType>
                        <Configuration>Debug</Configuration>
                        <PlatformTarget>arm</PlatformTarget>
                      </PropertyGroup>
                      <ItemGroup>
                        <Compile Include=`" + file + @"` />
                      </ItemGroup>
                      <Import Project=`$(MSBuildToolsPath)\Microsoft.CSharp.targets` />
                    </Project>
                ",
                 logger
                 );

                project.Build();

                logger.AssertLogContains(" /platform:arm ");
            }
            finally
            {
                if (file != null)
                {
                    File.Delete(file);
                }

                ObjectModelHelpers.DeleteDirectory(outputPath);
            }
        }

        #region 32bit preferred

        /// <summary>
        /// Check that with an empty platformtarget (equivalent to anycpu), library type assemblies do not 
        /// get forced to anycpu32bitpreferred by default. 
        /// </summary>
<<<<<<< HEAD
        [Test]
=======
        [TestMethod]
>>>>>>> 6b736604
        public void AnyCPULibraryProjectIsNot32BitPreferred()
        {
            string file = null;
            string outputPath = Path.GetTempPath() + "\\" + Guid.NewGuid().ToString("N");

            try
            {
                file = Helpers.CreateFiles("class1.cs")[0];

                MockLogger logger = new MockLogger();

                Project project = ObjectModelHelpers.CreateInMemoryProject(
                    @"
                   <Project DefaultTargets=`Build` ToolsVersion=`4.0` xmlns=`msbuildnamespace`>
                      <PropertyGroup>
                        <OutputPath>" + outputPath + @"</OutputPath>
                        <AssemblyName>MyAssembly</AssemblyName>
                        <OutputType>Library</OutputType>
                        <Configuration>Debug</Configuration>
                        <TargetFrameworkVersion>v4.5</TargetFrameworkVersion>
                      </PropertyGroup>
                      <ItemGroup>
                        <Compile Include=`" + file + @"` />
                      </ItemGroup>
                      <Import Project=`$(MSBuildToolsPath)\Microsoft.CSharp.targets` />
                    </Project>
                ",
                 logger
                 );

                project.Build();

                logger.AssertLogDoesntContain(" /platform:");
            }
            finally
            {
                if (file != null)
                {
                    File.Delete(file);
                }

                ObjectModelHelpers.DeleteDirectory(outputPath);
            }
        }

        /// <summary>
        /// Check that with an explicit platform of anycpu, library type assemblies do not 
        /// get forced to anycpu32bitpreferred by default. 
        /// </summary>
<<<<<<< HEAD
        [Test]
        //[Ignore("TEST: INSTALLED BUILD PROCESS")]
=======
        [TestMethod]
>>>>>>> 6b736604
        public void ExplicitAnyCPULibraryProjectIsNot32BitPreferred()
        {
            string file = null;
            string outputPath = Path.GetTempPath() + "\\" + Guid.NewGuid().ToString("N");

            try
            {
                file = Helpers.CreateFiles("class1.cs")[0];

                MockLogger logger = new MockLogger();

                Project project = ObjectModelHelpers.CreateInMemoryProject(
                    @"
                   <Project DefaultTargets=`Build` ToolsVersion=`4.0` xmlns=`msbuildnamespace`>
                      <PropertyGroup>
                        <OutputPath>" + outputPath + @"</OutputPath>
                        <AssemblyName>MyAssembly</AssemblyName>
                        <OutputType>Library</OutputType>
                        <Configuration>Debug</Configuration>
                        <TargetFrameworkVersion>v4.5</TargetFrameworkVersion>
                        <PlatformTarget>AnyCPU</PlatformTarget>
                      </PropertyGroup>
                      <ItemGroup>
                        <Compile Include=`" + file + @"` />
                      </ItemGroup>
                      <Import Project=`$(MSBuildToolsPath)\Microsoft.CSharp.targets` />
                    </Project>
                ",
                 logger
                 );

                project.Build();

                logger.AssertLogContains(" /platform:AnyCPU ");
            }
            finally
            {
                if (file != null)
                {
                    File.Delete(file);
                }

                ObjectModelHelpers.DeleteDirectory(outputPath);
            }
        }

        /// <summary>
        /// Check that with an empty platformtarget (equivalent to anycpu), winmdobj type assemblies do not 
        /// get forced to anycpu32bitpreferred by default. 
        /// </summary>
<<<<<<< HEAD
        [Test]
=======
        [TestMethod]
>>>>>>> 6b736604
        public void AnyCPUWinMDObjProjectIsNot32BitPreferred()
        {
            string file = null;
            string outputPath = Path.GetTempPath() + "\\" + Guid.NewGuid().ToString("N");

            try
            {
                file = Helpers.CreateFiles("class1.cs")[0];

                MockLogger logger = new MockLogger();

                Project project = ObjectModelHelpers.CreateInMemoryProject(
                    @"
                   <Project DefaultTargets=`Build` ToolsVersion=`4.0` xmlns=`msbuildnamespace`>
                      <PropertyGroup>
                        <OutputPath>" + outputPath + @"</OutputPath>
                        <AssemblyName>MyAssembly</AssemblyName>
                        <OutputType>winmdobj</OutputType>
                        <Configuration>Debug</Configuration>
                      </PropertyGroup>
                      <!-- For dealing with the case where the Jupiter targets do not exist, in order to follow the appropriate codepaths in the standard managed
                           we need to be .NET 4.5 or greater -->
                      <PropertyGroup Condition=`!Exists('$(MSBuildExtensionsPath)\Microsoft\WindowsXaml\v1.0\Microsoft.Windows.UI.Xaml.CSharp.targets')`>
                        <TargetFrameworkVersion>v4.5</TargetFrameworkVersion>
                      </PropertyGroup>
                      <ItemGroup>
                        <Compile Include=`" + file + @"` />
                      </ItemGroup>
                      <Import Project=`$(MSBuildExtensionsPath)\Microsoft\WindowsXaml\v1.0\Microsoft.Windows.UI.Xaml.CSharp.targets` Condition=`Exists('$(MSBuildExtensionsPath)\Microsoft\WindowsXaml\v1.0\Microsoft.Windows.UI.Xaml.CSharp.targets')` />
                      <!-- Fall back to CSharp targets for the sake of this test if the Jupiter targets don't exist, since what we're testing can be equally well resolved by either -->
                      <Import Project=`$(MSBuildToolsPath)\Microsoft.CSharp.targets` Condition=`!Exists('$(MSBuildExtensionsPath)\Microsoft\WindowsXaml\v1.0\Microsoft.Windows.UI.Xaml.CSharp.targets')` />
                   </Project>
                ",
                 logger
                 );

                project.Build();

                logger.AssertLogDoesntContain(" /platform:");
            }
            finally
            {
                if (file != null)
                {
                    File.Delete(file);
                }

                ObjectModelHelpers.DeleteDirectory(outputPath);
            }
        }

        /// <summary>
        /// Check that with an explicit platformtarget of anycpu, winmdobj type assemblies do not 
        /// get forced to anycpu32bitpreferred by default. 
        /// </summary>
<<<<<<< HEAD
        [Test]
        //[Ignore("TEST: INSTALLED BUILD PROCESS")]
=======
        [TestMethod]
>>>>>>> 6b736604
        public void ExplicitAnyCPUWinMDObjProjectIsNot32BitPreferred()
        {
            string file = null;
            string outputPath = Path.GetTempPath() + "\\" + Guid.NewGuid().ToString("N");

            try
            {
                file = Helpers.CreateFiles("class1.cs")[0];

                MockLogger logger = new MockLogger();

                Project project = ObjectModelHelpers.CreateInMemoryProject(
                    @"
                   <Project DefaultTargets=`Build` ToolsVersion=`4.0` xmlns=`msbuildnamespace`>
                      <PropertyGroup>
                        <OutputPath>" + outputPath + @"</OutputPath>
                        <AssemblyName>MyAssembly</AssemblyName>
                        <OutputType>winmdobj</OutputType>
                        <Configuration>Debug</Configuration>
                        <PlatformTarget>AnyCPU</PlatformTarget>
                      </PropertyGroup>
                      <!-- For dealing with the case where the Jupiter targets do not exist, in order to follow the appropriate codepaths in the standard managed
                           we need to be .NET 4.5 or greater -->
                      <PropertyGroup Condition=`!Exists('$(MSBuildExtensionsPath)\Microsoft\WindowsXaml\v1.0\Microsoft.Windows.UI.Xaml.CSharp.targets')`>
                        <TargetFrameworkVersion>v4.5</TargetFrameworkVersion>
                      </PropertyGroup>
                      <ItemGroup>
                        <Compile Include=`" + file + @"` />
                      </ItemGroup>
                      <Import Project=`$(MSBuildExtensionsPath)\Microsoft\WindowsXaml\v1.0\Microsoft.Windows.UI.Xaml.CSharp.targets` Condition=`Exists('$(MSBuildExtensionsPath)\Microsoft\WindowsXaml\v1.0\Microsoft.Windows.UI.Xaml.CSharp.targets')` />
                      <!-- Fall back to CSharp targets for the sake of this test if the Jupiter targets don't exist, since what we're testing can be equally well resolved by either -->
                      <Import Project=`$(MSBuildToolsPath)\Microsoft.CSharp.targets` Condition=`!Exists('$(MSBuildExtensionsPath)\Microsoft\WindowsXaml\v1.0\Microsoft.Windows.UI.Xaml.CSharp.targets')` />
                   </Project>
                ",
                 logger
                 );

                project.Build();

                logger.AssertLogContains(" /platform:AnyCPU ");
            }
            finally
            {
                if (file != null)
                {
                    File.Delete(file);
                }

                ObjectModelHelpers.DeleteDirectory(outputPath);
            }
        }

        /// <summary>
        /// Check that with an empty platformtarget (equivalent to anycpu), exe type assemblies 
        /// get forced to anycpu32bitpreferred by default. 
        /// </summary>
<<<<<<< HEAD
        [Test]
        //[Ignore("TEST: INSTALLED BUILD PROCESS")]
=======
        [TestMethod]
>>>>>>> 6b736604
        public void AnyCPUExeProjectIs32BitPreferred()
        {
            string file = null;
            string outputPath = Path.GetTempPath() + "\\" + Guid.NewGuid().ToString("N");

            try
            {
                file = Helpers.CreateFiles("class1.cs")[0];

                MockLogger logger = new MockLogger();

                Project project = ObjectModelHelpers.CreateInMemoryProject(
                    @"
                   <Project DefaultTargets=`Build` ToolsVersion=`4.0` xmlns=`msbuildnamespace`>
                      <PropertyGroup>
                        <OutputPath>" + outputPath + @"</OutputPath>
                        <AssemblyName>MyAssembly</AssemblyName>
                        <OutputType>Exe</OutputType>
                        <Configuration>Debug</Configuration>
                        <TargetFrameworkVersion>v4.5</TargetFrameworkVersion>
                      </PropertyGroup>
                      <ItemGroup>
                        <Compile Include=`" + file + @"` />
                      </ItemGroup>
                      <Import Project=`$(MSBuildToolsPath)\Microsoft.CSharp.targets` />
                    </Project>
                ",
                 logger
                 );

                project.Build();

                logger.AssertLogContains(" /platform:anycpu32bitpreferred ");
            }
            finally
            {
                if (file != null)
                {
                    File.Delete(file);
                }

                ObjectModelHelpers.DeleteDirectory(outputPath);
            }
        }

        /// <summary>
        /// Check that with an explicit platformtarget of anycpu, exe type assemblies 
        /// get forced to anycpu32bitpreferred by default. 
        /// </summary>
<<<<<<< HEAD
        [Test]
        //[Ignore("TEST: INSTALLED BUILD PROCESS")]
=======
        [TestMethod]
>>>>>>> 6b736604
        public void ExplicitAnyCPUExeProjectIs32BitPreferred()
        {
            string file = null;
            string outputPath = Path.GetTempPath() + "\\" + Guid.NewGuid().ToString("N");

            try
            {
                file = Helpers.CreateFiles("class1.cs")[0];

                MockLogger logger = new MockLogger();

                Project project = ObjectModelHelpers.CreateInMemoryProject(
                    @"
                   <Project DefaultTargets=`Build` ToolsVersion=`4.0` xmlns=`msbuildnamespace`>
                      <PropertyGroup>
                        <OutputPath>" + outputPath + @"</OutputPath>
                        <AssemblyName>MyAssembly</AssemblyName>
                        <OutputType>Exe</OutputType>
                        <Configuration>Debug</Configuration>
                        <TargetFrameworkVersion>v4.5</TargetFrameworkVersion>
                        <PlatformTarget>AnyCPU</PlatformTarget>
                      </PropertyGroup>
                      <ItemGroup>
                        <Compile Include=`" + file + @"` />
                      </ItemGroup>
                      <Import Project=`$(MSBuildToolsPath)\Microsoft.CSharp.targets` />
                    </Project>
                ",
                 logger
                 );

                project.Build();

                logger.AssertLogContains(" /platform:anycpu32bitpreferred ");
            }
            finally
            {
                if (file != null)
                {
                    File.Delete(file);
                }

                ObjectModelHelpers.DeleteDirectory(outputPath);
            }
        }

        /// <summary>
        /// Check that with an empty platformtarget (equivalent to anycpu), exe type assemblies 
        /// that are targeting .NET 4.0 do not get forced to anycpu32bitpreferred by default. 
        /// </summary>
        [Test]
        public void AnyCPU40ExeProjectIsNot32BitPreferred()
        {
            string file = null;
            string outputPath = Path.GetTempPath() + "\\" + Guid.NewGuid().ToString("N");

            try
            {
                file = Helpers.CreateFiles("class1.cs")[0];

                MockLogger logger = new MockLogger();

                Project project = ObjectModelHelpers.CreateInMemoryProject(
                    @"
                   <Project DefaultTargets=`Build` ToolsVersion=`4.0` xmlns=`msbuildnamespace`>
                      <PropertyGroup>
                        <OutputPath>" + outputPath + @"</OutputPath>
                        <AssemblyName>MyAssembly</AssemblyName>
                        <OutputType>Exe</OutputType>
                        <Configuration>Debug</Configuration>
                        <TargetFrameworkVersion>v4.0</TargetFrameworkVersion>
                      </PropertyGroup>
                      <ItemGroup>
                        <Compile Include=`" + file + @"` />
                      </ItemGroup>
                      <Import Project=`$(MSBuildToolsPath)\Microsoft.CSharp.targets` />
                    </Project>
                ",
                 logger
                 );

                project.Build();

                logger.AssertLogDoesntContain(" /platform:");
            }
            finally
            {
                if (file != null)
                {
                    File.Delete(file);
                }

                ObjectModelHelpers.DeleteDirectory(outputPath);
            }
        }

        /// <summary>
        /// Check that with an explicit platformtarget of anycpu, exe type assemblies that are 
        /// targeting .NET 4.0 do not get forced to anycpu32bitpreferred by default. 
        /// </summary>
<<<<<<< HEAD
        [Test]
        //[Ignore("TEST: INSTALLED BUILD PROCESS")]
=======
        [TestMethod]
>>>>>>> 6b736604
        public void ExplicitAnyCPU40ExeProjectIsNot32BitPreferred()
        {
            string file = null;
            string outputPath = Path.GetTempPath() + "\\" + Guid.NewGuid().ToString("N");

            try
            {
                file = Helpers.CreateFiles("class1.cs")[0];

                MockLogger logger = new MockLogger();

                Project project = ObjectModelHelpers.CreateInMemoryProject(
                    @"
                   <Project DefaultTargets=`Build` ToolsVersion=`4.0` xmlns=`msbuildnamespace`>
                      <PropertyGroup>
                        <OutputPath>" + outputPath + @"</OutputPath>
                        <AssemblyName>MyAssembly</AssemblyName>
                        <OutputType>Exe</OutputType>
                        <Configuration>Debug</Configuration>
                        <TargetFrameworkVersion>v4.0</TargetFrameworkVersion>
                        <PlatformTarget>AnyCPU</PlatformTarget>
                      </PropertyGroup>
                      <ItemGroup>
                        <Compile Include=`" + file + @"` />
                      </ItemGroup>
                      <Import Project=`$(MSBuildToolsPath)\Microsoft.CSharp.targets` />
                    </Project>
                ",
                 logger
                 );

                project.Build();

                logger.AssertLogContains(" /platform:AnyCPU ");
            }
            finally
            {
                if (file != null)
                {
                    File.Delete(file);
                }

                ObjectModelHelpers.DeleteDirectory(outputPath);
            }
        }

        /// <summary>
        /// Check that with an empty platformtarget (equivalent to anycpu), appcontainerexe type assemblies 
        /// get forced to anycpu32bitpreferred by default. 
        /// </summary>
<<<<<<< HEAD
        [Test]
        //[Ignore("TEST: INSTALLED BUILD PROCESS")]
=======
        [TestMethod]
>>>>>>> 6b736604
        public void AnyCPUAppContainerExeProjectIs32BitPreferred()
        {
            string file = null;
            string outputPath = Path.GetTempPath() + "\\" + Guid.NewGuid().ToString("N");

            try
            {
                file = Helpers.CreateFiles("class1.cs")[0];

                MockLogger logger = new MockLogger();

                Project project = ObjectModelHelpers.CreateInMemoryProject(
                    @"
                   <Project DefaultTargets=`Build` ToolsVersion=`4.0` xmlns=`msbuildnamespace`>
                      <PropertyGroup>
                        <OutputPath>" + outputPath + @"</OutputPath>
                        <AssemblyName>MyAssembly</AssemblyName>
                        <OutputType>AppContainerExe</OutputType>
                        <Configuration>Debug</Configuration>
                      </PropertyGroup>
                      <!-- For dealing with the case where the Jupiter targets do not exist, in order to follow the appropriate codepaths in the standard managed
                           we need to be .NET 4.5 or greater -->
                      <PropertyGroup Condition=`!Exists('$(MSBuildExtensionsPath)\Microsoft\WindowsXaml\v1.0\Microsoft.Windows.UI.Xaml.CSharp.targets')`>
                        <TargetFrameworkVersion>v4.5</TargetFrameworkVersion>
                      </PropertyGroup>
                      <ItemGroup>
                        <Compile Include=`" + file + @"` />
                      </ItemGroup>
                      <Import Project=`$(MSBuildExtensionsPath)\Microsoft\WindowsXaml\v1.0\Microsoft.Windows.UI.Xaml.CSharp.targets` Condition=`Exists('$(MSBuildExtensionsPath)\Microsoft\WindowsXaml\v1.0\Microsoft.Windows.UI.Xaml.CSharp.targets')` />
                      <!-- Fall back to CSharp targets for the sake of this test if the Jupiter targets don't exist, since what we're testing can be equally well resolved by either -->
                      <Import Project=`$(MSBuildToolsPath)\Microsoft.CSharp.targets` Condition=`!Exists('$(MSBuildExtensionsPath)\Microsoft\WindowsXaml\v1.0\Microsoft.Windows.UI.Xaml.CSharp.targets')` />
                   </Project>
                ",
                 logger
                 );

                project.Build();

                logger.AssertLogContains(" /platform:anycpu32bitpreferred");
            }
            finally
            {
                if (file != null)
                {
                    File.Delete(file);
                }

                ObjectModelHelpers.DeleteDirectory(outputPath);
            }
        }

        /// <summary>
        /// Check that with an explicit platformtarget of anycpu, appcontainerexe type assemblies 
        /// get forced to anycpu32bitpreferred by default. 
        /// </summary>
<<<<<<< HEAD
        [Test]
        //[Ignore("TEST: INSTALLED BUILD PROCESS")]
=======
        [TestMethod]
>>>>>>> 6b736604
        public void ExplicitAnyCPUAppContainerExeProjectIs32BitPreferred()
        {
            string file = null;
            string outputPath = Path.GetTempPath() + "\\" + Guid.NewGuid().ToString("N");

            try
            {
                file = Helpers.CreateFiles("class1.cs")[0];

                MockLogger logger = new MockLogger();

                Project project = ObjectModelHelpers.CreateInMemoryProject(
                    @"
                   <Project DefaultTargets=`Build` ToolsVersion=`4.0` xmlns=`msbuildnamespace`>
                      <PropertyGroup>
                        <OutputPath>" + outputPath + @"</OutputPath>
                        <AssemblyName>MyAssembly</AssemblyName>
                        <OutputType>AppContainerExe</OutputType>
                        <Configuration>Debug</Configuration>
                        <PlatformTarget>AnyCPU</PlatformTarget>
                      </PropertyGroup>
                      <!-- For dealing with the case where the Jupiter targets do not exist, in order to follow the appropriate codepaths in the standard managed
                           we need to be .NET 4.5 or greater -->
                      <PropertyGroup Condition=`!Exists('$(MSBuildExtensionsPath)\Microsoft\WindowsXaml\v1.0\Microsoft.Windows.UI.Xaml.CSharp.targets')`>
                        <TargetFrameworkVersion>v4.5</TargetFrameworkVersion>
                      </PropertyGroup>
                      <ItemGroup>
                        <Compile Include=`" + file + @"` />
                      </ItemGroup>
                      <Import Project=`$(MSBuildExtensionsPath)\Microsoft\WindowsXaml\v1.0\Microsoft.Windows.UI.Xaml.CSharp.targets` Condition=`Exists('$(MSBuildExtensionsPath)\Microsoft\WindowsXaml\v1.0\Microsoft.Windows.UI.Xaml.CSharp.targets')` />
                      <!-- Fall back to CSharp targets for the sake of this test if the Jupiter targets don't exist, since what we're testing can be equally well resolved by either -->
                      <Import Project=`$(MSBuildToolsPath)\Microsoft.CSharp.targets` Condition=`!Exists('$(MSBuildExtensionsPath)\Microsoft\WindowsXaml\v1.0\Microsoft.Windows.UI.Xaml.CSharp.targets')` />
                   </Project>
                ",
                 logger
                 );

                project.Build();

                logger.AssertLogContains(" /platform:anycpu32bitpreferred");
            }
            finally
            {
                if (file != null)
                {
                    File.Delete(file);
                }

                ObjectModelHelpers.DeleteDirectory(outputPath);
            }
        }

        /// <summary>
        /// Although AnyCPU library projects should not default to AnyCPU32BitPreferred, because that platform is 
        /// not supported for library projects, if Prefer32Bit is explicitly set, we should still respect that. 
        /// </summary>
<<<<<<< HEAD
        [Test]
        //[Ignore("TEST: INSTALLED BUILD PROCESS")]
=======
        [TestMethod]
>>>>>>> 6b736604
        public void AnyCPULibraryProjectIs32BitPreferredIfPrefer32BitSet()
        {
            string file = null;
            string outputPath = Path.GetTempPath() + "\\" + Guid.NewGuid().ToString("N");

            try
            {
                file = Helpers.CreateFiles("class1.cs")[0];

                MockLogger logger = new MockLogger();

                Project project = ObjectModelHelpers.CreateInMemoryProject(
                    @"
                   <Project DefaultTargets=`Build` ToolsVersion=`14.1` xmlns=`msbuildnamespace`>
                      <PropertyGroup>
                        <OutputPath>" + outputPath + @"</OutputPath>
                        <AssemblyName>MyAssembly</AssemblyName>
                        <OutputType>Library</OutputType>
                        <Configuration>Debug</Configuration>
                        <PlatformTarget>AnyCPU</PlatformTarget>
                        <TargetFrameworkVersion>v4.5</TargetFrameworkVersion>
                        <Prefer32Bit>true</Prefer32Bit>
                      </PropertyGroup>
                      <ItemGroup>
                        <Compile Include=`" + file + @"` />
                      </ItemGroup>
                      <Import Project=`$(MSBuildToolsPath)\Microsoft.CSharp.targets` />
                   </Project>
                ",
                 logger
                 );

                project.Build();

                logger.AssertLogContains(" /platform:anycpu32bitpreferred");
            }
            finally
            {
                if (file != null)
                {
                    File.Delete(file);
                }

                ObjectModelHelpers.DeleteDirectory(outputPath);
            }
        }

        /// <summary>
        /// A project with no explicit OutputType will end up defaulting its OutputType to exe, 
        /// so it should also default to Prefer32Bit = true. 
        /// </summary>
<<<<<<< HEAD
        [Test]
        //[Ignore("TEST: INSTALLED BUILD PROCESS")]
=======
        [TestMethod]
>>>>>>> 6b736604
        public void AnyCPUProjectWithNoExplicitOutputTypeIs32BitPreferred()
        {
            string file = null;
            string outputPath = Path.GetTempPath() + "\\" + Guid.NewGuid().ToString("N");

            try
            {
                file = Helpers.CreateFiles("class1.cs")[0];

                MockLogger logger = new MockLogger();

                Project project = ObjectModelHelpers.CreateInMemoryProject(
                    @"
                   <Project DefaultTargets=`Build` ToolsVersion=`4.0` xmlns=`msbuildnamespace`>
                      <PropertyGroup>
                        <OutputPath>" + outputPath + @"</OutputPath>
                        <AssemblyName>MyAssembly</AssemblyName>
                        <Configuration>Debug</Configuration>
                        <PlatformTarget>AnyCPU</PlatformTarget>
                        <TargetFrameworkVersion>v4.5</TargetFrameworkVersion>
                      </PropertyGroup>
                      <ItemGroup>
                        <Compile Include=`" + file + @"` />
                      </ItemGroup>
                      <Import Project=`$(MSBuildToolsPath)\Microsoft.CSharp.targets` />
                   </Project>
                ",
                 logger
                 );

                project.Build();

                logger.AssertLogContains(" /platform:anycpu32bitpreferred");
            }
            finally
            {
                if (file != null)
                {
                    File.Delete(file);
                }

                ObjectModelHelpers.DeleteDirectory(outputPath);
            }
        }

        /// <summary>
        /// A project with no explicit OutputType will end up defaulting its OutputType to exe, 
        /// so it should also default to Prefer32Bit = true. 
        /// </summary>
<<<<<<< HEAD
        [Test]
        //[Ignore("TEST: INSTALLED BUILD PROCESS")]
=======
        [TestMethod]
>>>>>>> 6b736604
        public void AnyCPUJupiterProjectWithNoExplicitOutputTypeIs32BitPreferred()
        {
            string file = null;
            string outputPath = Path.GetTempPath() + "\\" + Guid.NewGuid().ToString("N");

            try
            {
                file = Helpers.CreateFiles("class1.cs")[0];

                MockLogger logger = new MockLogger();

                Project project = ObjectModelHelpers.CreateInMemoryProject(
                    @"
                   <Project DefaultTargets=`Build` ToolsVersion=`4.0` xmlns=`msbuildnamespace`>
                      <PropertyGroup>
                        <OutputPath>" + outputPath + @"</OutputPath>
                        <AssemblyName>MyAssembly</AssemblyName>
                        <Configuration>Debug</Configuration>
                        <PlatformTarget>AnyCPU</PlatformTarget>
                        <TargetFrameworkVersion>v4.5</TargetFrameworkVersion>
                      </PropertyGroup>
                      <ItemGroup>
                        <Compile Include=`" + file + @"` />
                      </ItemGroup>
                      <Import Project=`$(MSBuildExtensionsPath)\Microsoft\WindowsXaml\v1.0\Microsoft.Windows.UI.Xaml.CSharp.targets` Condition=`Exists('$(MSBuildExtensionsPath)\Microsoft\WindowsXaml\v1.0\Microsoft.Windows.UI.Xaml.CSharp.targets')` />
                      <!-- Fall back to CSharp targets for the sake of this test if the Jupiter targets don't exist, since what we're testing can be equally well resolved by either -->
                      <Import Project=`$(MSBuildToolsPath)\Microsoft.CSharp.targets` Condition=`!Exists('$(MSBuildExtensionsPath)\Microsoft\WindowsXaml\v1.0\Microsoft.Windows.UI.Xaml.CSharp.targets')` />
                   </Project>
                ",
                 logger
                 );

                project.Build();

                logger.AssertLogContains(" /platform:anycpu32bitpreferred");
            }
            finally
            {
                if (file != null)
                {
                    File.Delete(file);
                }

                ObjectModelHelpers.DeleteDirectory(outputPath);
            }
        }
        #endregion 32bit preferred

        /// <summary>
        /// Validate that the GetFrameworkPaths target 
        /// </summary>
<<<<<<< HEAD
        [Test]
=======
        [TestMethod]
>>>>>>> 6b736604
        public void TestGetFrameworkPaths()
        {
            MockLogger logger = new MockLogger();

            Project project = ObjectModelHelpers.CreateInMemoryProject(
                @"
<Project ToolsVersion=`msbuilddefaulttoolsversion` DefaultTargets=`GetPaths` xmlns=`msbuildnamespace`>
  <Target Name=`GetPaths` DependsOnTargets=`GetFrameworkPaths`>
    <Message Text=`Framework 4.0 = @(_TargetFramework40DirectoryItem)` Importance=`High`/>
    <Message Text=`Framework 3.5 = @(_TargetFramework35DirectoryItem)` Importance=`High`/>
    <Message Text=`Framework 3.0 = @(_TargetFramework30DirectoryItem)` Importance=`High`/>
    <Message Text=`Framework 2.0 = @(_TargetFramework20DirectoryItem)` Importance=`High`/>
  </Target>
  <Import Project=`$(MSBuildToolsPath)\Microsoft.CSharp.targets` />
</Project>",
             logger
             );

            project.Build();

            logger.AssertLogContains(false/* not case sensitive */, "Framework 4.0 = " + FrameworkLocationHelper.PathToDotNetFrameworkV40);

            // Only check .NET 3.5 and below if they're actually on the box.
            if (FrameworkLocationHelper.PathToDotNetFrameworkV35 != null)
            {
                logger.AssertLogContains(false/* not case sensitive */, "Framework 3.5 = " + FrameworkLocationHelper.PathToDotNetFrameworkV35);
                logger.AssertLogContains(false/* not case sensitive */, "Framework 3.0 = " + FrameworkLocationHelper.PathToDotNetFrameworkV30);
                logger.AssertLogContains(false/* not case sensitive */, "Framework 2.0 = " + FrameworkLocationHelper.PathToDotNetFrameworkV20);
            }
        }

        /// <summary>
        /// Validate that the GetFrameworkPaths target 
        /// </summary>
<<<<<<< HEAD
        [Test]
=======
        [TestMethod]
>>>>>>> 6b736604
        public void TestTargetFrameworkPaths()
        {
            string[] targetFrameworkVersions = { "v2.0", "v3.0", "v3.5", "v4.0", "v4.5", "" };
            foreach (var version in targetFrameworkVersions)
            {
                MockLogger logger = new MockLogger();
                string projString = ObjectModelHelpers.CleanupFileContents(
                    @"
<Project ToolsVersion=`msbuilddefaulttoolsversion` DefaultTargets=`GetPaths` xmlns=`msbuildnamespace`>
  <Import Project=`$(MSBuildToolsPath)\Microsoft.CSharp.targets` />
  <Target
      Name='GetPaths'
      DependsOnTargets='GetFrameworkPaths'>
    <Message Text='Target Framework Folder = @(_TargetedFrameworkDirectoryItem)' />
  </Target>
</Project>"
                   );
                Project project = ObjectModelHelpers.CreateInMemoryProject(
                 projString,
                 logger
                 );

                project.SetProperty("TargetFrameworkVersion", version);
                project.Build();

                string targetFrameworkVersion = project.GetPropertyValue("TargetFrameworkVersion");
                string msbuildFrameworkToolsRoot = project.GetPropertyValue("MSBuildFrameworkToolsRoot");

                if (targetFrameworkVersion.Equals("v2.0"))
                {
                    if (FrameworkLocationHelper.PathToDotNetFrameworkV20 != null)
                    {
                        logger.AssertLogContains(false/* not case sensitive */, "Target Framework Folder = " + FrameworkLocationHelper.PathToDotNetFrameworkV20);
                    }
                    else
                    {
                        // If Framework v2.0 isn't present we use the hard coded version for this validation
                        logger.AssertLogContains(false/* not case sensitive */, "Target Framework Folder = " + msbuildFrameworkToolsRoot + "v2.0.50727");
                    }
                }
                else if (targetFrameworkVersion.Equals("v3.0") || targetFrameworkVersion.Equals("v3.5"))
                {
                    logger.AssertLogContains(false/* not case sensitive */, "Target Framework Folder = " + msbuildFrameworkToolsRoot + "\\" + targetFrameworkVersion);
                }
                else if (targetFrameworkVersion.Equals("v4.0"))
                {
                    logger.AssertLogContains(false/* not case sensitive */, "Target Framework Folder = " + FrameworkLocationHelper.PathToDotNetFrameworkV40);
                }
                else if (targetFrameworkVersion.Equals("v4.5"))
                {
                    logger.AssertLogContains(false/* not case sensitive */, "Target Framework Folder = " + FrameworkLocationHelper.PathToDotNetFrameworkV45);
                }
                else if (String.IsNullOrEmpty(targetFrameworkVersion))
                {
                    logger.AssertLogContains(false/* not case sensitive */, "Target Framework Folder = " + FrameworkLocationHelper.PathToDotNetFrameworkV45);
                }
            }
        }

        #region AssignLinkMetadata targets tests

        /// <summary>
        /// Doesn't synthesize Link metadata if the items are defined in the project  
        /// </summary>
<<<<<<< HEAD
        [Test]
        [Ignore]
        // Ignore: Changes to the current directory interfere with the toolset reader.
=======
        [TestMethod]
>>>>>>> 6b736604
        public void NoLinkMetadataSynthesisWhenDefinedInProject()
        {
            string[] files = null;
            string outputPath = Path.GetTempPath() + "\\" + Guid.NewGuid().ToString("N");

            try
            {
                files = Helpers.CreateFiles("class1.cs", "File1.txt", "Content1.foo");

                MockLogger logger = new MockLogger();

                Project project = ObjectModelHelpers.CreateInMemoryProject(
                    @"
                   <Project DefaultTargets=`Build` ToolsVersion=`msbuilddefaulttoolsversion` xmlns=`msbuildnamespace`>
                      <PropertyGroup>
                        <OutputPath>" + outputPath + @"</OutputPath>
                        <AssemblyName>MyAssembly</AssemblyName>
                        <OutputType>Library</OutputType>
                        <Configuration>Debug</Configuration>
                        <TargetFrameworkVersion>v4.5</TargetFrameworkVersion>
                        <SynthesizeLinkMetadata>true</SynthesizeLinkMetadata>
                      </PropertyGroup>
                      <ItemGroup>
                        <Compile Include=`" + files[0] + @"` />
                        <None Include=`" + files[1] + @"` />
                        <Content Include=`" + files[2] + @"` />
                      </ItemGroup>
                      <Import Project=`$(MSBuildToolsPath)\Microsoft.CSharp.targets` />
                      <Target Name=`AfterBuild`>
                        <Message Text=`%(Compile.Identity): [%(Compile.Link)]` />
                        <Message Text=`%(None.Identity): [%(None.Link)]` />
                        <Message Text=`%(Content.Identity): [%(Content.Link)]` />
                      </Target>
                    </Project>
                ",
                 logger
                 );

                project.Build();

                logger.AssertLogContains(String.Format("{0}: []", files[0]));
                logger.AssertLogContains(String.Format("{0}: []", files[1]));
                logger.AssertLogContains(String.Format("{0}: []", files[2]));
            }
            finally
            {
                if (files != null)
                {
                    foreach (string file in files)
                    {
                        File.Delete(file);
                    }
                }

                ObjectModelHelpers.DeleteDirectory(outputPath);
            }
        }

        /// <summary>
        /// Synthesizes Link metadata if the items are defined in an import and are on the whitelist
        /// </summary>
<<<<<<< HEAD
        [Test]
        [Ignore]
        // Ignore: Changes to the current directory interfere with the toolset reader.
=======
        [TestMethod]
>>>>>>> 6b736604
        public void SynthesizeLinkMetadataForItemsOnWhitelist()
        {
            string[] files = null;
            string outputPath = Path.GetTempPath() + Path.DirectorySeparatorChar + Guid.NewGuid().ToString("N");
            string directoryToDelete = null;

            try
            {
                files = Helpers.CreateFiles("class1.cs", "File1.txt", "Content1.foo", "a.proj");

                directoryToDelete = Path.GetDirectoryName(files[0]);
                string subProjectDirectory = Path.Combine(Path.GetDirectoryName(files[0]), "SubFolder");
                Directory.CreateDirectory(subProjectDirectory);

                string classPath = Path.Combine(subProjectDirectory, "Class1.cs");
                string textFilePath = Path.Combine(subProjectDirectory, "File1.txt");
                string contentPath = Path.Combine(subProjectDirectory, "Content1.foo");

                File.Move(files[0], classPath);
                File.Move(files[1], textFilePath);
                File.Move(files[2], contentPath);

                string sharedFilesProjectContents =
                            @"<Project ToolsVersion=`msbuilddefaulttoolsversion` xmlns=`msbuildnamespace`>
                              <ItemGroup>
                                <Compile Include=`" + classPath + @"` />
                                <None Include=`" + textFilePath + @"` />
                                <Content Include=`" + contentPath + @"` />
                              </ItemGroup>
                           </Project>";

                File.WriteAllText(files[3], ObjectModelHelpers.CleanupFileContents(sharedFilesProjectContents));

                MockLogger logger = new MockLogger();

                Project project = ObjectModelHelpers.CreateInMemoryProject(
                    @"
                   <Project DefaultTargets=`Build` ToolsVersion=`msbuilddefaulttoolsversion` xmlns=`msbuildnamespace`>
                      <PropertyGroup>
                        <OutputPath>" + outputPath + @"</OutputPath>
                        <AssemblyName>MyAssembly</AssemblyName>
                        <OutputType>Library</OutputType>
                        <Configuration>Debug</Configuration>
                        <TargetFrameworkVersion>v4.5</TargetFrameworkVersion>
                        <SynthesizeLinkMetadata>true</SynthesizeLinkMetadata>
                      </PropertyGroup>
                      <Import Project=`" + files[3] + @"` />
                      <Import Project=`$(MSBuildToolsPath)\Microsoft.CSharp.targets` />
                      <Target Name=`AfterBuild`>
                        <Message Text=`%(Compile.Identity): [%(Compile.Link)]` />
                        <Message Text=`%(None.Identity): [%(None.Link)]` />
                        <Message Text=`%(Content.Identity): [%(Content.Link)]` />
                      </Target>
                    </Project>
                ",
                 logger
                 );

                project.Build();

                logger.AssertLogContains(String.Format(@"{0}: []", classPath));
                logger.AssertLogContains(String.Format(@"{0}: [SubFolder" + Path.DirectorySeparatorChar + "File1.txt]", textFilePath));
                logger.AssertLogContains(String.Format(@"{0}: [SubFolder" + Path.DirectorySeparatorChar + "Content1.foo]", contentPath));
            }
            finally
            {
                if (directoryToDelete != null)
                {
                    ObjectModelHelpers.DeleteDirectory(directoryToDelete);
                }

                ObjectModelHelpers.DeleteDirectory(outputPath);
            }
        }

        /// <summary>
        /// Don't synthesize link metadata if the SynthesizeLinkMetadata property is false
        /// </summary>
<<<<<<< HEAD
        [Test]
        [Ignore]
        // Ignore: Test requires dependent components (e.g. csc2.exe).
=======
        [TestMethod]
>>>>>>> 6b736604
        public void DontSynthesizeLinkMetadataIfPropertyNotSet()
        {
            string[] files = null;
            string outputPath = Path.GetTempPath() + "\\" + Guid.NewGuid().ToString("N");
            string directoryToDelete = null;

            try
            {
                files = Helpers.CreateFiles("class1.cs", "File1.txt", "Content1.foo", "a.proj");

                directoryToDelete = Path.GetDirectoryName(files[0]);
                string subProjectDirectory = Path.Combine(Path.GetDirectoryName(files[0]), "SubFolder");
                Directory.CreateDirectory(subProjectDirectory);

                string classPath = Path.Combine(subProjectDirectory, "Class1.cs");
                string textFilePath = Path.Combine(subProjectDirectory, "File1.txt");
                string contentPath = Path.Combine(subProjectDirectory, "Content1.foo");

                File.Move(files[0], classPath);
                File.Move(files[1], textFilePath);
                File.Move(files[2], contentPath);

                string sharedFilesProjectContents =
                         @"<Project ToolsVersion=`msbuilddefaulttoolsversion` xmlns=`msbuildnamespace`>
                              <ItemGroup>
                                <Compile Include=`" + classPath + @"` />
                                <None Include=`" + textFilePath + @"` />
                                <Content Include=`" + contentPath + @"` />
                              </ItemGroup>
                           </Project>";

                File.WriteAllText(files[3], ObjectModelHelpers.CleanupFileContents(sharedFilesProjectContents));

                MockLogger logger = new MockLogger();

                Project project = ObjectModelHelpers.CreateInMemoryProject(
                    @"
                   <Project DefaultTargets=`Build` ToolsVersion=`msbuilddefaulttoolsversion` xmlns=`msbuildnamespace`>
                      <PropertyGroup>
                        <OutputPath>" + outputPath + @"</OutputPath>
                        <AssemblyName>MyAssembly</AssemblyName>
                        <OutputType>Library</OutputType>
                        <Configuration>Debug</Configuration>
                        <TargetFrameworkVersion>v4.5</TargetFrameworkVersion>
                        <SynthesizeLinkMetadata>false</SynthesizeLinkMetadata>
                      </PropertyGroup>
                      <Import Project=`" + files[3] + @"` />
                      <Import Project=`$(MSBuildToolsPath)\Microsoft.CSharp.targets` />
                      <Target Name=`AfterBuild`>
                        <Message Text=`%(Compile.Identity): [%(Compile.Link)]` />
                        <Message Text=`%(None.Identity): [%(None.Link)]` />
                        <Message Text=`%(Content.Identity): [%(Content.Link)]` />
                      </Target>
                    </Project>
                ",
                 logger
                 );

                project.Build();

                logger.AssertLogContains(String.Format(@"{0}: []", classPath));
                logger.AssertLogContains(String.Format(@"{0}: []", textFilePath));
                logger.AssertLogContains(String.Format(@"{0}: []", contentPath));
            }
            finally
            {
                if (directoryToDelete != null)
                {
                    ObjectModelHelpers.DeleteDirectory(directoryToDelete);
                }

                ObjectModelHelpers.DeleteDirectory(outputPath);
            }
        }

        #endregion AssignLinkMetadata targets tests

#if _NOT_YET_FULLY_CONVERTED_
        /// <summary>
        /// Tests that exercise the the SplitResourcesByCulture Target in Microsoft.Common.targets.
        /// This target's job is to separate the items that need to run through resgen from 
        /// those that need to go directly into CSC. Also, Culture and non-Culture resources 
        /// are split.
        /// </summary>
        [Test]
        public void SplitResourcesByCultureTarget()
        {
            Project p = ObjectModelHelpers.CreateInMemoryProject(@"

                   <Project DefaultTargets=`Build` ToolsVersion=`4.0` xmlns=`msbuildnamespace`>
                      <PropertyGroup>
                        <OutputPath>bin\Debug\</OutputPath>
                        <AssemblyName>MyAssembly</AssemblyName>
                        <OutputType>Exe</OutputType>
                        <Configuration>Debug</Configuration>
                      </PropertyGroup>
                      <ItemGroup>
                        <Compile Include=`Class1.cs` />
                        <EmbeddedResource Include=`Resource1.txt` />
                        <EmbeddedResource Include=`Resource2.resx` />
                      </ItemGroup>
                      <Import Project=`$(MSBuildBinPath)\Microsoft.CSharp.targets` />
                    </Project>
                "); 

            p.Build(new string [] {"SplitResourcesByCulture"}, null);

            ProjectItem[] items = p.GetItems("EmbeddedResource").ToArray();                        

            Assert.AreEqual("Resource2.resx", items[0].EvaluatedInclude);
            Assert.AreEqual("false", items[0].GetMetadataValue("WithCulture"));
            Assert.AreEqual("Resx", items[0].GetMetadataValue("Type"));

            Assert.AreEqual("Resource1.txt", items[1].EvaluatedInclude);
            Assert.AreEqual("false", items[1].GetMetadataValue("WithCulture"));
            Assert.AreEqual("Non-Resx", items[1].GetMetadataValue("Type"));
        }

        /// <summary>
        /// Test to make sure that referenced projects are being cleaned properly.
        /// </summary>
        [Test]
        public void Regress565788()
        {
            Helper.CreateTempCSharpProjectWithClassLibrary();

            string[] buildTarget = new string[1];
            buildTarget[0] = "Build";
            MockLogger log = ObjectModelHelpers.BuildTempProjectFileWithTargetsExpectSuccess(@"ConsoleApplication\ConsoleApplication.csproj", buildTarget, null);

            ObjectModelHelpers.AssertFileExistsInTempProjectDirectory(@"ClassLibrary\bin\debug\ClassLibrary.dll",
                "Failed to create ClassLibrary.dll, which should have been created because there was P2P reference from ConsoleApplication");

            buildTarget[0] = "Clean";
            log = ObjectModelHelpers.BuildTempProjectFileWithTargetsExpectSuccess(@"ConsoleApplication\ConsoleApplication.csproj", buildTarget, null);

            ObjectModelHelpers.AssertFileDoesNotExistInTempProjectDirectory(@"ClassLibrary\bin\debug\ClassLibrary.dll",
                "Failed to delete ClassLibrary.dll, which should have been deleted because there was P2P reference from ConsoleApplication");
        }

        /// <summary>
        /// Tests that we correctly handle .RESTEXT files marked as EmbeddedResource in the project.
        /// </summary>
        [Test]
        public void ResTextFiles_CSharp()
        {
            ObjectModelHelpers.DeleteTempProjectDirectory();

            // ----------------------------------------------------------------------------
            // ConsoleApplication37.csproj
            // ----------------------------------------------------------------------------
            ObjectModelHelpers.CreateFileInTempProjectDirectory(@"ConsoleApplication37.csproj", @"

                <Project DefaultTargets=`Build` ToolsVersion=`4.0` xmlns=`msbuildnamespace`>
                    <PropertyGroup>
                        <Configuration Condition=` '$(Configuration)' == '' `>Debug</Configuration>
                        <Platform Condition=` '$(Platform)' == '' `>AnyCPU</Platform>
                        <ProductVersion>8.0.50510</ProductVersion>
                        <SchemaVersion>2.0</SchemaVersion>
                        <ProjectGuid>{1EE23632-5998-4CF5-9EAD-11FDC67456E6}</ProjectGuid>
                        <OutputType>Exe</OutputType>
                        <AppDesignerFolder>Properties</AppDesignerFolder>
                        <RootNamespace>ConsoleApplication37</RootNamespace>
                        <AssemblyName>ConsoleApplication37</AssemblyName>
                    </PropertyGroup>
                    <PropertyGroup Condition=` '$(Configuration)|$(Platform)' == 'Debug|AnyCPU' `>
                        <DebugSymbols>true</DebugSymbols>
                        <DebugType>full</DebugType>
                        <Optimize>false</Optimize>
                        <OutputPath>bin\Debug\</OutputPath>
                        <DefineConstants>DEBUG;TRACE</DefineConstants>
                        <ErrorReport>prompt</ErrorReport>
                        <WarningLevel>4</WarningLevel>
                    </PropertyGroup>
                    <PropertyGroup Condition=` '$(Configuration)|$(Platform)' == 'Release|AnyCPU' `>
                        <DebugType>pdbonly</DebugType>
                        <Optimize>true</Optimize>
                        <OutputPath>bin\Release\</OutputPath>
                        <DefineConstants>TRACE</DefineConstants>
                        <ErrorReport>prompt</ErrorReport>
                        <WarningLevel>4</WarningLevel>
                    </PropertyGroup>
                    <ItemGroup>
                        <Reference Include=`System` />
                        <Reference Include=`System.Data` />
                        <Reference Include=`System.Xml` />
                    </ItemGroup>
                    <ItemGroup>
                        <Compile Include=`Program.cs` />
                    </ItemGroup>
                    <ItemGroup>
                        <EmbeddedResource Include=`Strings1.restext` />
                        <EmbeddedResource Include=`Strings2.restext`>
                            <LogicalName>MyStrings2.resources</LogicalName>
                        </EmbeddedResource>
                        <EmbeddedResource Include=`Subfolder\Strings3.restext` />
                    </ItemGroup>
                    <ItemGroup>
                        <Folder Include=`Properties\` />
                    </ItemGroup>
                    <Import Project=`$(MSBuildBinPath)\Microsoft.CSharp.targets` />
                </Project>

                ");

            // ----------------------------------------------------------------------------
            // Program.cs
            // ----------------------------------------------------------------------------
            ObjectModelHelpers.CreateFileInTempProjectDirectory(@"Program.cs", @"

                using System;
                using System.Collections.Generic;
                using System.Text;
                using System.Resources;
                using System.Reflection;

                namespace ConsoleApplication37
                {
	                class Program
	                {
		                static int Main(string[] args)
		                {
                            try
                            {
			                    ResourceManager rm;
                    			
			                    rm = new ResourceManager(`ConsoleApplication37.Strings1`, Assembly.GetExecutingAssembly());
			                    Console.WriteLine(rm.GetString(`Usage`));
                    			
			                    rm = new ResourceManager(`MyStrings2`, Assembly.GetExecutingAssembly());
			                    Console.WriteLine(String.Format(rm.GetString(`InvalidChildElement`), `Foo`));

			                    rm = new ResourceManager(`ConsoleApplication37.Subfolder.Strings3`, Assembly.GetExecutingAssembly());
			                    Console.WriteLine(rm.GetString(`CopyrightMessage`));

                                return 0;
                            }
                            catch (Exception e)
                            {
                                Console.WriteLine(e.ToString());
                                return 1;
                            }
		                }
	                }
                }

                ");

            // ----------------------------------------------------------------------------
            // Strings1.restext
            // ----------------------------------------------------------------------------
            ObjectModelHelpers.CreateFileInTempProjectDirectory(@"Strings1.restext", 
                @"Usage=Hello world!  Isn't it a beautiful day?");

            // ----------------------------------------------------------------------------
            // Strings2.restext
            // ----------------------------------------------------------------------------
            ObjectModelHelpers.CreateFileInTempProjectDirectory(@"Strings2.restext", 
                @"InvalidChildElement=The element {0} is not allowed here.");

            // ----------------------------------------------------------------------------
            // Subfolder\Strings3.restext
            // ----------------------------------------------------------------------------
            ObjectModelHelpers.CreateFileInTempProjectDirectory(@"Subfolder\Strings3.restext", 
                @"CopyrightMessage=Copyright (C) 2005, The MSBuild Team");

            MockLogger logger = ObjectModelHelpers.BuildTempProjectFileExpectSuccess(@"ConsoleApplication37.csproj");

            string stdout = ObjectModelHelpers.RunTempProjectBuiltApplication(@"bin\debug\ConsoleApplication37.exe");

            Assert.IsTrue(@"ConsoleApplication37.exe did not emit Usage string.  See Standard Out tab for details.", 
                stdout.Contains("Hello world!  Isn't it a beautiful day?"));

            Assert.IsTrue(@"ConsoleApplication37.exe did not emit InvalidChildElement string.  See Standard Out tab for details.", 
                stdout.Contains("The element Foo is not allowed here."));

            Assert.IsTrue(@"ConsoleApplication37.exe did not emit CopyrightMessage string.  See Standard Out tab for details.", 
                stdout.Contains("Copyright (C) 2005, The MSBuild Team"));
        }

        /// <summary>
        /// Tests that we correctly handle .RESTEXT files marked as EmbeddedResource in the project.
        /// </summary>
        [Test]
        public void ResTextFiles_VB()
        {
            ObjectModelHelpers.DeleteTempProjectDirectory();

            // ----------------------------------------------------------------------------
            // ConsoleApplication38.vbproj
            // ----------------------------------------------------------------------------
            ObjectModelHelpers.CreateFileInTempProjectDirectory(@"ConsoleApplication38.vbproj", @"

                <Project DefaultTargets=`Build` ToolsVersion=`4.0` xmlns=`msbuildnamespace`>
                    <PropertyGroup>
                        <Configuration Condition=` '$(Configuration)' == '' `>Debug</Configuration>
                        <Platform Condition=` '$(Platform)' == '' `>AnyCPU</Platform>
                        <ProductVersion>8.0.50510</ProductVersion>
                        <SchemaVersion>2.0</SchemaVersion>
                        <ProjectGuid>{136C326F-8E8F-4164-9AFC-CA8BC754F103}</ProjectGuid>
                        <OutputType>Exe</OutputType>
                        <StartupObject>ConsoleApplication38.Module1</StartupObject>
                        <RootNamespace>ConsoleApplication38</RootNamespace>
                        <AssemblyName>ConsoleApplication38</AssemblyName>
                        <MyType>Console</MyType>
                    </PropertyGroup>
                    <PropertyGroup Condition=` '$(Configuration)|$(Platform)' == 'Debug|AnyCPU' `>
                        <DebugSymbols>true</DebugSymbols>
                        <DebugType>full</DebugType>
                        <DefineDebug>true</DefineDebug>
                        <DefineTrace>true</DefineTrace>
                        <OutputPath>bin\Debug\</OutputPath>
                        <DocumentationFile>ConsoleApplication38.xml</DocumentationFile>
                        <NoWarn>42016,41999,42017,42018,42019,42032,42036,42020,42021,42022</NoWarn>
                    </PropertyGroup>
                    <PropertyGroup Condition=` '$(Configuration)|$(Platform)' == 'Release|AnyCPU' `>
                        <DebugType>pdbonly</DebugType>
                        <DefineDebug>false</DefineDebug>
                        <DefineTrace>true</DefineTrace>
                        <Optimize>true</Optimize>
                        <OutputPath>bin\Release\</OutputPath>
                        <DocumentationFile>ConsoleApplication38.xml</DocumentationFile>
                        <NoWarn>42016,41999,42017,42018,42019,42032,42036,42020,42021,42022</NoWarn>
                    </PropertyGroup>
                    <ItemGroup>
                        <Reference Include=`System` />
                        <Reference Include=`System.Data` />
                        <Reference Include=`System.Deployment` />
                        <Reference Include=`System.Xml` />
                    </ItemGroup>
                    <ItemGroup>
                        <Import Include=`Microsoft.VisualBasic` />
                        <Import Include=`System` />
                        <Import Include=`System.Collections` />
                        <Import Include=`System.Collections.Generic` />
                        <Import Include=`System.Data` />
                        <Import Include=`System.Diagnostics` />
                        <Import Include=`System.Reflection` />
                        <Import Include=`System.Resources` />
                    </ItemGroup>
                    <ItemGroup>
                        <Compile Include=`Module1.vb` />
                        <EmbeddedResource Include=`Strings1.restext` />
                        <EmbeddedResource Include=`Strings2.restext`>
                            <LogicalName>MyStrings2.resources</LogicalName>
                        </EmbeddedResource>
                        <EmbeddedResource Include=`Subfolder\Strings3.restext` />
                    </ItemGroup>
                    <Import Project=`$(MSBuildBinPath)\Microsoft.VisualBasic.targets` />
                </Project>

                ");

            // ----------------------------------------------------------------------------
            // Module1.vb
            // ----------------------------------------------------------------------------
            ObjectModelHelpers.CreateFileInTempProjectDirectory(@"Module1.vb", @"

                Module Module1

                    Sub Main()
                        Try
                            Dim rm1 As New ResourceManager(`ConsoleApplication38.Strings1`, Assembly.GetExecutingAssembly())
                            Console.WriteLine(rm1.GetString(`Usage`))

                            Dim rm2 As New ResourceManager(`MyStrings2`, Assembly.GetExecutingAssembly())
                            Console.WriteLine(String.Format(rm2.GetString(`InvalidChildElement`), `Foo`))

                            Dim rm3 As New ResourceManager(`ConsoleApplication38.Strings3`, Assembly.GetExecutingAssembly())
                            Console.WriteLine(rm3.GetString(`CopyrightMessage`))

                        Catch ex As Exception

                            Console.WriteLine(ex.ToString())

                        End Try
                    End Sub

                End Module

                ");

            // ----------------------------------------------------------------------------
            // Strings1.restext
            // ----------------------------------------------------------------------------
            ObjectModelHelpers.CreateFileInTempProjectDirectory(@"Strings1.restext", 
                @"Usage=Hello world!  Isn't it a beautiful day?");

            // ----------------------------------------------------------------------------
            // Strings2.restext
            // ----------------------------------------------------------------------------
            ObjectModelHelpers.CreateFileInTempProjectDirectory(@"Strings2.restext", 
                @"InvalidChildElement=The element {0} is not allowed here.");

            // ----------------------------------------------------------------------------
            // Subfolder\Strings3.restext
            // ----------------------------------------------------------------------------
            ObjectModelHelpers.CreateFileInTempProjectDirectory(@"Subfolder\Strings3.restext", 
                @"CopyrightMessage=Copyright (C) 2005, The MSBuild Team");

            MockLogger logger = ObjectModelHelpers.BuildTempProjectFileExpectSuccess(@"ConsoleApplication38.vbproj");

            string stdout = ObjectModelHelpers.RunTempProjectBuiltApplication(@"bin\debug\ConsoleApplication38.exe");

            Assert.IsTrue(@"ConsoleApplication38.exe did not emit Usage string.  See Standard Out tab for details.", 
                stdout.Contains("Hello world!  Isn't it a beautiful day?"));

            Assert.IsTrue(@"ConsoleApplication38.exe did not emit InvalidChildElement string.  See Standard Out tab for details.", 
                stdout.Contains("The element Foo is not allowed here."));

            Assert.IsTrue(@"ConsoleApplication38.exe did not emit CopyrightMessage string.  See Standard Out tab for details.", 
                stdout.Contains("Copyright (C) 2005, The MSBuild Team"));
        }
    }

    /// <summary>
    /// Regress specific bugs.
    /// </summary>
    [TestFixture]
    sealed public class Bugs
    {
        /// <summary>
        /// In this bug, calling Project.EvaluatedProperties cached properties and the next call
        /// to run a target didn't invalidate the cache. The result was that the TargetFrameworkDirectory
        /// wasn't visible to VS.
        /// </summary>
        [Test]
        public void Regress381480()
        {
            string f0 = FileUtilities.GetTemporaryFile();
            string f1 = FileUtilities.GetTemporaryFile();
            try
            {
                Project p0 = ObjectModelHelpers.CreateInMemoryProject(@"
    
                        <Project DefaultTargets=`Build` ToolsVersion=`4.0` xmlns=`msbuildnamespace`> 
                            <Import Project=`$(MSBuildBinPath)\Microsoft.CSharp.targets` />
                        </Project>

                    ");

                Project p1 = ObjectModelHelpers.CreateInMemoryProject(@"
    
                        <Project DefaultTargets=`Build` ToolsVersion=`4.0` xmlns=`msbuildnamespace`> 
                           <Import Project=`$(MSBuildBinPath)\Microsoft.CSharp.targets` />
                        </Project>

                    ");

                p0.FullPath = f0;
                p1.FullPath = f1;

                p0.Build("GetFrameworkPaths");
                Dictionary<string, string> preEvaluated = p1.EvaluatedProperties;
                p1.Build("GetFrameworkPaths");
                Dictionary<string, string> postEvaluated = p1.EvaluatedProperties;

                Assert.IsTrue("Expected a value for TargetFrameworkDirectory.", postEvaluated["TargetFrameworkDirectory"].Value.Length > 0);
                Assert.IsTrue("Expected a different property group.", preEvaluated != postEvaluated);
            }
            finally
            {
                File.Delete(f0);
                File.Delete(f1);
            }

        }
    }

    /// <summary>
    /// Tests the MainBuiltProjectOutputGroup Target which is responsible for quickly (i.e. without
    /// building) returning the name of the EXE or DLL that would be built.
    /// </summary>
    [TestFixture]
    sealed public class GetTargetPath        
    {
        /// <summary>
        /// Try a basic workings.
        /// </summary>
        [Test]
        public void Basic()
        {
            Project p = ObjectModelHelpers.CreateInMemoryProject(@"

                   <Project DefaultTargets=`Build` ToolsVersion=`4.0` xmlns=`msbuildnamespace`> 
                      <PropertyGroup>
                        <OutputPath>bin\Debug\</OutputPath>
                        <AssemblyName>MyAssembly</AssemblyName>
                        <OutputType>Exe</OutputType>
                        <Configuration>Debug</Configuration>
                      </PropertyGroup>
                      <ItemGroup>
                        <Compile Include=`Class1.cs` />
                      </ItemGroup>
                      <Import Project=`$(MSBuildBinPath)\Microsoft.CSharp.targets` />
                   </Project>
                ");            
            
            Hashtable h = new Hashtable();
            p.Build(new string[] {"GetTargetPath" }, h);
            ObjectModelHelpers.AssertSingleItemInDictionary(h, "<|proj|>bin\\Debug\\MyAssembly.exe");
        }
    }    

    /// <summary>
    /// Tests that exercise the the PrepareResourceNames Target in 
    /// Microsoft.VisualBasic.targets.
    /// 
    /// This target's job is to create manifest resource names for each of
    /// the resource files.
    /// </summary>
    [TestFixture]
    sealed public class PrepareResourceNamesTarget        
    {
        /// <summary>
        /// Basic test.
        /// </summary>
        [Test]
        public void BasicVbResourceNames()
        {
            Project p = ObjectModelHelpers.CreateInMemoryProject(@"

                   <Project DefaultTargets=`Build` ToolsVersion=`4.0` xmlns=`msbuildnamespace`> 
                      <PropertyGroup>
                        <OutputPath>bin\Debug\</OutputPath>
                        <AssemblyName>MyAssembly</AssemblyName>
                        <OutputType>Exe</OutputType>
                        <RootNamespace>MyNamespace</RootNamespace>
                        <MSBuildTargetsVerbose>true</MSBuildTargetsVerbose>
                        <Configuration>Debug</Configuration>
                      </PropertyGroup>
                      <ItemGroup>
                        <Compile Include=`Class1.vb` />
                        <EmbeddedResource Include=`Resource1.txt` />
                        <EmbeddedResource Include=`Resource2.resx` />
                        <EmbeddedResource Include=`Resource2.fr.resx` />
                      </ItemGroup>
                      <Import Project=`$(MSBuildBinPath)\Microsoft.VisualBasic.targets` />
                    </Project>
                ");            

            p.Build(new string [] {"PrepareResourceNames"}, null);

            ProjectItem[] items = p.GetItems("EmbeddedResource").ToArray();            

            Assert.AreEqual("Resource2.resx", items[0].EvaluatedInclude);
            Assert.AreEqual("false", items[0].GetMetadataValue("WithCulture"));
            Assert.AreEqual("Resx", items[0].GetMetadataValue("Type"));
            Assert.AreEqual("MyNamespace.Resource2", items[0].GetMetadataValue("ManifestResourceName"));

            Assert.AreEqual("Resource2.fr.resx", items[1].EvaluatedInclude);
            Assert.AreEqual("true", items[1].GetMetadataValue("WithCulture"));
            Assert.AreEqual("Resx", items[1].GetMetadataValue("Type"));
            Assert.AreEqual("MyNamespace.Resource2.fr", items[1].GetMetadataValue("ManifestResourceName"));            

            Assert.AreEqual("Resource1.txt", items[2].EvaluatedInclude);
            Assert.AreEqual("false", items[2].GetMetadataValue("WithCulture"));
            Assert.AreEqual("Non-Resx", items[2].GetMetadataValue("Type"));
            Assert.AreEqual("MyNamespace.Resource1.txt", items[2].GetMetadataValue("ManifestResourceName"));
        }
    }

    /// <summary>
    /// Tests the CopyAppConfigFile target.
    /// </summary>
    [TestFixture]
    sealed public class CopyAppConfigFile
    {
        [Test]
        public void CopyAppConfigFileEvenForDllProjects()
        {
            ObjectModelHelpers.DeleteTempProjectDirectory();

            // ---------------------
            // Foo.csproj
            // ---------------------
            ObjectModelHelpers.CreateFileInTempProjectDirectory("foo.csproj", @"
                <Project DefaultTargets=`Build` ToolsVersion=`4.0` xmlns=`msbuildnamespace`>
                <PropertyGroup>
                    <Configuration Condition=` '$(Configuration)' == '' `>Debug</Configuration>
                    <Platform Condition=` '$(Platform)' == '' `>AnyCPU</Platform>
                    <ProductVersion>8.0.50413</ProductVersion>
                    <SchemaVersion>2.0</SchemaVersion>
                    <OutputType>Library</OutputType>
                    <AppDesignerFolder>Properties</AppDesignerFolder>
                    <RootNamespace>ClassLibrary16</RootNamespace>
                    <AssemblyName>ClassLibrary16</AssemblyName>
                </PropertyGroup>
                <PropertyGroup Condition=` '$(Configuration)|$(Platform)' == 'Debug|AnyCPU' `>
                    <DebugSymbols>true</DebugSymbols>
                    <DebugType>full</DebugType>
                    <Optimize>false</Optimize>
                    <OutputPath>bin\Debug\</OutputPath>
                    <DefineConstants>DEBUG;TRACE</DefineConstants>
                    <ErrorReport>prompt</ErrorReport>
                    <WarningLevel>4</WarningLevel>
                </PropertyGroup>
                <PropertyGroup Condition=` '$(Configuration)|$(Platform)' == 'Release|AnyCPU' `>
                    <DebugType>pdbonly</DebugType>
                    <Optimize>true</Optimize>
                    <OutputPath>bin\Release\</OutputPath>
                    <DefineConstants>TRACE</DefineConstants>
                    <ErrorReport>prompt</ErrorReport>
                    <WarningLevel>4</WarningLevel>
                </PropertyGroup>
                <ItemGroup>
                    <Reference Include=`System` />
                    <Reference Include=`System.Data` />
                    <Reference Include=`System.Xml` />
                </ItemGroup>
                <ItemGroup>
                    <Compile Include=`Class1.cs` />
                </ItemGroup>
                <ItemGroup>
                    <None Include=`App.config` />
                </ItemGroup>
                <ItemGroup>
                    <Folder Include=`Properties\` />
                </ItemGroup>
                <Import Project=`$(MSBuildBinPath)\Microsoft.CSharp.targets` />
                <!-- To modify your build process, add your task inside one of the targets below and uncomment it. 
                    Other similar extension points exist, see Microsoft.Common.targets.
                <Target Name=`BeforeBuild`>
                </Target>
                <Target Name=`AfterBuild`>
                </Target>
                -->
                </Project>
            ");
            
            // ---------------------
            // Class1.cs
            // ---------------------
            ObjectModelHelpers.CreateFileInTempProjectDirectory("Class1.cs", @"
                using System;
                using System.Collections.Generic;
                using System.Text;
                using System.Reflection;
                using System.Runtime.CompilerServices;
                using System.Runtime.InteropServices;

                // General Information about an assembly is controlled through the following 
                // set of attributes. Change these attribute values to modify the information
                // associated with an assembly.
                [assembly: AssemblyTitle(`ClassLibrary16`)]
                [assembly: AssemblyDescription(``)]
                [assembly: AssemblyConfiguration(``)]
                [assembly: AssemblyCompany(`Microsoft`)]
                [assembly: AssemblyProduct(`ClassLibrary16`)]
                [assembly: AssemblyCopyright(`Copyright © Microsoft 2005`)]
                [assembly: AssemblyTrademark(``)]
                [assembly: AssemblyCulture(``)]

                // Setting ComVisible to false makes the types in this assembly not visible 
                // to COM components.  If you need to access a type in this assembly from 
                // COM, set the ComVisible attribute to true on that type.
                [assembly: ComVisible(false)]

                // The following GUID is for the ID of the typelib if this project is exposed to COM
                [assembly: Guid(`3c11545e-2e63-403b-bd07-5fb2e0f78c92`)]

                // Version information for an assembly consists of the following four values:
                //
                //      Major Version
                //      Minor Version 
                //      Build Number
                //      Revision
                //
                // You can specify all the values or you can default the Revision and Build Numbers 
                // by using the '*' as shown below:
                [assembly: AssemblyVersion(`1.0.0.0`)]
                [assembly: AssemblyFileVersion(`1.0.0.0`)]

                namespace ClassLibrary16
                {
	                public class Class1
	                {
	                }
                }
            ");

            // ---------------------
            // App.config
            // ---------------------
            ObjectModelHelpers.CreateFileInTempProjectDirectory("App.config", @"
                <?xml version=`1.0` encoding=`utf-8` ?>
                <configuration>
                </configuration>
            ");

            ObjectModelHelpers.BuildTempProjectFileExpectSuccess("foo.csproj");

            Assert.IsTrue(@"Did not find expected file bin\debug\ClassLibrary16.dll.config",
                File.Exists(Path.Combine(ObjectModelHelpers.TempProjectDir, @"bin\debug\ClassLibrary16.dll.config")));
        }

        /// <summary>
        /// Find app.config in various locations
        /// </summary>
        /// <remarks>
        ///    The search order is:
        ///
        ///    (1) Choose the value $(AppConfig) set in the main project.
        ///    (2) Choose @(None) App.Config in the same folder as the project.
        ///    (3) Choose @(Content) App.Config in the same folder as the project.
        ///    (4) Choose @(None) App.Config in any subfolder in the project.
        ///    (5) Choose @(Content) App.Config in any subfolder in the project.
        ///
        ///If an app.config is not found in one of these locations then there is no app.config for this project.
        /// </remarks>
        [Test]
        public void AppConfigLocation()
        {
            // Try each of the cases in turn, by manipulating a single project
            ProjectCollection e = new ProjectCollection();
            e.SetGlobalProperty("case", "0"); // Make project loadable
            Project p = ObjectModelHelpers.CreateInMemoryProject(e, @"

                   <Project ToolsVersion=`4.0` xmlns=`msbuildnamespace`> 
                      <PropertyGroup>
                        <OutputType>Library</OutputType>
                        <AssemblyName>foo</AssemblyName>
                        <AppConfig Condition=`'$(case)'&lt;=1`>foo.exe.config</AppConfig>
                      </PropertyGroup>
                      <ItemGroup>
                        <None Include=`app.config` Condition=`'$(case)'&lt;=2`/>
                        <Content Include=`app.config` Condition=`'$(case)'&lt;=3 and '$(case)'!=2`/>
                        <None Include=`foo\app.config` Condition=`'$(case)'&lt;=4`/>
                        <Content Include=`bar\app.config` Condition=`'$(case)'&lt;=5`/>
                      </ItemGroup>
                      <Import Project=`$(MSBuildBinPath)\Microsoft.VisualBasic.targets` />
                    </Project>
                ", null);

            ///    (1) Choose the value $(AppConfig) set in the main project.
            p.SetGlobalProperty("case", "1");
            p.Build(new string[] { "PrepareForBuild" });
            ProjectItemm item = ObjectModelHelpers.AssertSingleItem(p, "AppConfigWithTargetPath", "foo.exe.config");
            Assert.AreEqual("foo.dll.config", item.GetMetadataValue("TargetPath"));

            ///    (2) Choose @(None) App.Config in the same folder as the project.
            p.SetGlobalProperty("case", "2");
            p.Build(new string[] { "PrepareForBuild" });
            item = ObjectModelHelpers.AssertSingleItem(p, "AppConfigWithTargetPath", "app.config");
            Assert.AreEqual("foo.dll.config", item.GetMetadataValue("TargetPath"));

            ///    (3) Choose @(Content) App.Config in the same folder as the project.
            p.SetGlobalProperty("case", "3");
            p.Build(new string[] { "PrepareForBuild" });
            item = ObjectModelHelpers.AssertSingleItem(p, "AppConfigWithTargetPath", "app.config");
            Assert.AreEqual("foo.dll.config", item.GetMetadataValue("TargetPath"));
            
            ///    (4) Choose @(None) App.Config in any subfolder in the project.
            p.SetGlobalProperty("case", "4");
            p.Build(new string[] { "PrepareForBuild" });
            item = ObjectModelHelpers.AssertSingleItem(p, "AppConfigWithTargetPath", "foo\\app.config");
            Assert.AreEqual("foo.dll.config", item.GetMetadataValue("TargetPath"));

            ///    (5) Choose @(Content) App.Config in any subfolder in the project.
            p.SetGlobalProperty("case", "5");
            p.Build(new string[] { "PrepareForBuild" });
            item = ObjectModelHelpers.AssertSingleItem(p, "AppConfigWithTargetPath", "bar\\app.config");
            Assert.AreEqual("foo.dll.config", item.GetMetadataValue("TargetPath"));

            ///If an app.config is not found in one of these locations then there is no app.config for this project.
            p.SetGlobalProperty("case", "6");
            p.Build(new string[] { "PrepareForBuild" });
            ObjectModelHelpers.AssertNoItem(p, "AppConfigWithTargetPath");
        }

        /// <summary>
        /// Handle app.config's specified with paths like "..\..\app.config"
        /// In this case both app.config's do not match exactly "app.config" so we should take the /last/
        /// match listed. This arbitrary choice matches the behavior we shipped.
        /// </summary>
        [Test]
        public void AppConfigLocationRelativeDir()
        {
            ProjectCollection e = new ProjectCollection();
            Project p = ObjectModelHelpers.CreateInMemoryProject(e, @"

                   <Project ToolsVersion=`4.0` xmlns=`msbuildnamespace`> 
                      <PropertyGroup>
                        <OutputType>Library</OutputType>
                        <AssemblyName>foo</AssemblyName>
                      </PropertyGroup>
                      <ItemGroup>
                        <None Include=`..\..\app.config`/>
                        <None Include=`.\app.config`/>
                      </ItemGroup>
                      <Import Project=`$(MSBuildBinPath)\Microsoft.VisualBasic.targets` />
                    </Project>
                ", null);

            ///    Pick the last one
            p.Build(new string[] { "PrepareForBuild" });
            ProjectItemm item = ObjectModelHelpers.AssertSingleItem(p, "AppConfigWithTargetPath", @".\app.config");
            Assert.AreEqual("foo.dll.config", item.GetMetadataValue("TargetPath"));
        }

        /// <summary>
        /// None should be chosen in preference to Content
        /// </summary>
        [Test]
        public void AppConfigLocationNoneWinsOverContent()
        {
            ProjectCollection e = new ProjectCollection();
            Project p = ObjectModelHelpers.CreateInMemoryProject(e, @"

                   <Project ToolsVersion=`4.0` xmlns=`msbuildnamespace`> 
                      <PropertyGroup>
                        <OutputType>Library</OutputType>
                        <AssemblyName>foo</AssemblyName>
                      </PropertyGroup>
                      <ItemGroup>
                        <None Include=`c:\foo\app.config`/>
                        <Content Include=`d:\bar\app.config`/>
                      </ItemGroup>
                      <Import Project=`$(MSBuildBinPath)\Microsoft.VisualBasic.targets` />
                    </Project>
                ", null);

            ///    Pick the last one, trying None first
            p.Build(new string[] { "PrepareForBuild" });
            ProjectItemm item = ObjectModelHelpers.AssertSingleItem(p, "AppConfigWithTargetPath", @"c:\foo\app.config");
            Assert.AreEqual("foo.dll.config", item.GetMetadataValue("TargetPath"));
        }
    }

    /// <summary>
    /// Tests some general things about our .TARGETS files, such as which properties are referenced.
    /// </summary>
    [TestFixture]
    sealed public class General
    {
        /// <summary>
        /// Tests that our .TARGETS files do not condition on $(Configuration), thereby adding
        /// configs to the VS config dropdown when they don't really exist in the project file.
        /// </summary>
        [Test]
        public void ConfigurationsReferencedInCSharpProject()
        {
            Project p = ObjectModelHelpers.CreateInMemoryProject(@"

                <Project DefaultTargets=`Build` ToolsVersion=`4.0` xmlns=`msbuildnamespace`>
                    <PropertyGroup>
                        <Configuration Condition=` '$(Configuration)' == '' `>Debug</Configuration>
                        <Platform Condition=` '$(Platform)' == '' `>AnyCPU</Platform>
                        <ProductVersion>8.0.50502</ProductVersion>
                        <SchemaVersion>2.0</SchemaVersion>
                        <ProjectGuid>{083A5AF7-1AD5-416F-8770-BE564F54DA22}</ProjectGuid>
                        <OutputType>Exe</OutputType>
                        <AppDesignerFolder>Properties</AppDesignerFolder>
                        <RootNamespace>ConsoleApplication27</RootNamespace>
                        <AssemblyName>ConsoleApplication27</AssemblyName>
                    </PropertyGroup>
                    <PropertyGroup Condition=` '$(Configuration)|$(Platform)' == 'FooConfig|AnyCPU' `>
                        <DebugSymbols>true</DebugSymbols>
                        <DebugType>full</DebugType>
                        <Optimize>false</Optimize>
                        <OutputPath>bin\Debug\</OutputPath>
                        <DefineConstants>DEBUG;TRACE</DefineConstants>
                        <ErrorReport>prompt</ErrorReport>
                        <WarningLevel>4</WarningLevel>
                    </PropertyGroup>
                    <ItemGroup>
                        <Reference Include=`System` />
                        <Reference Include=`System.Data` />
                        <Reference Include=`System.Xml` />
                    </ItemGroup>
                    <ItemGroup>
                        <Compile Include=`Program.cs` />
                        <Compile Include=`Properties\AssemblyInfo.cs` />
                    </ItemGroup>
                    <Import Project=`$(MSBuildBinPath)\Microsoft.CSharp.targets` />
                </Project>
                ");            

            string[] configurations = p.GetConditionedProperties("Configuration");

            Console.WriteLine("Configurations found = " + String.Join(", ", configurations));
            Assert.AreEqual("See Standard Out tab for details", 1, configurations.Length);
            Assert.AreEqual("See Standard Out tab for details", "FooConfig", configurations[0]);
        }

        /// <summary>
        /// Tests that our .TARGETS files do not condition on $(Configuration), thereby adding
        /// configs to the VS config dropdown when they don't really exist in the project file.
        /// </summary>
        [Test]
        public void ConfigurationsReferencedInVBProject()
        {
            Project p = ObjectModelHelpers.CreateInMemoryProject(@"
                <Project DefaultTargets=`Build` ToolsVersion=`4.0` xmlns=`msbuildnamespace`>
                    <PropertyGroup>
                        <Configuration Condition=` '$(Configuration)' == '' `>Debug</Configuration>
                        <Platform Condition=` '$(Platform)' == '' `>AnyCPU</Platform>
                        <ProductVersion>8.0.50502</ProductVersion>
                        <SchemaVersion>2.0</SchemaVersion>
                        <ProjectGuid>{DB0F2DFA-0164-4071-902D-348330C940E6}</ProjectGuid>
                        <OutputType>Exe</OutputType>
                        <StartupObject>ConsoleApplication28.Module1</StartupObject>
                        <RootNamespace>ConsoleApplication28</RootNamespace>
                        <AssemblyName>ConsoleApplication28</AssemblyName>
                        <MyType>Console</MyType>
                    </PropertyGroup>
                    <PropertyGroup Condition=` '$(Configuration)|$(Platform)' == 'FooConfig|AnyCPU' `>
                        <DebugSymbols>true</DebugSymbols>
                        <DebugType>full</DebugType>
                        <DefineDebug>true</DefineDebug>
                        <DefineTrace>true</DefineTrace>
                        <OutputPath>bin\Debug\</OutputPath>
                        <DocumentationFile>ConsoleApplication28.xml</DocumentationFile>
                        <NoWarn>42016,41999,42017,42018,42019,42032,42036,42020,42021,42022</NoWarn>
                    </PropertyGroup>
                    <ItemGroup>
                        <Reference Include=`System` />
                        <Reference Include=`System.Data` />
                        <Reference Include=`System.Deployment` />
                        <Reference Include=`System.Xml` />
                    </ItemGroup>
                    <ItemGroup>
                        <Import Include=`Microsoft.VisualBasic` />
                        <Import Include=`System` />
                        <Import Include=`System.Collections` />
                        <Import Include=`System.Collections.Generic` />
                        <Import Include=`System.Data` />
                        <Import Include=`System.Diagnostics` />
                    </ItemGroup>
                    <ItemGroup>
                        <Compile Include=`Module1.vb` />
                        <Compile Include=`My Project\AssemblyInfo.vb` />
                        <Compile Include=`My Project\Application.Designer.vb`>
                        <AutoGen>True</AutoGen>
                        <DependentUpon>Application.myapp</DependentUpon>
                        </Compile>
                        <Compile Include=`My Project\Resources.Designer.vb`>
                        <AutoGen>True</AutoGen>
                        <DesignTime>True</DesignTime>
                        <DependentUpon>Resources.resx</DependentUpon>
                        </Compile>
                        <Compile Include=`My Project\Settings.Designer.vb`>
                        <AutoGen>True</AutoGen>
                        <DependentUpon>Settings.settings</DependentUpon>
                        <DesignTimeSharedInput>True</DesignTimeSharedInput>
                        </Compile>
                    </ItemGroup>
                    <ItemGroup>
                        <EmbeddedResource Include=`My Project\Resources.resx`>
                        <Generator>VbMyResourcesResXFileCodeGenerator</Generator>
                        <LastGenOutput>Resources.Designer.vb</LastGenOutput>
                        <CustomToolNamespace>My.Resources</CustomToolNamespace>
                        </EmbeddedResource>
                    </ItemGroup>
                    <ItemGroup>
                        <None Include=`My Project\Application.myapp`>
                        <Generator>MyApplicationCodeGenerator</Generator>
                        <LastGenOutput>Application.Designer.vb</LastGenOutput>
                        </None>
                        <None Include=`My Project\Settings.settings`>
                        <Generator>SettingsSingleFileGenerator</Generator>
                        <LastGenOutput>Settings.Designer.vb</LastGenOutput>
                        </None>
                    </ItemGroup>
                    <Import Project=`$(MSBuildBinPath)\Microsoft.VisualBasic.targets` />
                </Project>

                ");            

            string[] configurations = p.GetConditionedProperties("Configuration");

            Console.WriteLine("Configurations found = " + String.Join(", ", configurations));
            Assert.AreEqual("See Standard Out tab for details", 1, configurations.Length);
            Assert.AreEqual("See Standard Out tab for details", "FooConfig", configurations[0]);
        }

        /// <summary>
        /// This is the infamous path-too-long problem.  All absolute paths in question are within 
        /// the 260 character limit that the filesystem imposes.  However, when paths are accessed 
        /// using relative paths, sometimes the simple concatenation of the current directory with the
        /// relative path can exceed 260 characters.  MSBuild should solve this scenario by doing 
        /// smarter path manipulation.
        /// </summary>
        [Test]
        public void ProjectToProjectReferenceWithLongRelativePath()
        {
            ObjectModelHelpers.DeleteTempProjectDirectory();

            string tempProjectRoot = ObjectModelHelpers.TempProjectDir;

            // Set deepRelativePath = abc\abc\abc\ ... \abc\abc\abc\

            // minus 55 to leave room for ConsoleApp\obj\debug\ResolveAssemblyReference.cache
            // div 4 because that's how much each subdir costs.
            int MAX_PATH = 260;
            int numberOfSubDirectoriesToCreate = (MAX_PATH - tempProjectRoot.Length - 55) / 4;  
            StringBuilder deepRelativePath = new StringBuilder();
            for (int i = 0 ; i < numberOfSubDirectoriesToCreate ; i++)
            {
                deepRelativePath.Append(@"abc\");
            }

            // Set relativePathToConsoleAppDir = abc\abc\abc\ ... \abc\abc\abc\ConsoleApp\
            string relativePathToConsoleAppDir = deepRelativePath.ToString() + @"ConsoleApp\";

            // Set relativePathToClassLibDir = abc\abc\abc\ ... \abc\abc\abc\ClassLib\
            string relativePathToClassLibDir = deepRelativePath.ToString() + @"ClassLib\";

            // ====================================
            // ConsoleApp\ConsoleApp.csproj
            // ====================================
            ObjectModelHelpers.CreateFileInTempProjectDirectory(relativePathToConsoleAppDir + "ConsoleApp.csproj", @"
                <Project DefaultTargets=`Build` ToolsVersion=`4.0` xmlns=`msbuildnamespace`>
                    <PropertyGroup>
                        <CleanFile>CleanFile.txt</CleanFile>
                        <Configuration Condition=` '$(Configuration)' == '' `>Debug</Configuration>
                        <Platform Condition=` '$(Platform)' == '' `>AnyCPU</Platform>
                        <OutputType>Exe</OutputType>
                        <RootNamespace>ConsoleApp</RootNamespace>
                        <AssemblyName>ConsoleApp</AssemblyName>
                    </PropertyGroup>
                    <PropertyGroup Condition=` '$(Configuration)|$(Platform)' == 'Debug|AnyCPU' `>
                        <DebugSymbols>true</DebugSymbols>
                        <DebugType>full</DebugType>
                        <Optimize>false</Optimize>
                        <OutputPath>bin\Debug\</OutputPath>
                        <DefineConstants>DEBUG;TRACE</DefineConstants>
                        <ErrorReport>prompt</ErrorReport>
                        <WarningLevel>4</WarningLevel>
                    </PropertyGroup>
                    <PropertyGroup Condition=` '$(Configuration)|$(Platform)' == 'Release|AnyCPU' `>
                        <DebugType>pdbonly</DebugType>
                        <Optimize>true</Optimize>
                        <OutputPath>bin\Release\</OutputPath>
                        <DefineConstants>TRACE</DefineConstants>
                        <ErrorReport>prompt</ErrorReport>
                        <WarningLevel>4</WarningLevel>
                    </PropertyGroup>
                    <ItemGroup>
                        <Reference Include=`System` />
                        <Reference Include=`System.Data` />
                        <Reference Include=`System.Xml` />
                    </ItemGroup>
                    <ItemGroup>
                        <Compile Include=`Program.cs` />
                    </ItemGroup>
                    <ItemGroup>
                        <ProjectReference Include=`..\..\..\..\..\..\..\abc\abc\abc\abc\abc\abc\ClassLib\ClassLib.csproj` />
                    </ItemGroup>
                    <Import Project=`$(MSBuildBinPath)\Microsoft.CSharp.targets` />
                </Project>
                ");

            // ====================================
            // ConsoleApp\Program.cs
            // ====================================
            ObjectModelHelpers.CreateFileInTempProjectDirectory(relativePathToConsoleAppDir + "Program.cs", @"
                namespace ConsoleApplication79
                {
	                class Program
	                {
		                static void Main(string[] args)
		                {
			                ClassLibrary1.LongPathBug foo = new ClassLibrary1.LongPathBug();
		                }
	                }
                }
                ");

            // ====================================
            // ClassLib\ClassLib.csproj
            // ====================================
            ObjectModelHelpers.CreateFileInTempProjectDirectory(relativePathToClassLibDir + "ClassLib.csproj", @"
                <Project DefaultTargets=`Build` ToolsVersion=`4.0` xmlns=`msbuildnamespace`>
                    <PropertyGroup>
                        <CleanFile>CleanFile.txt</CleanFile>
                        <Configuration Condition=` '$(Configuration)' == '' `>Debug</Configuration>
                        <Platform Condition=` '$(Platform)' == '' `>AnyCPU</Platform>
                        <OutputType>Library</OutputType>
                        <AppDesignerFolder>Properties</AppDesignerFolder>
                        <RootNamespace>ClassLib</RootNamespace>
                        <AssemblyName>ClassLib</AssemblyName>
                    </PropertyGroup>
                    <PropertyGroup Condition=` '$(Configuration)|$(Platform)' == 'Debug|AnyCPU' `>
                        <DebugSymbols>true</DebugSymbols>
                        <DebugType>full</DebugType>
                        <Optimize>false</Optimize>
                        <OutputPath>bin\Debug\</OutputPath>
                        <DefineConstants>DEBUG;TRACE</DefineConstants>
                        <ErrorReport>prompt</ErrorReport>
                        <WarningLevel>4</WarningLevel>
                    </PropertyGroup>
                    <PropertyGroup Condition=` '$(Configuration)|$(Platform)' == 'Release|AnyCPU' `>
                        <DebugType>pdbonly</DebugType>
                        <Optimize>true</Optimize>
                        <OutputPath>bin\Release\</OutputPath>
                        <DefineConstants>TRACE</DefineConstants>
                        <ErrorReport>prompt</ErrorReport>
                        <WarningLevel>4</WarningLevel>
                    </PropertyGroup>
                    <ItemGroup>
                        <Reference Include=`System` />
                        <Reference Include=`System.Data` />
                        <Reference Include=`System.Xml` />
                    </ItemGroup>
                    <ItemGroup>
                        <Compile Include=`Class1.cs` />
                    </ItemGroup>
                    <Import Project=`$(MSBuildBinPath)\Microsoft.CSharp.targets` />
                    <!-- The old OM, which is what this solution is being built under, doesn't understand
                         BeforeTargets, so this test was failing, because _AssignManagedMetadata was set 
                         up as a BeforeTarget for Build.  Copied here so that build will return the correct
                         information again. -->
                    <Target Name=`BeforeBuild`>
                        <ItemGroup>
                            <BuiltTargetPath Include=`$(TargetPath)`>
                                <ManagedAssembly>$(ManagedAssembly)</ManagedAssembly>
                            </BuiltTargetPath>
                        </ItemGroup>
                    </Target>
                </Project>
                ");

            // ====================================
            // ClassLib\Class1.cs
            // ====================================
            ObjectModelHelpers.CreateFileInTempProjectDirectory(relativePathToClassLibDir + "Class1.cs", @"
                namespace ClassLibrary1
                {
	                public class LongPathBug
	                {
	                }
                }
                ");


            // Build the ConsoleApp project.
            ObjectModelHelpers.BuildTempProjectFileExpectSuccess(relativePathToConsoleAppDir + "ConsoleApp.csproj");

            ObjectModelHelpers.AssertFileExistsInTempProjectDirectory(relativePathToConsoleAppDir + @"bin\Debug\ConsoleApp.exe");
        }

        /// <summary>
        /// There is a C# project that has a P2P ref to a J# project.  The C# project supports Debug/Release|AnyCPU.
        /// The J# project supports Debug/Release|x86.  There is a solution configuration defined call Debug/Release|Mixed Platforms
        /// which contains the appropriate project configurations.
        /// </summary>
        [Test]
        //[Ignore("Need J# to be in the v3.5 folder")]
        public void SolutionConfigurationWithDifferentProjectConfigurations()
        {
            ObjectModelHelpers.DeleteTempProjectDirectory();

            // ==================================================================
            // SOLUTION1.SLN
            // ==================================================================
            ObjectModelHelpers.CreateFileInTempProjectDirectory("Solution1.sln", 
                @"Microsoft Visual Studio Solution File, Format Version 9.00
                 Visual Studio 2005
                Project(`{FAE04EC0-301F-11D3-BF4B-00C04F79EFBC}`) = `CSharpClassLib`, `CSharpClassLib\CSharpClassLib.csproj`, `{9FB32A10-FA44-4DD3-ABA8-5215CF599BD6}`
                EndProject
                Project(`{E6FDF86B-F3D1-11D4-8576-0002A516ECE8}`) = `JSharpClassLib`, `JSharpClassLib\JSharpClassLib.vjsproj`, `{DFE7D1F5-B0E8-4EB8-BC1B-0274C2747078}`
                EndProject
                Global
	                GlobalSection(SolutionConfigurationPlatforms) = preSolution
		                Debug|Any CPU = Debug|Any CPU
		                Debug|Mixed Platforms = Debug|Mixed Platforms
		                Debug|x86 = Debug|x86
		                Release|Any CPU = Release|Any CPU
		                Release|Mixed Platforms = Release|Mixed Platforms
		                Release|x86 = Release|x86
	                EndGlobalSection
	                GlobalSection(ProjectConfigurationPlatforms) = postSolution
		                {9FB32A10-FA44-4DD3-ABA8-5215CF599BD6}.Debug|Any CPU.ActiveCfg = Debug|Any CPU
		                {9FB32A10-FA44-4DD3-ABA8-5215CF599BD6}.Debug|Any CPU.Build.0 = Debug|Any CPU
		                {9FB32A10-FA44-4DD3-ABA8-5215CF599BD6}.Debug|Mixed Platforms.ActiveCfg = Debug|Any CPU
		                {9FB32A10-FA44-4DD3-ABA8-5215CF599BD6}.Debug|Mixed Platforms.Build.0 = Debug|Any CPU
		                {9FB32A10-FA44-4DD3-ABA8-5215CF599BD6}.Debug|x86.ActiveCfg = Debug|Any CPU
		                {9FB32A10-FA44-4DD3-ABA8-5215CF599BD6}.Release|Any CPU.ActiveCfg = Release|Any CPU
		                {9FB32A10-FA44-4DD3-ABA8-5215CF599BD6}.Release|Any CPU.Build.0 = Release|Any CPU
		                {9FB32A10-FA44-4DD3-ABA8-5215CF599BD6}.Release|Mixed Platforms.ActiveCfg = Release|Any CPU
		                {9FB32A10-FA44-4DD3-ABA8-5215CF599BD6}.Release|Mixed Platforms.Build.0 = Release|Any CPU
		                {9FB32A10-FA44-4DD3-ABA8-5215CF599BD6}.Release|x86.ActiveCfg = Release|Any CPU
		                {DFE7D1F5-B0E8-4EB8-BC1B-0274C2747078}.Debug|Any CPU.ActiveCfg = Debug|x86
		                {DFE7D1F5-B0E8-4EB8-BC1B-0274C2747078}.Debug|Mixed Platforms.ActiveCfg = Debug|x86
		                {DFE7D1F5-B0E8-4EB8-BC1B-0274C2747078}.Debug|Mixed Platforms.Build.0 = Debug|x86
		                {DFE7D1F5-B0E8-4EB8-BC1B-0274C2747078}.Debug|x86.ActiveCfg = Debug|x86
		                {DFE7D1F5-B0E8-4EB8-BC1B-0274C2747078}.Debug|x86.Build.0 = Debug|x86
		                {DFE7D1F5-B0E8-4EB8-BC1B-0274C2747078}.Release|Any CPU.ActiveCfg = Release|x86
		                {DFE7D1F5-B0E8-4EB8-BC1B-0274C2747078}.Release|Mixed Platforms.ActiveCfg = Release|x86
		                {DFE7D1F5-B0E8-4EB8-BC1B-0274C2747078}.Release|Mixed Platforms.Build.0 = Release|x86
		                {DFE7D1F5-B0E8-4EB8-BC1B-0274C2747078}.Release|x86.ActiveCfg = Release|x86
		                {DFE7D1F5-B0E8-4EB8-BC1B-0274C2747078}.Release|x86.Build.0 = Release|x86
	                EndGlobalSection
	                GlobalSection(SolutionProperties) = preSolution
		                HideSolutionNode = FALSE
	                EndGlobalSection
                EndGlobal
                ");

            // ==================================================================
            // CSHARPCLASSLIB.CSPROJ
            // ==================================================================
            ObjectModelHelpers.CreateFileInTempProjectDirectory(@"CSharpClassLib\CSharpClassLib.csproj", @"
                <Project DefaultTargets=`Build` ToolsVersion=`4.0` xmlns=`msbuildnamespace`>
                  <PropertyGroup>
                    <Configuration Condition=` '$(Configuration)' == '' `>Debug</Configuration>
                    <Platform Condition=` '$(Platform)' == '' `>AnyCPU</Platform>
                    <ProductVersion>8.0.50627</ProductVersion>
                    <SchemaVersion>2.0</SchemaVersion>
                    <ProjectGuid>{9FB32A10-FA44-4DD3-ABA8-5215CF599BD6}</ProjectGuid>
                    <OutputType>Library</OutputType>
                    <AppDesignerFolder>Properties</AppDesignerFolder>
                    <RootNamespace>CSharpClassLib</RootNamespace>
                    <AssemblyName>CSharpClassLib</AssemblyName>
                  </PropertyGroup>
                  <PropertyGroup Condition=` '$(Configuration)|$(Platform)' == 'Debug|AnyCPU' `>
                    <DebugSymbols>true</DebugSymbols>
                    <DebugType>full</DebugType>
                    <Optimize>false</Optimize>
                    <OutputPath>bin\Debug\</OutputPath>
                    <DefineConstants>DEBUG;TRACE</DefineConstants>
                    <ErrorReport>prompt</ErrorReport>
                    <WarningLevel>4</WarningLevel>
                  </PropertyGroup>
                  <PropertyGroup Condition=` '$(Configuration)|$(Platform)' == 'Release|AnyCPU' `>
                    <DebugType>pdbonly</DebugType>
                    <Optimize>true</Optimize>
                    <OutputPath>bin\Release\</OutputPath>
                    <DefineConstants>TRACE</DefineConstants>
                    <ErrorReport>prompt</ErrorReport>
                    <WarningLevel>4</WarningLevel>
                  </PropertyGroup>
                  <ItemGroup>
                    <Reference Include=`System` />
                    <Reference Include=`System.Data` />
                    <Reference Include=`System.Xml` />
                  </ItemGroup>
                  <ItemGroup>
                    <Compile Include=`Class1.cs` />
                  </ItemGroup>
                  <ItemGroup>
                    <ProjectReference Include=`..\JSharpClassLib\JSharpClassLib.vjsproj`>
                      <Project>{DFE7D1F5-B0E8-4EB8-BC1B-0274C2747078}</Project>
                      <Name>JSharpClassLib</Name>
                    </ProjectReference>
                  </ItemGroup>
                  <ItemGroup>
                    <Folder Include=`Properties\` />
                  </ItemGroup>
                  <Import Project=`$(MSBuildBinPath)\Microsoft.CSharp.targets` />
                  <!-- To modify your build process, add your task inside one of the targets below and uncomment it. 
                       Other similar extension points exist, see Microsoft.Common.targets.
                  <Target Name=`BeforeBuild`>
                  </Target>
                  <Target Name=`AfterBuild`>
                  </Target>
                  -->
                </Project>
                ");

            // ==================================================================
            // CLASS1.CS
            // ==================================================================
            ObjectModelHelpers.CreateFileInTempProjectDirectory(@"CSharpClassLib\Class1.cs", @"
                using System;
                using System.Collections.Generic;
                using System.Text;

                namespace CSharpClassLib
                {
	                public class Class1
	                {
		                JSharpClassLib.Class1 myjsharpclass = new JSharpClassLib.Class1();
	                }
                }
                ");

            // ==================================================================
            // JSHARPCLASSLIB.VJSPROJ
            // ==================================================================
            ObjectModelHelpers.CreateFileInTempProjectDirectory(@"JSharpClassLib\JSharpClassLib.vjsproj", @"
                <Project DefaultTargets=`Build` ToolsVersion=`4.0` xmlns=`msbuildnamespace`>
                  <PropertyGroup>
                    <Configuration Condition=` '$(Configuration)' == '' `>Debug</Configuration>
                    <Platform Condition=` '$(Platform)' == '' `>x86</Platform>
                    <ProductVersion>8.0.50627</ProductVersion>
                    <SchemaVersion>2.0</SchemaVersion>
                    <ProjectGuid>{DFE7D1F5-B0E8-4EB8-BC1B-0274C2747078}</ProjectGuid>
                    <OutputType>Library</OutputType>
                    <RootNamespace>JSharpClassLib</RootNamespace>
                    <AssemblyName>JSharpClassLib</AssemblyName>
                    <WarningLevel>4</WarningLevel>
                  </PropertyGroup>
                  <PropertyGroup Condition=` '$(Configuration)|$(Platform)' == 'Debug|x86' `>
                    <DebugSymbols>true</DebugSymbols>
                    <DebugType>full</DebugType>
                    <Optimize>false</Optimize>
                    <OutputPath>bin\Debug\</OutputPath>
                    <DefineConstants>DEBUG;TRACE</DefineConstants>
                  </PropertyGroup>
                  <PropertyGroup Condition=` '$(Configuration)|$(Platform)' == 'Release|x86' `>
                    <DebugType>pdbonly</DebugType>
                    <Optimize>true</Optimize>
                    <OutputPath>bin\Release\</OutputPath>
                    <DefineConstants>TRACE</DefineConstants>
                  </PropertyGroup>
                  <ItemGroup>
                    <Reference Include=`System` />
                    <Reference Include=`System.Data` />
                    <Reference Include=`System.Xml` />
                  </ItemGroup>
                  <ItemGroup>
                    <Compile Include=`Class1.jsl` />
                  </ItemGroup>
                  <ItemGroup>
                    <Folder Include=`Properties\` />
                  </ItemGroup>
                  <Import Project=`$(MSBuildBinPath)\Microsoft.VisualJSharp.targets` />
                  <!-- To modify your build process, add your task inside one of the targets below and uncomment it. 
                       Other similar extension points exist, see Microsoft.Common.targets.
                  <Target Name=`BeforeBuild`>
                  </Target>
                  <Target Name=`AfterBuild`>
                  </Target>
                  -->
                </Project>
                ");

            // ==================================================================
            // CLASS1.JSL
            // ==================================================================
            ObjectModelHelpers.CreateFileInTempProjectDirectory(@"JSharpClassLib\Class1.jsl", @"
                package JSharpClassLib;


                /**
                 * Summary description for Class1
                 */
                public class Class1
                {
	                public Class1()
	                {
		                //
		                // TO DO: Add constructor logic here
		                //
	                }
                }
                ");

            // Build the .SLN
            ObjectModelHelpers.BuildTempProjectFileExpectSuccess("Solution1.sln");

            ObjectModelHelpers.AssertFileExistsInTempProjectDirectory(@"CSharpClassLib\bin\debug\CSharpClassLib.dll");
        }

        /// <summary>
        /// Tests that the .pdb file is not copied to the output directory when the
        /// SkipCopyingSymbolsToOutputDirectory property is set.
        /// </summary>
        [Test]
        public void SkipCopyingPdbFile()
        {
            // create a temp project
            Helper.CreateTempCSharpProjectWithClassLibrary();

            // build it and expect the .pdb to be in the output directory
            ObjectModelHelpers.BuildTempProjectFileWithTargetsExpectSuccess(@"ConsoleApplication\ConsoleApplication.csproj", null, null);
            ObjectModelHelpers.AssertFileExistsInTempProjectDirectory(@"ConsoleApplication\bin\Debug\ConsoleApplication.pdb");

            // set the SkipCopyingSymbolsToOutputDirectory property
            Dictionary<string, string> additionalProperties = new Dictionary<string, string> ();
            additionalProperties["SkipCopyingSymbolsToOutputDirectory"] = "true";

            // build the project again and expect the .pdb to have been removed from the output directory
            ObjectModelHelpers.BuildTempProjectFileWithTargetsExpectSuccess(@"ConsoleApplication\ConsoleApplication.csproj", null, additionalProperties);
            ObjectModelHelpers.AssertFileDoesNotExistInTempProjectDirectory(@"ConsoleApplication\bin\Debug\ConsoleApplication.pdb");

            // set the SkipCopyingSymbolsToOutputDirectory property explicitly to "false"
            additionalProperties["SkipCopyingSymbolsToOutputDirectory"]= "false";

            // build the project again and expect the .pdb to be back in the output directory
            ObjectModelHelpers.BuildTempProjectFileWithTargetsExpectSuccess(@"ConsoleApplication\ConsoleApplication.csproj", null, null);
            ObjectModelHelpers.AssertFileExistsInTempProjectDirectory(@"ConsoleApplication\bin\Debug\ConsoleApplication.pdb");
        }

        /// <summary>
        /// Tests that the .pdb file is not produced if /p:debugtype=none is set externally
        /// </summary>
        [Test]
        public void SkipProducingPdbCsharp()
        {
            // create a temp project
            Helper.CreateTempCSharpProjectWithClassLibrary();

            // build it and expect the .pdb to be in the output directory: verify /debug+ /debug:full is default for debug config
            MockLogger l = ObjectModelHelpers.BuildTempProjectFileWithTargetsExpectSuccess(@"ConsoleApplication\ConsoleApplication.csproj", null, null);
            l.AssertLogContains("/debug+");
            l.AssertLogContains("/debug:full");
            ObjectModelHelpers.AssertFileExistsInTempProjectDirectory(@"ConsoleApplication\bin\Debug\ConsoleApplication.pdb");

            // verify /debug:pdbonly is default for release config
            Dictionary<string, string> additionalProperties = new Dictionary<string, string> ();
            additionalProperties.SetProperty("Configuration", "release");
            l.ClearLog();
            l = ObjectModelHelpers.BuildTempProjectFileWithTargetsExpectSuccess(@"ConsoleApplication\ConsoleApplication.csproj", null, additionalProperties, true);
            l.AssertLogDoesntContain("/debug+");
            l.AssertLogContains("/debug:pdbonly");
            ObjectModelHelpers.AssertFileExistsInTempProjectDirectory(@"ConsoleApplication\bin\release\ConsoleApplication.pdb");

            // set the DebugSymbols=false property
            additionalProperties = new Dictionary<string, string> ();
            additionalProperties.SetProperty("DebugType", "none");

            // build the project again and expect the .pdb to have been removed from the output directory
            l = ObjectModelHelpers.BuildTempProjectFileWithTargetsExpectSuccess(@"ConsoleApplication\ConsoleApplication.csproj", null, additionalProperties, true);
            l.AssertLogDoesntContain("/debug+");
            l.AssertLogContains("/debug-");
            l.AssertLogDoesntContain("/debug:full");
            ObjectModelHelpers.AssertFileDoesNotExistInTempProjectDirectory(@"ConsoleApplication\bin\Debug\ConsoleApplication.pdb");

            // debug config again; set the DebugType property explicitly to "full"
            additionalProperties = new Dictionary<string, string>();
            additionalProperties["DebugType"] ="full";

            // build the project again and expect the .pdb to be back in the output directory
            l.ClearLog();
            l = ObjectModelHelpers.BuildTempProjectFileWithTargetsExpectSuccess(@"ConsoleApplication\ConsoleApplication.csproj", null, additionalProperties, true);
            l.AssertLogContains("/debug+");
            l.AssertLogContains("/debug:full");
            ObjectModelHelpers.AssertFileExistsInTempProjectDirectory(@"ConsoleApplication\bin\Debug\ConsoleApplication.pdb");

            // try release configuration with DebugSymbols set to true, as well
            additionalProperties = new Dictionary<string, string>();
            additionalProperties["Configuration"] = "release";
            additionalProperties["DebugSymbols"] = "true";
            l.ClearLog();
            l = ObjectModelHelpers.BuildTempProjectFileWithTargetsExpectSuccess(@"ConsoleApplication\ConsoleApplication.csproj", null, additionalProperties, true);
            l.AssertLogContains("/debug+");
            l.AssertLogContains("/debug:pdbonly");
            ObjectModelHelpers.AssertFileExistsInTempProjectDirectory(@"ConsoleApplication\bin\release\ConsoleApplication.pdb");        
        }

        /// <summary>
        /// Tests that the .pdb file is not produced if /p:debugsymbols=false is set externally
        /// </summary>
        [Test]
        public void SkipProducingPdbVB()
        {
            // create a temp project
            Helper.CreateTempVBProject();

            // build it and expect the .pdb to be in the output directory
            MockLogger l = ObjectModelHelpers.BuildTempProjectFileWithTargetsExpectSuccess(@"ConsoleApplication\ConsoleApplication.vbproj", null, null, true);
            l.AssertLogContains("/debug+");
            l.AssertLogContains("/debug:full");
            ObjectModelHelpers.AssertFileExistsInTempProjectDirectory(@"ConsoleApplication\bin\Debug\ConsoleApplication.pdb");

            //// set the DebugType=none property
            Dictionary<string, string> additionalProperties = new Dictionary<string, string> ();
            additionalProperties.SetProperty("DebugType", "none");

            // build the project again and expect the .pdb to have been removed from the output directory
            l.ClearLog();
            l = ObjectModelHelpers.BuildTempProjectFileWithTargetsExpectSuccess(@"ConsoleApplication\ConsoleApplication.vbproj", null, additionalProperties, true);
            l.AssertLogDoesntContain("/debug+");
            l.AssertLogContains("/debug-");
            l.AssertLogDoesntContain("/debug:full");
            ObjectModelHelpers.AssertFileDoesNotExistInTempProjectDirectory(@"ConsoleApplication\bin\Debug\ConsoleApplication.pdb");

            // set the DebugType property explicitly to "full"
            additionalProperties.SetProperty("DebugType", "full");

            // build the project again and expect the .pdb to be back in the output directory
            l.ClearLog();
            l = ObjectModelHelpers.BuildTempProjectFileWithTargetsExpectSuccess(@"ConsoleApplication\ConsoleApplication.vbproj", null, null, true);
            l.AssertLogContains("/debug+");
            l.AssertLogContains("/debug:full");
            ObjectModelHelpers.AssertFileExistsInTempProjectDirectory(@"ConsoleApplication\bin\Debug\ConsoleApplication.pdb");
        }
    }

    /// <summary>
    /// Helper methods for unit-tests in this file.
    /// </summary>
    internal static class Helper
    {
        /// <summary>
        /// Creates a temporary project on disk for doing unit-tests on.
        /// </summary>
        internal static void CreateTempCSharpProjectWithClassLibrary()
        {
            ObjectModelHelpers.DeleteTempProjectDirectory();

            ObjectModelHelpers.CreateFileInTempProjectDirectory(@"ConsoleApplication\ConsoleApplication.csproj", @"
                <Project DefaultTargets=`Build` ToolsVersion=`4.0` xmlns=`msbuildnamespace`>
                  <PropertyGroup>
                    <Configuration Condition=` '$(Configuration)' == '' `>Debug</Configuration>
                    <Platform Condition=` '$(Platform)' == '' `>AnyCPU</Platform>
                    <ProductVersion>8.0.50727</ProductVersion>
                    <SchemaVersion>2.0</SchemaVersion>
                    <ProjectGuid>{34D5E50A-464A-4098-9DB6-679D5310E7EB}</ProjectGuid>
                    <OutputType>Exe</OutputType>
                    <AppDesignerFolder>Properties</AppDesignerFolder>
                    <RootNamespace>ConsoleApplication</RootNamespace>
                    <AssemblyName>ConsoleApplication</AssemblyName>
                  </PropertyGroup>
                  <PropertyGroup Condition=` '$(Configuration)|$(Platform)' == 'Debug|AnyCPU' `>
                    <DebugSymbols>true</DebugSymbols>
                    <DebugType>full</DebugType>
                    <Optimize>false</Optimize>
                    <OutputPath>bin\Debug\</OutputPath>
                    <DefineConstants>DEBUG;TRACE</DefineConstants>
                    <ErrorReport>prompt</ErrorReport>
                    <WarningLevel>4</WarningLevel>
                  </PropertyGroup>
                  <PropertyGroup Condition=` '$(Configuration)|$(Platform)' == 'Release|AnyCPU' `>
                    <DebugType>pdbonly</DebugType>
                    <Optimize>true</Optimize>
                    <OutputPath>bin\Release\</OutputPath>
                    <DefineConstants>TRACE</DefineConstants>
                    <ErrorReport>prompt</ErrorReport>
                    <WarningLevel>4</WarningLevel>
                  </PropertyGroup>
                  <ItemGroup>
                    <Reference Include=`System` />
                    <Reference Include=`System.Data` />
                    <Reference Include=`System.Xml` />
                  </ItemGroup>
                  <ItemGroup>
                    <Compile Include=`Program.cs` />
                  </ItemGroup>
                  <ItemGroup>
                    <ProjectReference Include=`..\ClassLibrary\ClassLibrary.csproj`>
                      <Project>{50E656DA-C81B-43D5-B2ED-8B5DCB2398EB}</Project>
                      <Name>ClassLibrary1</Name>
                    </ProjectReference>
                  </ItemGroup>
                  <ItemGroup>
                    <Folder Include=`Properties\` />
                  </ItemGroup>
                  <Import Project=`$(MSBuildBinPath)\Microsoft.CSharp.targets` />
                </Project>
                ");

            ObjectModelHelpers.CreateFileInTempProjectDirectory(@"ConsoleApplication\Program.cs", @"
                using System;
                using System.Collections.Generic;
                using System.Text;

                namespace ConsoleApplication1
                {
                    class Program
                    {
                        static void Main(string[] args)
                        {
                        }
                    }
                }
                ");

            ObjectModelHelpers.CreateFileInTempProjectDirectory(@"ClassLibrary\ClassLibrary.csproj", @"
                <Project DefaultTargets=`Build` ToolsVersion=`4.0` xmlns=`msbuildnamespace`>
                  <PropertyGroup>
                    <Configuration Condition=` '$(Configuration)' == '' `>Debug</Configuration>
                    <Platform Condition=` '$(Platform)' == '' `>AnyCPU</Platform>
                    <ProductVersion>8.0.50727</ProductVersion>
                    <SchemaVersion>2.0</SchemaVersion>
                    <ProjectGuid>{50E656DA-C81B-43D5-B2ED-8B5DCB2398EB}</ProjectGuid>
                    <OutputType>Library</OutputType>
                    <AppDesignerFolder>Properties</AppDesignerFolder>
                    <RootNamespace>ClassLibrary</RootNamespace>
                    <AssemblyName>ClassLibrary</AssemblyName>
                  </PropertyGroup>
                  <PropertyGroup Condition=` '$(Configuration)|$(Platform)' == 'Debug|AnyCPU' `>
                    <DebugSymbols>true</DebugSymbols>
                    <DebugType>full</DebugType>
                    <Optimize>false</Optimize>
                    <OutputPath>bin\Debug\</OutputPath>
                    <DefineConstants>DEBUG;TRACE</DefineConstants>
                    <ErrorReport>prompt</ErrorReport>
                    <WarningLevel>4</WarningLevel>
                  </PropertyGroup>
                  <PropertyGroup Condition=` '$(Configuration)|$(Platform)' == 'Release|AnyCPU' `>
                    <DebugType>pdbonly</DebugType>
                    <Optimize>true</Optimize>
                    <OutputPath>bin\Release\</OutputPath>
                    <DefineConstants>TRACE</DefineConstants>
                    <ErrorReport>prompt</ErrorReport>
                    <WarningLevel>4</WarningLevel>
                  </PropertyGroup>
                  <ItemGroup>
                    <Reference Include=`System` />
                    <Reference Include=`System.Data` />
                    <Reference Include=`System.Xml` />
                  </ItemGroup>
                  <ItemGroup>
                    <Compile Include=`Class.cs` />
                  </ItemGroup>
                  <ItemGroup>
                    <Folder Include=`Properties\` />
                  </ItemGroup>
                  <Import Project=`$(MSBuildBinPath)\Microsoft.CSharp.targets` />
                </Project>
                ");

            ObjectModelHelpers.CreateFileInTempProjectDirectory(@"ClassLibrary\Class.cs", @"
                using System;
                using System.Collections.Generic;
                using System.Text;

                namespace ClassLibrary1
                {
                    public class Class1
                    {
                    }
                }
                ");
        }

        /// <summary>
        /// Creates a temporary project on disk for doing unit-tests on.
        /// </summary>
        internal static void CreateTempVBProject()
        {
            ObjectModelHelpers.DeleteTempProjectDirectory();

            ObjectModelHelpers.CreateFileInTempProjectDirectory(@"ConsoleApplication\ConsoleApplication.vbproj", @"
                <Project DefaultTargets=`Build` ToolsVersion=`4.0` xmlns=`msbuildnamespace`>
                  <PropertyGroup>
                    <Configuration Condition="" '$(Configuration)' == '' "">Debug</Configuration>
                    <Platform Condition="" '$(Platform)' == '' "">AnyCPU</Platform>
                    <ProductVersion>8.0.60512</ProductVersion>
                    <SchemaVersion>2.0</SchemaVersion>
                    <ProjectGuid>{32D53832-D685-4FF7-B093-8ADCE0CA9F20}</ProjectGuid>
                    <OutputType>Exe</OutputType>
                    <StartupObject>VBconsoleapp.Module1</StartupObject>
                    <RootNamespace>VBconsoleapp</RootNamespace>
                    <AssemblyName>ConsoleApplication</AssemblyName>
                    <FileAlignment>512</FileAlignment>
                    <MyType>Console</MyType>
                  </PropertyGroup>
                  <PropertyGroup Condition="" '$(Configuration)|$(Platform)' == 'Debug|AnyCPU' "">
                    <DebugSymbols>true</DebugSymbols>
                    <DebugType>full</DebugType>
                    <DefineDebug>true</DefineDebug>
                    <DefineTrace>true</DefineTrace>
                    <OutputPath>bin\Debug\</OutputPath>
                    <DocumentationFile>VBconsoleapp.xml</DocumentationFile>
                    <NoWarn>42016,41999,42017,42018,42019,42032,42036,42020,42021,42022</NoWarn>
                  </PropertyGroup>
                  <PropertyGroup Condition="" '$(Configuration)|$(Platform)' == 'Release|AnyCPU' "">
                    <DebugType>pdbonly</DebugType>
                    <DefineDebug>false</DefineDebug>
                    <DefineTrace>true</DefineTrace>
                    <Optimize>true</Optimize>
                    <OutputPath>bin\Release\</OutputPath>
                    <DocumentationFile>VBconsoleapp.xml</DocumentationFile>
                    <NoWarn>42016,41999,42017,42018,42019,42032,42036,42020,42021,42022</NoWarn>
                  </PropertyGroup>
                  <ItemGroup>
                    <Reference Include=""System"" />
                    <Reference Include=""System.Data"" />
                    <Reference Include=""System.Deployment"" />
                    <Reference Include=""System.Drawing"" />
                    <Reference Include=""System.Windows.Forms"" />
                    <Reference Include=""System.Xml"" />
                    <Reference Include=""System.Core"">
                      <RequiredTargetFramework>3.5</RequiredTargetFramework>
                    </Reference>
                    <Reference Include=""System.Xml.Linq"">
                      <RequiredTargetFramework>3.5</RequiredTargetFramework>
                    </Reference>
                    <Reference Include=""System.Data.DataSetExtensions"">
                      <RequiredTargetFramework>3.5</RequiredTargetFramework>
                    </Reference>
                  </ItemGroup>
                  <ItemGroup>
                    <Import Include=""Microsoft.VisualBasic"" />
                    <Import Include=""System"" />
                    <Import Include=""System.Collections"" />
                    <Import Include=""System.Collections.Generic"" />
                    <Import Include=""System.Data"" />
                    <Import Include=""System.Drawing"" />
                    <Import Include=""System.Diagnostics"" />
                    <Import Include=""System.Windows.Forms"" />
                    <Import Include=""System.Linq"" />
                    <Import Include=""System.Xml.Linq"" />
                  </ItemGroup>
                  <ItemGroup>
                    <Compile Include=""Module1.vb"" />
                  </ItemGroup>
                  <Import Project=""$(MSBuildBinPath)\Microsoft.VisualBasic.targets"" />
                  <!-- To modify your build process, add your task inside one of the targets below and uncomment it. 
                       Other similar extension points exist, see Microsoft.Common.targets.
                  <Target Name=""BeforeBuild"">
                  </Target>
                  <Target Name=""AfterBuild"">
                  </Target>
                  -->
            </Project>");

            ObjectModelHelpers.CreateFileInTempProjectDirectory(@"ConsoleApplication\Module1.vb", @"
                Module Module1

                    Sub Main()

                    End Sub

                End Module
                ");
        }
#endif    
    }
}<|MERGE_RESOLUTION|>--- conflicted
+++ resolved
@@ -25,11 +25,7 @@
         /// <summary>
         /// Check that the ARM flag is passed to the compiler when targeting ARM.
         /// </summary>
-<<<<<<< HEAD
-        [Test]
-=======
-        [TestMethod]
->>>>>>> 6b736604
+        [Test]
         public void TargetARM()
         {
             string file = null;
@@ -81,11 +77,7 @@
         /// Check that with an empty platformtarget (equivalent to anycpu), library type assemblies do not 
         /// get forced to anycpu32bitpreferred by default. 
         /// </summary>
-<<<<<<< HEAD
-        [Test]
-=======
-        [TestMethod]
->>>>>>> 6b736604
+        [Test]
         public void AnyCPULibraryProjectIsNot32BitPreferred()
         {
             string file = null;
@@ -135,12 +127,7 @@
         /// Check that with an explicit platform of anycpu, library type assemblies do not 
         /// get forced to anycpu32bitpreferred by default. 
         /// </summary>
-<<<<<<< HEAD
-        [Test]
-        //[Ignore("TEST: INSTALLED BUILD PROCESS")]
-=======
-        [TestMethod]
->>>>>>> 6b736604
+        [Test]
         public void ExplicitAnyCPULibraryProjectIsNot32BitPreferred()
         {
             string file = null;
@@ -191,11 +178,7 @@
         /// Check that with an empty platformtarget (equivalent to anycpu), winmdobj type assemblies do not 
         /// get forced to anycpu32bitpreferred by default. 
         /// </summary>
-<<<<<<< HEAD
-        [Test]
-=======
-        [TestMethod]
->>>>>>> 6b736604
+        [Test]
         public void AnyCPUWinMDObjProjectIsNot32BitPreferred()
         {
             string file = null;
@@ -251,12 +234,7 @@
         /// Check that with an explicit platformtarget of anycpu, winmdobj type assemblies do not 
         /// get forced to anycpu32bitpreferred by default. 
         /// </summary>
-<<<<<<< HEAD
-        [Test]
-        //[Ignore("TEST: INSTALLED BUILD PROCESS")]
-=======
-        [TestMethod]
->>>>>>> 6b736604
+        [Test]
         public void ExplicitAnyCPUWinMDObjProjectIsNot32BitPreferred()
         {
             string file = null;
@@ -313,12 +291,7 @@
         /// Check that with an empty platformtarget (equivalent to anycpu), exe type assemblies 
         /// get forced to anycpu32bitpreferred by default. 
         /// </summary>
-<<<<<<< HEAD
-        [Test]
-        //[Ignore("TEST: INSTALLED BUILD PROCESS")]
-=======
-        [TestMethod]
->>>>>>> 6b736604
+        [Test]
         public void AnyCPUExeProjectIs32BitPreferred()
         {
             string file = null;
@@ -368,12 +341,7 @@
         /// Check that with an explicit platformtarget of anycpu, exe type assemblies 
         /// get forced to anycpu32bitpreferred by default. 
         /// </summary>
-<<<<<<< HEAD
-        [Test]
-        //[Ignore("TEST: INSTALLED BUILD PROCESS")]
-=======
-        [TestMethod]
->>>>>>> 6b736604
+        [Test]
         public void ExplicitAnyCPUExeProjectIs32BitPreferred()
         {
             string file = null;
@@ -474,12 +442,7 @@
         /// Check that with an explicit platformtarget of anycpu, exe type assemblies that are 
         /// targeting .NET 4.0 do not get forced to anycpu32bitpreferred by default. 
         /// </summary>
-<<<<<<< HEAD
-        [Test]
-        //[Ignore("TEST: INSTALLED BUILD PROCESS")]
-=======
-        [TestMethod]
->>>>>>> 6b736604
+        [Test]
         public void ExplicitAnyCPU40ExeProjectIsNot32BitPreferred()
         {
             string file = null;
@@ -530,12 +493,7 @@
         /// Check that with an empty platformtarget (equivalent to anycpu), appcontainerexe type assemblies 
         /// get forced to anycpu32bitpreferred by default. 
         /// </summary>
-<<<<<<< HEAD
-        [Test]
-        //[Ignore("TEST: INSTALLED BUILD PROCESS")]
-=======
-        [TestMethod]
->>>>>>> 6b736604
+        [Test]
         public void AnyCPUAppContainerExeProjectIs32BitPreferred()
         {
             string file = null;
@@ -591,12 +549,7 @@
         /// Check that with an explicit platformtarget of anycpu, appcontainerexe type assemblies 
         /// get forced to anycpu32bitpreferred by default. 
         /// </summary>
-<<<<<<< HEAD
-        [Test]
-        //[Ignore("TEST: INSTALLED BUILD PROCESS")]
-=======
-        [TestMethod]
->>>>>>> 6b736604
+        [Test]
         public void ExplicitAnyCPUAppContainerExeProjectIs32BitPreferred()
         {
             string file = null;
@@ -653,12 +606,7 @@
         /// Although AnyCPU library projects should not default to AnyCPU32BitPreferred, because that platform is 
         /// not supported for library projects, if Prefer32Bit is explicitly set, we should still respect that. 
         /// </summary>
-<<<<<<< HEAD
-        [Test]
-        //[Ignore("TEST: INSTALLED BUILD PROCESS")]
-=======
-        [TestMethod]
->>>>>>> 6b736604
+        [Test]
         public void AnyCPULibraryProjectIs32BitPreferredIfPrefer32BitSet()
         {
             string file = null;
@@ -710,12 +658,7 @@
         /// A project with no explicit OutputType will end up defaulting its OutputType to exe, 
         /// so it should also default to Prefer32Bit = true. 
         /// </summary>
-<<<<<<< HEAD
-        [Test]
-        //[Ignore("TEST: INSTALLED BUILD PROCESS")]
-=======
-        [TestMethod]
->>>>>>> 6b736604
+        [Test]
         public void AnyCPUProjectWithNoExplicitOutputTypeIs32BitPreferred()
         {
             string file = null;
@@ -765,12 +708,7 @@
         /// A project with no explicit OutputType will end up defaulting its OutputType to exe, 
         /// so it should also default to Prefer32Bit = true. 
         /// </summary>
-<<<<<<< HEAD
-        [Test]
-        //[Ignore("TEST: INSTALLED BUILD PROCESS")]
-=======
-        [TestMethod]
->>>>>>> 6b736604
+        [Test]
         public void AnyCPUJupiterProjectWithNoExplicitOutputTypeIs32BitPreferred()
         {
             string file = null;
@@ -822,11 +760,7 @@
         /// <summary>
         /// Validate that the GetFrameworkPaths target 
         /// </summary>
-<<<<<<< HEAD
-        [Test]
-=======
-        [TestMethod]
->>>>>>> 6b736604
+        [Test]
         public void TestGetFrameworkPaths()
         {
             MockLogger logger = new MockLogger();
@@ -861,11 +795,7 @@
         /// <summary>
         /// Validate that the GetFrameworkPaths target 
         /// </summary>
-<<<<<<< HEAD
-        [Test]
-=======
-        [TestMethod]
->>>>>>> 6b736604
+        [Test]
         public void TestTargetFrameworkPaths()
         {
             string[] targetFrameworkVersions = { "v2.0", "v3.0", "v3.5", "v4.0", "v4.5", "" };
@@ -930,13 +860,7 @@
         /// <summary>
         /// Doesn't synthesize Link metadata if the items are defined in the project  
         /// </summary>
-<<<<<<< HEAD
-        [Test]
-        [Ignore]
-        // Ignore: Changes to the current directory interfere with the toolset reader.
-=======
-        [TestMethod]
->>>>>>> 6b736604
+        [Test]
         public void NoLinkMetadataSynthesisWhenDefinedInProject()
         {
             string[] files = null;
@@ -998,13 +922,7 @@
         /// <summary>
         /// Synthesizes Link metadata if the items are defined in an import and are on the whitelist
         /// </summary>
-<<<<<<< HEAD
-        [Test]
-        [Ignore]
-        // Ignore: Changes to the current directory interfere with the toolset reader.
-=======
-        [TestMethod]
->>>>>>> 6b736604
+        [Test]
         public void SynthesizeLinkMetadataForItemsOnWhitelist()
         {
             string[] files = null;
@@ -1083,13 +1001,7 @@
         /// <summary>
         /// Don't synthesize link metadata if the SynthesizeLinkMetadata property is false
         /// </summary>
-<<<<<<< HEAD
-        [Test]
-        [Ignore]
-        // Ignore: Test requires dependent components (e.g. csc2.exe).
-=======
-        [TestMethod]
->>>>>>> 6b736604
+        [Test]
         public void DontSynthesizeLinkMetadataIfPropertyNotSet()
         {
             string[] files = null;
