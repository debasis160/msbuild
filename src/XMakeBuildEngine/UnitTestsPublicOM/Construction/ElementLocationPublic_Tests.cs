﻿// Copyright (c) Microsoft. All rights reserved.
// Licensed under the MIT license. See LICENSE file in the project root for full license information.
//-----------------------------------------------------------------------
// </copyright>
// <summary>Tests for the ElementLocation class</summary>
//-----------------------------------------------------------------------

using System.Collections.Generic;
using Microsoft.Build.Collections;
<<<<<<< HEAD
using NUnit.Framework;
=======
>>>>>>> 2e935d82
using System;
using Microsoft.Build.Evaluation;
using Microsoft.Build.UnitTests;
using Microsoft.Build.Framework;
using System.Collections;
using Microsoft.Build.Execution;
using Microsoft.Build.Shared;
using Microsoft.Build.Construction;
using System.Xml;
using System.IO;
using System.Linq;
using System.Reflection;
using Xunit;

namespace Microsoft.Build.UnitTests.Construction
{
    /// <summary>
    /// Tests for the ElementLocation class
    /// </summary>
<<<<<<< HEAD
    [TestFixture]
=======
>>>>>>> 2e935d82
    public class ElementLocationPublic_Tests
    {
        /// <summary>
        /// Check that we can get the file name off an element and attribute, even if 
        /// it wouldn't normally have got one because the project wasn't
        /// loaded from disk, or has been edited since.
        /// This is really a test of our XmlDocumentWithLocation.
        /// </summary>
<<<<<<< HEAD
        [Test]
=======
        [Fact]
>>>>>>> 2e935d82
        public void ShouldHaveFilePathLocationEvenIfNotLoadedNorSavedYet()
        {
            ProjectRootElement project = ProjectRootElement.Create();
            project.FullPath = "c:\\x";
            ProjectTargetElement target = project.CreateTargetElement("t");
            target.Outputs = "o";
            project.AppendChild(target);

            Assert.Equal(project.FullPath, target.Location.File);
            Assert.Equal(project.FullPath, target.OutputsLocation.File);
        }

        /// <summary>
        /// Element location should reflect rename.
        /// This is really a test of our XmlXXXXWithLocation.
        /// </summary>
<<<<<<< HEAD
        [Test]
=======
        [Fact]
>>>>>>> 2e935d82
        public void XmlLocationReflectsRename()
        {
            ProjectRootElement project = ProjectRootElement.Create();
            project.FullPath = "c:\\x";
            ProjectTargetElement target = project.CreateTargetElement("t");
            target.Outputs = "o";
            project.AppendChild(target);

            Assert.Equal(project.FullPath, target.Location.File);
            Assert.Equal(project.FullPath, target.OutputsLocation.File);

            project.FullPath = "c:\\y";

            Assert.Equal(project.FullPath, target.Location.File);
            Assert.Equal(project.FullPath, target.OutputsLocation.File);
        }

        /// <summary>
        /// We should cache ElementLocation objects for perf.
        /// </summary>
<<<<<<< HEAD
        [Test]
=======
        [Fact]
>>>>>>> 2e935d82
        public void XmlLocationsAreCached()
        {
            ProjectRootElement project = ProjectRootElement.Create();
            project.FullPath = "c:\\x";
            ProjectTargetElement target = project.CreateTargetElement("t");
            target.Outputs = "o";
            project.AppendChild(target);

            ElementLocation e1 = target.Location;
            ElementLocation e2 = target.OutputsLocation;

            Assert.Equal(true, Object.ReferenceEquals(e1, target.Location));
            Assert.Equal(true, Object.ReferenceEquals(e2, target.OutputsLocation));
        }

        /// <summary>
        /// Test many of the getters
        /// </summary>
<<<<<<< HEAD
        [Test]
=======
        [Fact]
>>>>>>> 2e935d82
        public void LocationStringsMedley()
        {
            string content = @"
            <Project ToolsVersion=`msbuilddefaulttoolsversion` xmlns=`http://schemas.microsoft.com/developer/msbuild/2003`>
                    <UsingTask TaskName='t' AssemblyName='a' Condition='true'/>
                    <UsingTask TaskName='t' AssemblyFile='a' Condition='true'/>
                    <ItemDefinitionGroup Condition='true' Label='l'>
                        <m Condition='true'/>
                    </ItemDefinitionGroup>
                    <ItemGroup>
                        <i Include='i' Condition='true' Exclude='r'>
                            <m Condition='true'/>
                        </i>
                    </ItemGroup>
                    <PropertyGroup>
                        <p Condition='true'/>
                    </PropertyGroup>
                    <Target Name='Build' Condition='true' Inputs='i' Outputs='o'>
                        <ItemGroup>
                            <i Include='i' Condition='true' Exclude='r'>
                                <m Condition='true'/>
                            </i>
                            <i Remove='r'/>
                        </ItemGroup>
                        <PropertyGroup>
                            <p Condition='true'/>
                        </PropertyGroup>
                        <Error Text='xyz' ContinueOnError='true' Importance='high'/>
                    </Target>
                    <Import Project='p' Condition='false'/>
                </Project>
                ";

            var project = ObjectModelHelpers.CreateInMemoryProject(content);

            string locations = project.Xml.Location.LocationString + "\r\n";

            foreach (var element in project.Xml.AllChildren)
            {
                foreach (var property in element.GetType().GetProperties(BindingFlags.Public | BindingFlags.Instance))
                {
                    if (property.Name.Contains("Location"))
                    {
                        if (property.Name == "ParameterLocations")
                        {
                            var values = new List<KeyValuePair<string, ElementLocation>>(((ICollection<KeyValuePair<string, ElementLocation>>)property.GetValue(element, null)));

                            values.ForEach((value) => locations += value.Key + ":" + value.Value.LocationString + "\r\n");
                        }
                        else
                        {
                            var value = ((ElementLocation)property.GetValue(element, null));

                            if (value != null) // null means attribute is not present
                            {
                                locations += value.LocationString + "\r\n";
                            }
                        }
                    }
                }
            }

            locations = locations.Replace(project.FullPath, "c:\\foo\\bar.csproj");

            string expected = @"c:\foo\bar.csproj (2,13)
c:\foo\bar.csproj (3,32)
c:\foo\bar.csproj (3,45)
c:\foo\bar.csproj (3,62)
c:\foo\bar.csproj (3,21)
c:\foo\bar.csproj (4,32)
c:\foo\bar.csproj (4,45)
c:\foo\bar.csproj (4,62)
c:\foo\bar.csproj (4,21)
c:\foo\bar.csproj (5,42)
c:\foo\bar.csproj (5,59)
c:\foo\bar.csproj (5,21)
c:\foo\bar.csproj (6,28)
c:\foo\bar.csproj (6,25)
c:\foo\bar.csproj (8,21)
c:\foo\bar.csproj (9,28)
c:\foo\bar.csproj (9,57)
c:\foo\bar.csproj (9,40)
c:\foo\bar.csproj (9,25)
c:\foo\bar.csproj (10,32)
c:\foo\bar.csproj (10,29)
c:\foo\bar.csproj (13,21)
c:\foo\bar.csproj (14,28)
c:\foo\bar.csproj (14,25)
c:\foo\bar.csproj (16,29)
c:\foo\bar.csproj (16,59)
c:\foo\bar.csproj (16,70)
c:\foo\bar.csproj (16,29)
c:\foo\bar.csproj (16,42)
c:\foo\bar.csproj (16,21)
c:\foo\bar.csproj (17,25)
c:\foo\bar.csproj (18,32)
c:\foo\bar.csproj (18,61)
c:\foo\bar.csproj (18,44)
c:\foo\bar.csproj (18,29)
c:\foo\bar.csproj (19,36)
c:\foo\bar.csproj (19,33)
c:\foo\bar.csproj (21,32)
c:\foo\bar.csproj (21,29)
c:\foo\bar.csproj (23,25)
c:\foo\bar.csproj (24,32)
c:\foo\bar.csproj (24,29)
Text: (26,32)
Importance: (26,66)
c:\foo\bar.csproj (26,43)
c:\foo\bar.csproj (26,25)
c:\foo\bar.csproj (28,29)
c:\foo\bar.csproj (28,41)
c:\foo\bar.csproj (28,21)
";

            Helpers.VerifyAssertLineByLine(expected, locations);
        }
    }
}<|MERGE_RESOLUTION|>--- conflicted
+++ resolved
@@ -1,4 +1,4 @@
-﻿// Copyright (c) Microsoft. All rights reserved.
+// Copyright (c) Microsoft. All rights reserved.
 // Licensed under the MIT license. See LICENSE file in the project root for full license information.
 //-----------------------------------------------------------------------
 // </copyright>
@@ -7,10 +7,6 @@
 
 using System.Collections.Generic;
 using Microsoft.Build.Collections;
-<<<<<<< HEAD
-using NUnit.Framework;
-=======
->>>>>>> 2e935d82
 using System;
 using Microsoft.Build.Evaluation;
 using Microsoft.Build.UnitTests;
@@ -30,10 +26,6 @@
     /// <summary>
     /// Tests for the ElementLocation class
     /// </summary>
-<<<<<<< HEAD
-    [TestFixture]
-=======
->>>>>>> 2e935d82
     public class ElementLocationPublic_Tests
     {
         /// <summary>
@@ -42,11 +34,7 @@
         /// loaded from disk, or has been edited since.
         /// This is really a test of our XmlDocumentWithLocation.
         /// </summary>
-<<<<<<< HEAD
-        [Test]
-=======
-        [Fact]
->>>>>>> 2e935d82
+        [Fact]
         public void ShouldHaveFilePathLocationEvenIfNotLoadedNorSavedYet()
         {
             ProjectRootElement project = ProjectRootElement.Create();
@@ -63,11 +51,7 @@
         /// Element location should reflect rename.
         /// This is really a test of our XmlXXXXWithLocation.
         /// </summary>
-<<<<<<< HEAD
-        [Test]
-=======
-        [Fact]
->>>>>>> 2e935d82
+        [Fact]
         public void XmlLocationReflectsRename()
         {
             ProjectRootElement project = ProjectRootElement.Create();
@@ -88,11 +72,7 @@
         /// <summary>
         /// We should cache ElementLocation objects for perf.
         /// </summary>
-<<<<<<< HEAD
-        [Test]
-=======
-        [Fact]
->>>>>>> 2e935d82
+        [Fact]
         public void XmlLocationsAreCached()
         {
             ProjectRootElement project = ProjectRootElement.Create();
@@ -111,11 +91,7 @@
         /// <summary>
         /// Test many of the getters
         /// </summary>
-<<<<<<< HEAD
-        [Test]
-=======
-        [Fact]
->>>>>>> 2e935d82
+        [Fact]
         public void LocationStringsMedley()
         {
             string content = @"
