<<<<<<< HEAD
﻿// Copyright (c) Microsoft. All rights reserved.
=======
// Copyright (c) Microsoft. All rights reserved.
>>>>>>> 6b736604
// Licensed under the MIT license. See LICENSE file in the project root for full license information.
//-----------------------------------------------------------------------
// </copyright>
// <summary>Tests for Project</summary>
//-----------------------------------------------------------------------

using System;
using System.Collections.Generic;
using System.IO;
using System.Linq;
using System.Xml;

using Microsoft.Build.Construction;
using Microsoft.Build.Evaluation;
using Microsoft.Build.Exceptions;
using Microsoft.Build.Execution;
using Microsoft.Build.Framework;
using Microsoft.Build.Shared;
using Microsoft.Build.UnitTests;
using Microsoft.Build.Utilities;

using NUnit.Framework;

using Task = System.Threading.Tasks.Task;
using InvalidProjectFileException = Microsoft.Build.Exceptions.InvalidProjectFileException;
using ToolLocationHelper = Microsoft.Build.Utilities.ToolLocationHelper;
using TargetDotNetFrameworkVersion = Microsoft.Build.Utilities.TargetDotNetFrameworkVersion;

namespace Microsoft.Build.UnitTests.OM.Definition
{
    /// <summary>
    /// Tests for Project public members
    /// </summary>
    [TestFixture]
    public class Project_Tests
    {
        /// <summary>
        /// Clear out the global project collection
        /// </summary>
        [SetUp]
        public void SetUp()
        {
            ProjectCollection.GlobalProjectCollection.UnloadAllProjects();
        }

        /// <summary>
        /// Clear out the global project collection
        /// </summary>
        [TearDown]
        public void TearDown()
        {
            ProjectCollection.GlobalProjectCollection.UnloadAllProjects();
            Assert.AreEqual(0, ProjectCollection.GlobalProjectCollection.Count);

            IDictionary<string, string> globalProperties = ProjectCollection.GlobalProjectCollection.GlobalProperties;
            foreach (string propertyName in globalProperties.Keys)
            {
                ProjectCollection.GlobalProjectCollection.RemoveGlobalProperty(propertyName);
            }

            Assert.AreEqual(0, ProjectCollection.GlobalProjectCollection.GlobalProperties.Count);
        }

        /// <summary>
        /// Since when the project file is saved it may be intented we want to make sure the indent charachters do not affect the evaluation against empty. 
        /// We test here newline, tab, and carriage return.
        /// </summary>
        [Test]
        [Category("serialize")]
        public void VerifyNewLinesAndTabsEvaluateToEmpty()
        {
            MockLogger mockLogger = new MockLogger();

            string projectFileContent = ObjectModelHelpers.CleanupFileContents(@"
                    <Project xmlns='msbuildnamespace'>
                       <PropertyGroup><NewLine>" + Environment.NewLine + Environment.NewLine + "</NewLine></PropertyGroup>" +
                       "<PropertyGroup><Tab>\t\t\t\t</Tab></PropertyGroup>" +
                       "<PropertyGroup><CarriageReturn>\r\r\r\r</CarriageReturn></PropertyGroup>" +
                        @"<PropertyGroup><Message1 Condition =""'$(NewLine)' == ''"">NewLineEvalAsEmpty</Message1></PropertyGroup>
                        <PropertyGroup><Message2 Condition =""'$(Tab)' == ''"">TabEvalAsEmpty</Message2></PropertyGroup>
                        <PropertyGroup><Message3 Condition =""'$(CarriageReturn)' == ''"">CarriageReturnEvalAsEmpty</Message3></PropertyGroup>

                        <Target Name=""BUild"">
                           <Message Text=""$(Message1)"" Importance=""High""/>
                          <Message Text=""$(Message2)"" Importance=""High""/>
                          <Message Text=""$(Message3)"" Importance=""High""/>
                       </Target>                    
                    </Project>");

            ProjectRootElement xml = ProjectRootElement.Create(XmlReader.Create(new StringReader(projectFileContent)));
            Project project = new Project(xml);
            bool result = project.Build(new ILogger[] { mockLogger });
            Assert.AreEqual(true, result);
            mockLogger.AssertLogContains("NewLineEvalAsEmpty");
            mockLogger.AssertLogContains("TabEvalAsEmpty");
            mockLogger.AssertLogContains("CarriageReturnEvalAsEmpty");
        }

        /// <summary>
        /// Make sure if we build a project and specify no loggers that the loggers registered on the project collection is the one used.
        /// </summary>
        [Test]
        [Category("serialize")]
        public void LogWithLoggersOnProjectCollection()
        {
            MockLogger mockLogger = new MockLogger();

            string projectFileContent = ObjectModelHelpers.CleanupFileContents(@"
                    <Project xmlns='msbuildnamespace'>
                      <Target Name=""BUild"">
                           <Message Text=""IHaveBeenLogged"" Importance=""High""/>
                       </Target>                    
                    </Project>");

            ProjectRootElement xml = ProjectRootElement.Create(XmlReader.Create(new StringReader(projectFileContent)));
            ProjectCollection collection = new ProjectCollection();
            collection.RegisterLogger(mockLogger);
            Project project = new Project(xml, null, null, collection);

            bool result = project.Build();
            Assert.AreEqual(true, result);
            mockLogger.AssertLogContains("IHaveBeenLogged");
        }

        /// <summary>
        /// Make sure if we build a project and specify we specify a custom logger that the custom logger is used instead of the one registered on the project collection.
        /// </summary>
        [Test]
        [Category("serialize")]
        public void LogWithLoggersOnProjectCollectionCustomOneUsed()
        {
            MockLogger mockLogger = new MockLogger();
            MockLogger mockLogger2 = new MockLogger();

            string projectFileContent = ObjectModelHelpers.CleanupFileContents(@"
                    <Project xmlns='msbuildnamespace'>
                      <Target Name=""BUild"">
                           <Message Text=""IHaveBeenLogged"" Importance=""High""/>
                       </Target>                    
                    </Project>");

            ProjectRootElement xml = ProjectRootElement.Create(XmlReader.Create(new StringReader(projectFileContent)));
            ProjectCollection collection = new ProjectCollection();
            collection.RegisterLogger(mockLogger2);
            Project project = new Project(xml, null, null, collection);

            bool result = project.Build(mockLogger);
            Assert.AreEqual(true, result);
            mockLogger.AssertLogContains("IHaveBeenLogged");
            mockLogger2.AssertLogDoesntContain("IHaveBeenLogged");
        }

        /// <summary>
        /// Load a project from a file path
        /// </summary>
        [Test]
        public void BasicFromFile()
        {
            string file = null;

            try
            {
                file = FileUtilities.GetTemporaryFile();

                string content = GetSampleProjectContent();
                File.WriteAllText(file, content);

                Project project = new Project(file);

                VerifyContentOfSampleProject(project);
            }
            finally
            {
                File.Delete(file);
            }
        }

        /// <summary>
        /// Load a project from a file path that has valid XML that does not 
        /// evaluate successfully; then trying again after fixing the file should succeed.
        /// </summary>
        [Test]
        public void FailedEvaluationClearsXmlCache()
        {
            string file = Path.GetTempPath() + Path.DirectorySeparatorChar + Guid.NewGuid().ToString("N");

            try
            {
                var xml = ProjectRootElement.Create(file);
                xml.AddItem("i", "i1").Condition = "typo in ''condition''";
                xml.Save();

                Project project = null;
                try
                {
                    project = new Project(file);
                }
                catch (InvalidProjectFileException ex)
                {
                    Console.WriteLine(ex.Message);
                }

                // Verify that we don't now have invalid project XML left in the cache
                // by writing out valid project XML and trying again;
                // Don't save through the OM or the cache would get updated; do it directly
                File.WriteAllText(file, ObjectModelHelpers.CleanupFileContents(@"<Project xmlns='msbuildnamespace'/>"));

                project = new Project(file); // should not throw
            }
            finally
            {
                File.Delete(file);
            }
        }

        /// <summary>
        /// Reading from an XMLReader that has no content should throw the correct
        /// exception
        /// </summary>
        [Test]
        [ExpectedException(typeof(InvalidProjectFileException))]
        public void ReadFromEmptyReader1()
        {
            XmlReader reader = XmlReader.Create(new StringReader(String.Empty));
            ProjectRootElement xml = ProjectRootElement.Create(reader);
        }

        /// <summary>
        /// Reading from an XMLReader that has no content should throw the correct
        /// exception
        /// </summary>
        [Test]
        [ExpectedException(typeof(InvalidProjectFileException))]
        public void ReadFromEmptyReader2()
        {
            XmlReader reader = XmlReader.Create(new StringReader(string.Empty));
            Project project = new Project(reader);
        }

        /// <summary>
        /// Reading from an XMLReader that has no content should throw the correct
        /// exception
        /// </summary>
        [Test]
        [ExpectedException(typeof(InvalidProjectFileException))]
        public void ReadFromEmptyReader3()
        {
            // Variation, we have a reader but it's already read
            XmlReader reader = XmlReader.Create(new StringReader(ProjectRootElement.Create().RawXml));

            while (reader.Read())
            {
            }

            Project project = (new ProjectCollection()).LoadProject(reader);
        }

        /// <summary>
        /// Reading from an XMLReader that was closed should throw the correct
        /// exception
        /// </summary>
        [Test]
        [ExpectedException(typeof(InvalidProjectFileException))]
        public void ReadFromClosedReader()
        {
            XmlReader reader = XmlReader.Create(new StringReader(string.Empty));
            reader.Close();
            Project project = new Project(reader);
        }

        /// <summary>
        /// Reading from an XMLReader that has TWO valid root elements should work
        /// if it's already read past the first one.
        /// </summary>
        [Test]
        public void ReadFromReaderTwoDocs()
        {
            string emptyProject = ObjectModelHelpers.CleanupFileContents(@"<Project ToolsVersion=""msbuilddefaulttoolsversion"" xmlns=""msbuildnamespace""/>");
            XmlReader reader = XmlReader.Create(new StringReader(emptyProject + emptyProject), new XmlReaderSettings { ConformanceLevel = ConformanceLevel.Fragment });

            reader.ReadToFollowing("Project");
            reader.Read();

            Project project2 = new Project(reader);

            Assert.AreEqual(false, reader.Read());
        }

        /// <summary>
        /// Import does not exist. Default case is an exception.
        /// </summary>
        [Test]
        [ExpectedException(typeof(InvalidProjectFileException))]
        public void ImportDoesNotExistDefaultSettings()
        {
            ProjectRootElement xml = ProjectRootElement.Create();
            xml.AddImport("__nonexistent__");

            Project project = new Project(xml);
        }

        /// <summary>
        /// Import gives invalid uri exception
        /// </summary>
        [Test]
        [ExpectedException(typeof(InvalidProjectFileException))]
        public void ImportInvalidUriFormat()
        {
            ProjectRootElement xml = ProjectRootElement.Create();
            xml.AddImport(@"//MSBuildExtensionsPath32)\4.0\Microsoft.VisualStudioVersion.v11.Common.props");

            Project project = new Project(xml);
        }

        /// <summary>
        /// Necessary but not sufficient for MSBuild evaluation to be thread safe.
        /// </summary>
        [Test]
        public void ConcurrentLoadDoesNotCrash()
        {
            var tasks = new Task[500];

            for (int i = 0; i < tasks.Length; i++)
            {
                tasks[i] = Task.Factory.StartNew(delegate () { new Project(); }); // Should not throw
            }

            Task.WaitAll(tasks);
        }

        /// <summary>
        /// Import does not exist but ProjectLoadSettings.IgnoreMissingImports was set
        /// </summary>
        [Test]
        public void ImportDoesNotExistIgnoreMissingImports()
        {
            ProjectRootElement xml = ProjectRootElement.Create();

            xml.AddProperty("p", "1");
            xml.AddImport("__nonexistent__");
            xml.AddProperty("q", "$(p)");

            Project project = new Project(xml, null, null, new ProjectCollection(), ProjectLoadSettings.IgnoreMissingImports);

            // Make sure some evaluation did occur
            Assert.AreEqual("1", project.GetPropertyValue("q"));
        }

        /// <summary>
        /// When we try and access the ImportsIncludingDuplicates property on the project without setting 
        /// the correct projectloadsetting flag, we expect an invalidoperationexception.
        /// </summary>
        [Test]
        [ExpectedException(typeof(InvalidOperationException))]
        public void TryImportsIncludingDuplicatesExpectException()
        {
            ProjectRootElement xml = ProjectRootElement.Create();
            Project project = new Project(xml, null, null, new ProjectCollection(), ProjectLoadSettings.IgnoreMissingImports);
            IList<ResolvedImport> imports = project.ImportsIncludingDuplicates;
            Assert.AreEqual(0, imports.Count);
        }

        /// <summary>
        /// Import self ignored
        /// </summary>
        [Test]
        public void ImportSelfIgnored()
        {
            string file = null;

            try
            {
                ProjectCollection collection = new ProjectCollection();
                MockLogger logger = new MockLogger();
                collection.RegisterLogger(logger);

                Project project = new Project(collection);
                project.Xml.AddImport("$(MSBuildProjectFullPath)");

<<<<<<< HEAD
                file = FileUtilities.GetTemporaryFile();
=======
                file = Microsoft.Build.Shared.FileUtilities.GetTemporaryFile();
>>>>>>> 6b736604
                project.Save(file);
                project.ReevaluateIfNecessary();

                logger.AssertLogContains("MSB4210"); // selfimport
            }
            finally
            {
                File.Delete(file);
            }
        }

        /// <summary>
        /// Import self indirectly ignored
        /// </summary>
        [Test]
        public void ImportSelfIndirectIgnored()
        {
            string file = null;
            string file2 = null;

            try
            {
                ProjectCollection collection = new ProjectCollection();
                MockLogger logger = new MockLogger();
                collection.RegisterLogger(logger);

<<<<<<< HEAD
                file = FileUtilities.GetTemporaryFile();
                file2 = FileUtilities.GetTemporaryFile();
=======
                file = Microsoft.Build.Shared.FileUtilities.GetTemporaryFile();
                file2 = Microsoft.Build.Shared.FileUtilities.GetTemporaryFile();
>>>>>>> 6b736604
                Project project = new Project(collection);
                project.Xml.AddImport(file2);
                project.Save(file);

                Project project2 = new Project(collection);
                project2.Xml.AddImport(file);
                project2.Save(file2);

                project.ReevaluateIfNecessary();

                logger.AssertLogContains("MSB4210"); // selfimport
            }
            finally
            {
                File.Delete(file);
                File.Delete(file2);
            }
        }

        /// <summary>
        /// Double import ignored
        /// </summary>
        [Test]
        public void DoubleImportIgnored()
        {
            string file = null;
            string file2 = null;

            try
            {
                ProjectCollection collection = new ProjectCollection();
                MockLogger logger = new MockLogger();
                collection.RegisterLogger(logger);

<<<<<<< HEAD
                file = FileUtilities.GetTemporaryFile();
                file2 = FileUtilities.GetTemporaryFile();
=======
                file = Microsoft.Build.Shared.FileUtilities.GetTemporaryFile();
                file2 = Microsoft.Build.Shared.FileUtilities.GetTemporaryFile();
>>>>>>> 6b736604
                Project project = new Project(collection);
                project.Xml.AddImport(file2);
                project.Xml.AddImport(file2);
                project.Save(file);

                Project project2 = new Project(collection);
                project2.Save(file2);

                project.ReevaluateIfNecessary();

                logger.AssertLogContains("MSB4011"); // duplicate import
            }
            finally
            {
                File.Delete(file);
                File.Delete(file2);
            }
        }

        /// <summary>
        /// Double import ignored
        /// </summary>
        [Test]
        public void DoubleImportIndirectIgnored()
        {
            string file = null;
            string file2 = null;
            string file3 = null;

            try
            {
                ProjectCollection collection = new ProjectCollection();
                MockLogger logger = new MockLogger();
                collection.RegisterLogger(logger);
<<<<<<< HEAD

                file = FileUtilities.GetTemporaryFile();
                file2 = FileUtilities.GetTemporaryFile();
                file3 = FileUtilities.GetTemporaryFile();

=======

                file = Microsoft.Build.Shared.FileUtilities.GetTemporaryFile();
                file2 = Microsoft.Build.Shared.FileUtilities.GetTemporaryFile();
                file3 = Microsoft.Build.Shared.FileUtilities.GetTemporaryFile();

>>>>>>> 6b736604
                Project project = new Project(collection);
                project.Xml.AddImport(file2);
                project.Xml.AddImport(file3);
                project.Save(file);

                Project project2 = new Project(collection);
                project.Xml.AddImport(file3);
                project2.Save(file2);

                Project project3 = new Project(collection);
                project3.Save(file3);

                project.ReevaluateIfNecessary();

                logger.AssertLogContains("MSB4011"); // duplicate import
            }
            finally
            {
                File.Delete(file);
                File.Delete(file2);
                File.Delete(file3);
            }
        }

        /// <summary>
        /// Basic created from backing XML
        /// </summary>
        [Test]
        public void BasicFromXml()
        {
            ProjectRootElement xml = GetSampleProjectRootElement();
            Project project = new Project(xml);

            VerifyContentOfSampleProject(project);
        }

        /// <summary>
        /// Test Project from an XML with an import.
        /// Also verify the Imports collection on the evaluated Project.
        /// </summary>
        [Test]
        public void BasicFromXmlFollowImport()
        {
            string importContent = ObjectModelHelpers.CleanupFileContents(@"
                    <Project xmlns='msbuildnamespace'>
                        <PropertyGroup>
                            <p2>v3</p2>
                        </PropertyGroup>
                        <ItemGroup>
                            <i Include='i4'/>
                        </ItemGroup>
                        <Target Name='t2'>
                            <task/>
                        </Target>
                    </Project>");

            string importPath = ObjectModelHelpers.CreateFileInTempProjectDirectory("import.targets", importContent);

            string projectFileContent = ObjectModelHelpers.CleanupFileContents(@"
                    <Project xmlns='msbuildnamespace'>
                        <PropertyGroup Condition=""'$(Configuration)'=='Foo'"">
                            <p>v1</p>
                        </PropertyGroup>
                        <PropertyGroup Condition=""'$(Configuration)'!='Foo'"">
                            <p>v2</p>
                        </PropertyGroup>
                        <PropertyGroup>
                            <p2>X$(p)</p2>
                        </PropertyGroup>
                        <ItemGroup>
                            <i Condition=""'$(Configuration)'=='Foo'"" Include='i0'/>
                            <i Include='i1'/>
                            <i Include='$(p)X;i3'/>
                        </ItemGroup>
                        <Target Name='t'>
                            <task/>
                        </Target>
                        <Import Project='{0}'/>
                    </Project>");

            projectFileContent = string.Format(projectFileContent, importPath);

            ProjectRootElement xml = ProjectRootElement.Create(XmlReader.Create(new StringReader(projectFileContent)));
            Project project = new Project(xml);

            Assert.AreEqual("v3", project.GetPropertyValue("p2"));

            List<ProjectItem> items = Helpers.MakeList(project.GetItems("i"));
            Assert.AreEqual(4, items.Count);
            Assert.AreEqual("i1", items[0].EvaluatedInclude);
            Assert.AreEqual("v2X", items[1].EvaluatedInclude);
            Assert.AreEqual("i3", items[2].EvaluatedInclude);
            Assert.AreEqual("i4", items[3].EvaluatedInclude);

            IList<ResolvedImport> imports = project.Imports;
            Assert.AreEqual(1, imports.Count);
            Assert.AreEqual(true, object.ReferenceEquals(imports.First().ImportingElement, xml.Imports.ElementAt(0)));

            // We can take advantage of the fact that we will get the same ProjectRootElement from the cache if we try to
            // open it with a path; get that and then compare it to what project.Imports gave us.
            Assert.AreEqual(true, object.ReferenceEquals(imports.First().ImportedProject, ProjectRootElement.Open(importPath)));

            // Test the logical project iterator
            List<ProjectElement> logicalElements = new List<ProjectElement>(project.GetLogicalProject());

            Assert.AreEqual(18, logicalElements.Count);

            ObjectModelHelpers.DeleteTempProjectDirectory();
        }

        /// <summary>
        /// Get items, transforms use correct directory base, ie., the project folder
        /// </summary>
        [Test]
        public void TransformsUseCorrectDirectory_Basic()
        {
            string file = null;

            string projectFileContent = ObjectModelHelpers.CleanupFileContents(@"
                    <Project xmlns='msbuildnamespace'>
                        <ItemGroup>
                            <IntermediateAssembly Include='obj\i386\foo.dll'/>
                            <BuiltProjectOutputGroupKeyOutput Include=""@(IntermediateAssembly->'%(FullPath)')""/>
                        </ItemGroup>
                    </Project>");

            ProjectRootElement xml = ProjectRootElement.Create(XmlReader.Create(new StringReader(projectFileContent)));

            Project project = new Project(xml);

            try
            {
                file = FileUtilities.GetTemporaryFile();
                project.Save(file);
                project.ReevaluateIfNecessary();

                Assert.AreEqual(
                    NativeMethodsShared.IsWindows
                        ? Path.Combine(Path.GetTempPath(), @"obj\i386\foo.dll")
                        : Path.Combine(Path.GetTempPath(), @"obj/i386/foo.dll"),
                    project.GetItems("BuiltProjectOutputGroupKeyOutput").First().EvaluatedInclude);
            }
            finally
            {
                File.Delete(file);
            }
        }

        /// <summary>
        /// Get items, transforms use correct directory base, ie., the current
        /// directory at the time of load for a project that was not yet saved
        /// </summary>
        [Test]
        public void TransformsUseCorrectDirectory_Basic_NotSaved()
        {
            string projectFileContent = ObjectModelHelpers.CleanupFileContents(@"
                    <Project xmlns='msbuildnamespace'>
                        <ItemGroup>
                            <IntermediateAssembly Include='obj\i386\foo.dll'/>
                            <BuiltProjectOutputGroupKeyOutput Include=""@(IntermediateAssembly->'%(FullPath)')""/>
                        </ItemGroup>
                    </Project>");

            ProjectRootElement xml = ProjectRootElement.Create(XmlReader.Create(new StringReader(projectFileContent)));

            Project project = new Project(xml);
            ProjectInstance projectInstance = new ProjectInstance(xml);

            if (NativeMethodsShared.IsWindows)
            {
                Assert.AreEqual(
                    Path.Combine(Environment.CurrentDirectory, @"obj\i386\foo.dll"),
                    project.GetItems("BuiltProjectOutputGroupKeyOutput").First().EvaluatedInclude);
                Assert.AreEqual(
                    Path.Combine(Environment.CurrentDirectory, @"obj\i386\foo.dll"),
                    projectInstance.GetItems("BuiltProjectOutputGroupKeyOutput").First().EvaluatedInclude);
            }
            else
            {
                Assert.AreEqual(
                    Path.Combine(Environment.CurrentDirectory, @"obj/i386/foo.dll"),
                    project.GetItems("BuiltProjectOutputGroupKeyOutput").First().EvaluatedInclude);
                Assert.AreEqual(
                    Path.Combine(Environment.CurrentDirectory, @"obj/i386/foo.dll"),
                    projectInstance.GetItems("BuiltProjectOutputGroupKeyOutput").First().EvaluatedInclude);
            }
        }

        /// <summary>
        /// Directory transform uses project directory
        /// </summary>
        [Test]
        public void TransformsUseCorrectDirectory_DirectoryTransform()
        {
            string file = null;

            string projectFileContent = ObjectModelHelpers.CleanupFileContents(@"<Project xmlns='msbuildnamespace'>
                        <ItemGroup>
                            <IntermediateAssembly Include='obj\i386\foo.dll'/>
                            <BuiltProjectOutputGroupKeyOutput Include=""@(IntermediateAssembly->'%(Directory)')""/>
                        </ItemGroup>
                    </Project>");

            ProjectRootElement xml = ProjectRootElement.Create(XmlReader.Create(new StringReader(projectFileContent)));

            try
            {
                file = FileUtilities.GetTemporaryFile();
                xml.FullPath = file;

                Project project = new Project(xml);
                ProjectInstance projectInstance = new ProjectInstance(xml);

                if (NativeMethodsShared.IsWindows)
                {
                    Assert.AreEqual(
                        Path.Combine(Path.GetTempPath().Substring(3) /* remove c:\ */, @"obj\i386\"),
                        project.GetItems("BuiltProjectOutputGroupKeyOutput").First().EvaluatedInclude);
                    Assert.AreEqual(
                        Path.Combine(Path.GetTempPath().Substring(3) /* remove c:\ */, @"obj\i386\"),
                        projectInstance.GetItems("BuiltProjectOutputGroupKeyOutput").First().EvaluatedInclude);
                }
                else
                {
                    Assert.AreEqual(
                        Path.Combine(Path.GetTempPath(), @"obj/i386/"),
                        project.GetItems("BuiltProjectOutputGroupKeyOutput").First().EvaluatedInclude);
                    Assert.AreEqual(
                        Path.Combine(Path.GetTempPath(), @"obj/i386/"),
                        projectInstance.GetItems("BuiltProjectOutputGroupKeyOutput").First().EvaluatedInclude);
                }
            }
            finally
            {
                File.Delete(file);
            }
        }

        /// <summary>
        /// Directory item function uses project directory
        /// </summary>
        [Test]
        public void TransformsUseCorrectDirectory_DirectoryItemFunction()
        {
            string file = null;

            string projectFileContent = ObjectModelHelpers.CleanupFileContents(@"
                    <Project xmlns='msbuildnamespace'>
                        <ItemGroup>
                            <IntermediateAssembly Include='obj\i386\foo.dll'/>
                            <BuiltProjectOutputGroupKeyOutput Include=""@(IntermediateAssembly->Directory())""/>
                        </ItemGroup>
                    </Project>");

            ProjectRootElement xml = ProjectRootElement.Create(XmlReader.Create(new StringReader(projectFileContent)));

            try
            {
                file = FileUtilities.GetTemporaryFile();
                xml.FullPath = file;

                Project project = new Project(xml);
                ProjectInstance projectInstance = new ProjectInstance(xml);

                if (NativeMethodsShared.IsWindows)
                {
                    Assert.AreEqual(
                        Path.Combine(Path.GetTempPath().Substring(3) /* remove c:\ */, @"obj\i386\"),
                        project.GetItems("BuiltProjectOutputGroupKeyOutput").First().EvaluatedInclude);
                    Assert.AreEqual(
                        Path.Combine(Path.GetTempPath().Substring(3) /* remove c:\ */, @"obj\i386\"),
                        projectInstance.GetItems("BuiltProjectOutputGroupKeyOutput").First().EvaluatedInclude);
                }
                else
                {
                    Assert.AreEqual(
                        Path.Combine(Path.GetTempPath(), @"obj/i386/"),
                        project.GetItems("BuiltProjectOutputGroupKeyOutput").First().EvaluatedInclude);
                    Assert.AreEqual(
                        Path.Combine(Path.GetTempPath(), @"obj/i386/"),
                        projectInstance.GetItems("BuiltProjectOutputGroupKeyOutput").First().EvaluatedInclude);
                }
            }
            finally
            {
                File.Delete(file);
            }
        }

        /// <summary>
        /// Directory item function uses project directory
        /// </summary>
        [Test]
        public void TransformsUseCorrectDirectory_DirectoryNameItemFunction()
        {
            string file = null;

            string projectFileContent = ObjectModelHelpers.CleanupFileContents(@"
                    <Project xmlns='msbuildnamespace'>
                        <ItemGroup>
                            <IntermediateAssembly Include='obj" + Path.DirectorySeparatorChar + "i386"
                                                                               + Path.DirectorySeparatorChar
                                                                               + @"foo.dll'/>
                            <BuiltProjectOutputGroupKeyOutput Include=""@(IntermediateAssembly->DirectoryName())""/>
                        </ItemGroup>
                    </Project>");

            ProjectRootElement xml = ProjectRootElement.Create(XmlReader.Create(new StringReader(projectFileContent)));

            try
            {
                file = FileUtilities.GetTemporaryFile();
                xml.FullPath = file;

                Project project = new Project(xml);
                ProjectInstance projectInstance = new ProjectInstance(xml);

                // Should be the full path to the directory
                Assert.AreEqual(
                    Path.Combine(Path.GetTempPath() /* remove c:\ */, "obj" + Path.DirectorySeparatorChar + "i386"),
                    project.GetItems("BuiltProjectOutputGroupKeyOutput").First().EvaluatedInclude);
                Assert.AreEqual(
                    Path.Combine(Path.GetTempPath() /* remove c:\ */, "obj" + Path.DirectorySeparatorChar + "i386"),
                    projectInstance.GetItems("BuiltProjectOutputGroupKeyOutput").First().EvaluatedInclude);
            }
            finally
            {
                File.Delete(file);
            }
        }

        /// <summary>
        /// Global properties accessor
        /// </summary>
        [Test]
        public void GetGlobalProperties()
        {
            ProjectRootElement xml = GetSampleProjectRootElement();
            var globalProperties = new Dictionary<string, string>(StringComparer.OrdinalIgnoreCase);
            globalProperties.Add("g1", "v1");
            globalProperties.Add("g2", "v2");
            Project project = new Project(xml, globalProperties, null);

            Assert.AreEqual("v1", project.GlobalProperties["g1"]);
            Assert.AreEqual("v2", project.GlobalProperties["g2"]);
        }

        /// <summary>
        /// Global properties are cloned when passed in:
        /// subsequent changes have no effect
        /// </summary>
        [Test]
        public void GlobalPropertiesCloned()
        {
            ProjectRootElement xml = GetSampleProjectRootElement();
            var globalProperties = new Dictionary<string, string>(StringComparer.OrdinalIgnoreCase);
            globalProperties.Add("g1", "v1");
            Project project = new Project(xml, globalProperties, null);

            globalProperties.Add("g2", "v2");

            Assert.AreEqual("v1", project.GlobalProperties["g1"]);
            Assert.AreEqual(false, project.GlobalProperties.ContainsKey("g2"));
        }

        /// <summary>
        /// Global properties accessor when no global properties
        /// </summary>
        [Test]
        public void GetGlobalPropertiesNone()
        {
            ProjectRootElement xml = GetSampleProjectRootElement();
            Project project = new Project(xml);

            Assert.AreEqual(0, project.GlobalProperties.Count);
        }

        /// <summary>
        /// Changing global properties should make the project a candidate
        /// for reevaluation.
        /// </summary>
        [Test]
        public void ChangeGlobalProperties()
        {
            Project project = new Project();
            ProjectPropertyElement propertyElement = project.Xml.AddProperty("p", "v0");
            propertyElement.Condition = "'$(g)'=='v1'";
            project.ReevaluateIfNecessary();
            Assert.AreEqual(string.Empty, project.GetPropertyValue("p"));

            Assert.AreEqual(true, project.SetGlobalProperty("g", "v1"));
            Assert.AreEqual(true, project.IsDirty);
            project.ReevaluateIfNecessary();
            Assert.AreEqual("v0", project.GetPropertyValue("p"));
            Assert.AreEqual("v1", project.GlobalProperties["g"]);
        }

        /// <summary>
        /// Changing global property after reevaluation should not crash
        /// </summary>
        [Test]
        public void ChangeGlobalPropertyAfterReevaluation()
        {
            Project project = new Project();
            project.SetGlobalProperty("p", "v1");
            project.ReevaluateIfNecessary();
            project.SetGlobalProperty("p", "v2");

            Assert.AreEqual("v2", project.GetPropertyValue("p"));
            Assert.AreEqual(true, project.GetProperty("p").IsGlobalProperty);
        }

        /// <summary>
        /// Test the SkipEvaluation functionality of ReevaluateIfNecessary
        /// </summary>
        [Test]
        public void SkipEvaluation()
        {
            Project project = new Project();
            project.SetGlobalProperty("p", "v1");
            project.ReevaluateIfNecessary();
            Assert.AreEqual("v1", project.GetPropertyValue("p"));

            project.SkipEvaluation = true;
            ProjectPropertyElement propertyElement = project.Xml.AddProperty("p1", "v0");
            propertyElement.Condition = "'$(g)'=='v1'";
            project.SetGlobalProperty("g", "v1");
            project.ReevaluateIfNecessary();
            Assert.AreEqual(string.Empty, project.GetPropertyValue("p1"));

            project.SkipEvaluation = false;
            project.SetGlobalProperty("g", "v1");
            project.ReevaluateIfNecessary();
            Assert.AreEqual("v0", project.GetPropertyValue("p1"));
        }

        /// <summary>
        /// Setting property with same name as global property but after reevaluation should error
        /// because the property is global, not fail with null reference exception
        /// </summary>
        [Test]
        [ExpectedException(typeof(InvalidOperationException))]
        public void ChangeGlobalPropertyAfterReevaluation2()
        {
            Project project = new Project();
            project.SetGlobalProperty("p", "v1");
            project.ReevaluateIfNecessary();
            project.SetProperty("p", "v2");
        }

        /// <summary>
        /// Setting environment property should create a real property
        /// </summary>
        [Test]
        public void ChangeEnvironmentProperty()
        {
            Project project = new Project();
            project.SetProperty("computername", "v1");

            Assert.AreEqual("v1", project.GetPropertyValue("computername"));
            Assert.AreEqual(true, project.IsDirty);

            project.ReevaluateIfNecessary();

            Assert.AreEqual("v1", project.GetPropertyValue("computername"));
        }

        /// <summary>
        /// Setting a reserved property through the project should error nicely
        /// </summary>
        [Test]
        [ExpectedException(typeof(InvalidOperationException))]
        public void SetReservedPropertyThroughProject()
        {
            Project project = new Project();
            project.SetProperty("msbuildprojectdirectory", "v1");
        }

        /// <summary>
        /// Changing global properties with some preexisting.
        /// </summary>
        [Test]
        public void ChangeGlobalPropertiesPreexisting()
        {
            Dictionary<string, string> initial = new Dictionary<string, string>(StringComparer.OrdinalIgnoreCase);
            initial.Add("p0", "v0");
            initial.Add("p1", "v1");
            Project project = new Project(ProjectRootElement.Create(), initial, null);
            ProjectPropertyElement propertyElement = project.Xml.AddProperty("pp", "vv");
            propertyElement.Condition = "'$(p0)'=='v0' and '$(p1)'=='v1b'";
            project.ReevaluateIfNecessary();
            Assert.AreEqual(string.Empty, project.GetPropertyValue("pp"));

            project.SetGlobalProperty("p1", "v1b");
            Assert.AreEqual(true, project.IsDirty);
            project.ReevaluateIfNecessary();
            Assert.AreEqual("vv", project.GetPropertyValue("pp"));
            Assert.AreEqual("v0", project.GlobalProperties["p0"]);
            Assert.AreEqual("v1b", project.GlobalProperties["p1"]);
        }

        /// <summary>
        /// Changing global properties with some preexisting from the project collection.
        /// Should not modify those on the project collection.
        /// </summary>
        [Test]
        public void ChangeGlobalPropertiesInitiallyFromProjectCollection()
        {
            Dictionary<string, string> initial = new Dictionary<string, string>(StringComparer.OrdinalIgnoreCase);
            initial.Add("p0", "v0");
            initial.Add("p1", "v1");
            ProjectCollection collection = new ProjectCollection(initial, null, ToolsetDefinitionLocations.Registry);
            Project project = new Project(collection);
            ProjectPropertyElement propertyElement = project.Xml.AddProperty("pp", "vv");
            propertyElement.Condition = "'$(p0)'=='v0' and '$(p1)'=='v1b'";
            project.ReevaluateIfNecessary();
            Assert.AreEqual(string.Empty, project.GetPropertyValue("pp"));

            project.SetGlobalProperty("p1", "v1b");
            Assert.AreEqual(true, project.IsDirty);
            project.ReevaluateIfNecessary();
            Assert.AreEqual("vv", project.GetPropertyValue("pp"));
            Assert.AreEqual("v0", collection.GlobalProperties["p0"]);
            Assert.AreEqual("v1", collection.GlobalProperties["p1"]);
        }

        /// <summary>
        /// Changing global property to the same value should not dirty the project.
        /// </summary>
        [Test]
        public void ChangeGlobalPropertiesSameValue()
        {
            Project project = new Project();
            project.SetGlobalProperty("g", "v1");
            Assert.AreEqual(true, project.IsDirty);
            project.ReevaluateIfNecessary();

            Assert.AreEqual(false, project.SetGlobalProperty("g", "v1"));
            Assert.AreEqual(false, project.IsDirty);
        }

        /// <summary>
        /// Removing global properties should make the project a candidate
        /// for reevaluation.
        /// </summary>
        [Test]
        public void RemoveGlobalProperties()
        {
            Project project = new Project();
            ProjectPropertyElement propertyElement = project.Xml.AddProperty("p", "v0");
            propertyElement.Condition = "'$(g)'==''";
            project.SetGlobalProperty("g", "v1");
            project.ReevaluateIfNecessary();
            Assert.AreEqual(string.Empty, project.GetPropertyValue("p"));

            bool existed = project.RemoveGlobalProperty("g");
            Assert.AreEqual(true, existed);
            Assert.AreEqual(true, project.IsDirty);
            project.ReevaluateIfNecessary();
            Assert.AreEqual("v0", project.GetPropertyValue("p"));
            Assert.AreEqual(false, project.GlobalProperties.ContainsKey("g"));
        }

        /// <summary>
        /// Remove nonexistent global property should return false and not dirty the project.
        /// </summary>
        [Test]
        public void RemoveNonExistentGlobalProperties()
        {
            Project project = new Project();
            bool existed = project.RemoveGlobalProperty("x");

            Assert.AreEqual(false, existed);
            Assert.AreEqual(false, project.IsDirty);
        }

        /// <summary>
        /// ToolsVersion accessor for explicitly specified
        /// </summary>
        [Test]
        public void GetToolsVersionExplicitlySpecified()
        {
            if (ToolLocationHelper.GetPathToDotNetFramework(TargetDotNetFrameworkVersion.Version35) == null)
            {
                // "Requires 3.5 to be installed"
                return;
            }

            ProjectRootElement xml = GetSampleProjectRootElement();
            Project project = new Project(
                xml,
                new Dictionary<string, string>(StringComparer.OrdinalIgnoreCase),
                ObjectModelHelpers.MSBuildDefaultToolsVersion);

            Assert.AreEqual(ObjectModelHelpers.MSBuildDefaultToolsVersion, project.ToolsVersion);
        }

        /// <summary>
        /// ToolsVersion accessor when none was specified.
        /// Should not return the value on the project element.
        /// </summary>
        [Test]
        public void GetToolsVersionNoneExplicitlySpecified()
        {
            ProjectRootElement xml = ProjectRootElement.Create();
            xml.ToolsVersion = string.Empty;
            xml.AddTarget("t");

            Project project = new Project(xml);

            Assert.AreEqual(string.Empty, project.Xml.ToolsVersion);

            ObjectModelHelpers.DeleteTempProjectDirectory();
        }

        /// <summary>
        /// ToolsVersion defaults to 4.0
        /// </summary>
        [Test]
        public void GetToolsVersionFromProject()
        {
            Project project = new Project();

            Assert.AreEqual(ObjectModelHelpers.MSBuildDefaultToolsVersion, project.ToolsVersion);
        }

        /// <summary>
        /// Project.ToolsVersion should be set to ToolsVersion evaluated with,
        /// even if it is subsequently changed on the XML (without reevaluation)
        /// </summary>
        [Test]
        public void ProjectToolsVersion20Present()
        {
            if (ToolLocationHelper.GetPathToDotNetFramework(TargetDotNetFrameworkVersion.Version20) == null)
            {
                // "Requires 2.0 to be installed"
                return;
            }

            Project project = new Project();
            project.Xml.ToolsVersion = "2.0";
            project.ReevaluateIfNecessary();

            // ... and after all that, we end up defaulting to the current ToolsVersion instead.  There's a way 
            // to turn this behavior (new in Dev12) off, but it requires setting an environment variable and 
            // clearing some internal state to make sure that the update environment variable is picked up, so 
            // there's not a good way of doing it from these deliberately public OM only tests. 
            Assert.AreEqual(ObjectModelHelpers.MSBuildDefaultToolsVersion, project.ToolsVersion);

            project.Xml.ToolsVersion = "4.0";

            // Still defaulting to the current ToolsVersion
            Assert.AreEqual(ObjectModelHelpers.MSBuildDefaultToolsVersion, project.ToolsVersion);
        }

        /// <summary>
        /// Project.ToolsVersion should be set to ToolsVersion evaluated with,
        /// even if it is subsequently changed on the XML (without reevaluation)
        /// </summary>
        [Test]
        public void ProjectToolsVersion20NotPresent()
        {
            if (ToolLocationHelper.GetPathToDotNetFramework(TargetDotNetFrameworkVersion.Version20) != null)
            {
                // "Requires 2.0 to NOT be installed"
                return;
            }

            Project project = new Project();
            project.Xml.ToolsVersion = "2.0";
            project.ReevaluateIfNecessary();

            Assert.AreEqual(ObjectModelHelpers.MSBuildDefaultToolsVersion, project.ToolsVersion);

            project.Xml.ToolsVersion = ObjectModelHelpers.MSBuildDefaultToolsVersion;

            Assert.AreEqual(ObjectModelHelpers.MSBuildDefaultToolsVersion, project.ToolsVersion);
        }

        /// <summary>
        /// $(MSBuildToolsVersion) should be set to ToolsVersion evaluated with,
        /// even if it is subsequently changed on the XML (without reevaluation)
        /// </summary>
        [Test]
        public void MSBuildToolsVersionProperty()
        {
            if (ToolLocationHelper.GetPathToDotNetFramework(TargetDotNetFrameworkVersion.Version20) == null)
            {
                // "Requires 2.0 to be installed"
                return;
            }

            Project project = new Project();
            project.Xml.ToolsVersion = "2.0";
            project.ReevaluateIfNecessary();

            // ... and after all that, we end up defaulting to the current ToolsVersion instead.  There's a way 
            // to turn this behavior (new in Dev12) off, but it requires setting an environment variable and 
            // clearing some internal state to make sure that the update environment variable is picked up, so 
            // there's not a good way of doing it from these deliberately public OM only tests. 
            Assert.AreEqual(ObjectModelHelpers.MSBuildDefaultToolsVersion, project.GetPropertyValue("msbuildtoolsversion"));

            project.Xml.ToolsVersion = "4.0";

            // Still current
            Assert.AreEqual(ObjectModelHelpers.MSBuildDefaultToolsVersion, project.GetPropertyValue("msbuildtoolsversion"));

            project.ReevaluateIfNecessary();

            // Still current
            Assert.AreEqual(ObjectModelHelpers.MSBuildDefaultToolsVersion, project.GetPropertyValue("msbuildtoolsversion"));
        }

        /// <summary>
        /// $(MSBuildToolsVersion) should be set to ToolsVersion evaluated with,
        /// even if it is subsequently changed on the XML (without reevaluation)
        /// </summary>
        [Test]
        public void MSBuildToolsVersionProperty40()
        {
            Project project = new Project();

            Assert.AreEqual(ObjectModelHelpers.MSBuildDefaultToolsVersion, project.GetPropertyValue("msbuildtoolsversion"));
        }

        /// <summary>
        /// It's okay to change ToolsVersion to some apparently bogus value -- the project can be persisted
        /// that way, and maybe later it'll correspond to some known toolset. If the effective ToolsVersion was being
        /// gotten from the attribute, that'll be affected too; and thus might be bogus.
        /// </summary>
        [Test]
        public void ChangingToolsVersionAttributeToUnrecognizedValue()
        {
            Project project = new Project();

            project.Xml.ToolsVersion = "bogus";

            Assert.AreEqual("bogus", project.Xml.ToolsVersion);
        }

        /// <summary>
        /// Test Project's surfacing of the sub-toolset version
        /// </summary>
        [Test]
        public void GetSubToolsetVersion()
        {
            string originalVisualStudioVersion = Environment.GetEnvironmentVariable("VisualStudioVersion");

            try
            {
                Environment.SetEnvironmentVariable("VisualStudioVersion", null);

                Project p = new Project(GetSampleProjectRootElement(), null, ObjectModelHelpers.MSBuildDefaultToolsVersion, new ProjectCollection());

                Assert.AreEqual(ObjectModelHelpers.MSBuildDefaultToolsVersion, p.ToolsVersion);

                Toolset t = p.ProjectCollection.GetToolset(ObjectModelHelpers.MSBuildDefaultToolsVersion);

                Assert.AreEqual(t.DefaultSubToolsetVersion, p.SubToolsetVersion);

                Assert.AreEqual(t.DefaultSubToolsetVersion ?? string.Empty, p.GetPropertyValue("VisualStudioVersion"));
            }
            finally
            {
                Environment.SetEnvironmentVariable("VisualStudioVersion", originalVisualStudioVersion);
            }
        }

        /// <summary>
        /// Test Project's surfacing of the sub-toolset version when it is overridden by a value in the 
        /// environment 
        /// </summary>
        [Test]
        public void GetSubToolsetVersion_FromEnvironment()
        {
            string originalVisualStudioVersion = Environment.GetEnvironmentVariable("VisualStudioVersion");

            try
            {
                Environment.SetEnvironmentVariable("VisualStudioVersion", "ABCD");

                Project p = new Project(GetSampleProjectRootElement(), null, ObjectModelHelpers.MSBuildDefaultToolsVersion, new ProjectCollection());

                Assert.AreEqual(ObjectModelHelpers.MSBuildDefaultToolsVersion, p.ToolsVersion);
                Assert.AreEqual("ABCD", p.SubToolsetVersion);
                Assert.AreEqual("ABCD", p.GetPropertyValue("VisualStudioVersion"));
            }
            finally
            {
                Environment.SetEnvironmentVariable("VisualStudioVersion", originalVisualStudioVersion);
            }
        }

        /// <summary>
        /// Test ProjectInstance's surfacing of the sub-toolset version when it is overridden by a global property
        /// </summary>
        [Test]
        public void GetSubToolsetVersion_FromProjectGlobalProperties()
        {
            string originalVisualStudioVersion = Environment.GetEnvironmentVariable("VisualStudioVersion");

            try
            {
                Environment.SetEnvironmentVariable("VisualStudioVersion", null);

                IDictionary<string, string> globalProperties = new Dictionary<string, string>(StringComparer.OrdinalIgnoreCase);
                globalProperties.Add("VisualStudioVersion", "ABCDE");

                Project p = new Project(GetSampleProjectRootElement(), globalProperties, ObjectModelHelpers.MSBuildDefaultToolsVersion, new ProjectCollection());

                Assert.AreEqual(ObjectModelHelpers.MSBuildDefaultToolsVersion, p.ToolsVersion);
                Assert.AreEqual("ABCDE", p.SubToolsetVersion);
                Assert.AreEqual("ABCDE", p.GetPropertyValue("VisualStudioVersion"));
            }
            finally
            {
                Environment.SetEnvironmentVariable("VisualStudioVersion", originalVisualStudioVersion);
            }
        }

        /// <summary>
        /// Verify that if a sub-toolset version is passed to the constructor, it all other heuristic methods for 
        /// getting the sub-toolset version. 
        /// </summary>
        [Test]
        public void GetSubToolsetVersion_FromConstructor()
        {
            string originalVisualStudioVersion = Environment.GetEnvironmentVariable("VisualStudioVersion");

            try
            {
                Environment.SetEnvironmentVariable("VisualStudioVersion", "ABC");

                IDictionary<string, string> globalProperties = new Dictionary<string, string>(StringComparer.OrdinalIgnoreCase);
                globalProperties.Add("VisualStudioVersion", "ABCD");

                IDictionary<string, string> projectCollectionGlobalProperties = new Dictionary<string, string>(StringComparer.OrdinalIgnoreCase);
                projectCollectionGlobalProperties.Add("VisualStudioVersion", "ABCDE");

                Project p = new Project(GetSampleProjectRootElement(), globalProperties, ObjectModelHelpers.MSBuildDefaultToolsVersion, "ABCDEF", new ProjectCollection(projectCollectionGlobalProperties), ProjectLoadSettings.Default);

                Assert.AreEqual(ObjectModelHelpers.MSBuildDefaultToolsVersion, p.ToolsVersion);
                Assert.AreEqual("ABCDEF", p.SubToolsetVersion);
                Assert.AreEqual("ABCDEF", p.GetPropertyValue("VisualStudioVersion"));
            }
            finally
            {
                Environment.SetEnvironmentVariable("VisualStudioVersion", originalVisualStudioVersion);
            }
        }

        /// <summary>
        /// Reevaluation should update the evaluation counter.
        /// </summary>
        [Test]
        public void ReevaluationCounter()
        {
            Project project = new Project();
            int last = project.EvaluationCounter;

            project.ReevaluateIfNecessary();
            Assert.IsTrue(project.EvaluationCounter == last);
            last = project.EvaluationCounter;

            project.SetProperty("p", "v");
            project.ReevaluateIfNecessary();
            Assert.IsTrue(project.EvaluationCounter != last);
        }

        /// <summary>
        /// Unload should not reset the evaluation counter.
        /// </summary>
        [Test]
        public void ReevaluationCounterUnload()
        {
            string path = null;

            try
            {
                path = FileUtilities.GetTemporaryFile();
                ProjectRootElement.Create().Save(path);

                Project project = new Project(path);
                int last = project.EvaluationCounter;

                project.ProjectCollection.UnloadAllProjects();

                project = new Project(path);
                Assert.IsTrue(project.EvaluationCounter != last);
            }
            finally
            {
                File.Delete(path);
            }
        }

        /// <summary>
        /// Modifying the XML of an imported file should cause the project
        /// to be dirtied.
        /// </summary>
        [Test]
        public void ImportedXmlModified()
        {
            string path = null;

            try
            {
                path = FileUtilities.GetTemporaryFile();
                ProjectRootElement import = ProjectRootElement.Create(path);
                import.Save();

                Project project = new Project();
                int last = project.EvaluationCounter;

                project.Xml.AddImport(path);
                project.ReevaluateIfNecessary();
                Assert.IsTrue(project.EvaluationCounter != last);
                last = project.EvaluationCounter;

                project.ReevaluateIfNecessary();
                Assert.IsTrue(project.EvaluationCounter == last);

                import.AddProperty("p", "v");
                Assert.AreEqual(true, project.IsDirty);
                project.ReevaluateIfNecessary();
                Assert.IsTrue(project.EvaluationCounter != last);
                last = project.EvaluationCounter;
                Assert.AreEqual("v", project.GetPropertyValue("p"));

                project.ReevaluateIfNecessary();
                Assert.IsTrue(project.EvaluationCounter == last);
            }
            finally
            {
                File.Delete(path);
            }
        }

        /// <summary>
        /// To support certain corner cases, it is possible to explicitly mark a Project
        /// as dirty, so that reevaluate is productive.
        /// </summary>
        [Test]
        public void ExternallyMarkDirty()
        {
            Project project = new Project();
            project.SetProperty("p", "v");
            project.ReevaluateIfNecessary();

            Assert.AreEqual(false, project.IsDirty);

            ProjectProperty property1 = project.GetProperty("p");

            project.MarkDirty();

            Assert.AreEqual(true, project.IsDirty);

            project.ReevaluateIfNecessary();

            Assert.AreEqual(false, project.IsDirty);

            ProjectProperty property2 = project.GetProperty("p");

            Assert.AreEqual(false, object.ReferenceEquals(property1, property2)); // different object indicates reevaluation occurred
        }

        /// <summary>
        /// Basic test of getting items by their include
        /// </summary>
        [Test]
        public void ItemsByEvaluatedInclude()
        {
            Project project = new Project();
            project.Xml.AddItem("i", "i1");
            project.Xml.AddItem("i", "i1");
            project.Xml.AddItem("j", "j1");
            project.Xml.AddItem("j", "i1");

            project.ReevaluateIfNecessary();

            List<ProjectItem> items = Helpers.MakeList(project.GetItemsByEvaluatedInclude("i1"));

            Assert.AreEqual(3, items.Count);
            foreach (ProjectItem item in items)
            {
                Assert.AreEqual("i1", item.EvaluatedInclude);
            }
        }

        /// <summary>
        /// Basic test of getting items by their include
        /// </summary>
        [Test]
        public void ItemsByEvaluatedInclude_EvaluatedIncludeNeedsEscaping()
        {
            Project project = new Project();
            project.Xml.AddItem("i", "i%261");
            project.Xml.AddItem("j", "i%25261");
            project.Xml.AddItem("k", "j1");
            project.Xml.AddItem("l", "i&1");

            project.ReevaluateIfNecessary();

            List<ProjectItem> items = Helpers.MakeList(project.GetItemsByEvaluatedInclude("i&1"));

            Assert.AreEqual(2, items.Count);
            foreach (ProjectItem item in items)
            {
                Assert.AreEqual("i&1", item.EvaluatedInclude);
                Assert.IsTrue(
                    string.Equals(item.ItemType, "i", StringComparison.OrdinalIgnoreCase)
                    || string.Equals(item.ItemType, "l", StringComparison.OrdinalIgnoreCase));
            }
        }

        /// <summary>
        /// Verify none returned when none match
        /// </summary>
        [Test]
        public void ItemsByEvaluatedIncludeNone()
        {
            Project project = new Project();
            project.Xml.AddItem("i", "i1");

            project.ReevaluateIfNecessary();

            List<ProjectItem> items = Helpers.MakeList(project.GetItemsByEvaluatedInclude("i2"));

            Assert.AreEqual(0, items.Count);
        }

        /// <summary>
        /// Tests the tracking of virtual items from the construction to instance model, with the removal of a virtual item. 
        /// </summary>
        [Test]
        public void ItemsByEvaluatedIncludeAndExpansion()
        {
            List<string> filePaths = new List<string>();
            string testFileRoot = null;
            try
            {
                int count = 0;
                testFileRoot = Path.Combine(Path.GetTempPath(), "foodir");
                Directory.CreateDirectory(testFileRoot);
                int maxFiles = 2;
                for (int i = 0; i < maxFiles; i++)
                {
                    string fileName = string.Format("foo{0}.foo", i);
                    string filePath = Path.Combine(testFileRoot, fileName);
                    File.WriteAllText(filePath, string.Empty);
                    filePaths.Add(filePath);
                }

                ProjectRootElement projectConstruction = ProjectRootElement.Create();
                projectConstruction.AddItem("foo", Path.Combine(testFileRoot, "*.foo"));

                count = Helpers.Count(projectConstruction.Items);
                Assert.AreEqual(1, count, "Construction Model");

                Project project = new Project(projectConstruction);

                count = Helpers.Count(project.GetItems("foo"));
                Assert.AreEqual(2, count, "Evaluation Model, Before Removal");

                ProjectItem itemToRemove = null;

                // Get the first item from IEnumerable Collection.
                foreach (ProjectItem item in project.Items)
                {
                    itemToRemove = item;
                    break;
                }

                project.RemoveItem(itemToRemove);
                count = Helpers.Count(project.GetItems("foo"));
                Assert.AreEqual(1, count, "Evaluation Model, After Removal");

                ProjectInstance projectInstance = project.CreateProjectInstance();
                count = Helpers.Count(projectInstance.Items);
                Assert.AreEqual(1, count, "Instance Model");

                // Ensure XML has been updated accordingly on the Evaluation model (projectInstance doesn't back onto XML)
                Assert.IsFalse(project.Xml.RawXml.Contains(itemToRemove.Xml.Include));
                Assert.IsFalse(project.Xml.RawXml.Contains("*.foo"));
            }
            finally
            {
                foreach (string filePathToRemove in filePaths)
                {
                    File.Delete(filePathToRemove);
                }

                Directory.Delete(testFileRoot);
            }
        }

        /// <summary>
        /// Reevaluation should update items-by-evaluated-include
        /// </summary>
        [Test]
        public void ItemsByEvaluatedIncludeReevaluation()
        {
            Project project = new Project();
            project.Xml.AddItem("i", "i1");
            project.ReevaluateIfNecessary();

            List<ProjectItem> items = Helpers.MakeList(project.GetItemsByEvaluatedInclude("i1"));
            Assert.AreEqual(1, items.Count);

            project.Xml.AddItem("j", "i1");
            project.ReevaluateIfNecessary();

            items = Helpers.MakeList(project.GetItemsByEvaluatedInclude("i1"));
            Assert.AreEqual(2, items.Count);
        }

        /// <summary>
        /// Direct adds to the project (ie, not added by evaluation) should update
        /// items-by-evaluated-include
        /// </summary>
        [Test]
        public void ItemsByEvaluatedIncludeDirectAdd()
        {
            Project project = new Project();
            project.AddItem("i", "i1");

            List<ProjectItem> items = Helpers.MakeList(project.GetItemsByEvaluatedInclude("i1"));
            Assert.AreEqual(1, items.Count);
        }

        /// <summary>
        /// Direct removes from the project (ie, not removed by evaluation) should update
        /// items-by-evaluated-include
        /// </summary>
        [Test]
        public void ItemsByEvaluatedIncludeDirectRemove()
        {
            Project project = new Project();
            ProjectItem item1 = project.AddItem("i", "i1;j1")[0];
            project.RemoveItem(item1);

            List<ProjectItem> items = Helpers.MakeList(project.GetItemsByEvaluatedInclude("i1"));
            Assert.AreEqual(0, items.Count);
        }

        /// <summary>
        /// Choose, When has true condition
        /// </summary>
        [Test]
        public void ChooseWhenTrue()
        {
            string content = ObjectModelHelpers.CleanupFileContents(@"
                    <Project xmlns='msbuildnamespace' >
                        <Choose>
                            <When Condition='true'>
                              <PropertyGroup>
                                <p>v1</p>
                              </PropertyGroup> 
                              <ItemGroup>
                                <i Include='i1' />
                              </ItemGroup>
                            </When>      
                        </Choose>
                    </Project>
                ");

            Project project = new Project(XmlReader.Create(new StringReader(content)));

            Assert.AreEqual("v1", project.GetPropertyValue("p"));
            Assert.AreEqual("i1", Helpers.MakeList(project.GetItems("i"))[0].EvaluatedInclude);
        }

        /// <summary>
        /// Choose, second When has true condition
        /// </summary>
        [Test]
        public void ChooseSecondWhenTrue()
        {
            string content = ObjectModelHelpers.CleanupFileContents(@"
                    <Project xmlns='msbuildnamespace' >
                        <Choose>
                            <When Condition='false'>
                              <PropertyGroup>
                                <p>v1</p>
                              </PropertyGroup> 
                              <ItemGroup>
                                <i Include='i1' />
                              </ItemGroup>
                            </When>   
                            <When Condition='true'>
                              <PropertyGroup>
                                <p>v2</p>
                              </PropertyGroup> 
                              <ItemGroup>
                                <i Include='i2' />
                              </ItemGroup>
                            </When>    
                        </Choose>
                    </Project>
                ");

            Project project = new Project(XmlReader.Create(new StringReader(content)));

            Assert.AreEqual("v2", project.GetPropertyValue("p"));
            Assert.AreEqual("i2", Helpers.MakeList(project.GetItems("i"))[0].EvaluatedInclude);
        }

        /// <summary>
        /// Choose, when has false condition
        /// </summary>
        [Test]
        public void ChooseOtherwise()
        {
            string content = ObjectModelHelpers.CleanupFileContents(@"
                    <Project xmlns='msbuildnamespace' >
                        <Choose>
                            <When Condition='false'>
                              <PropertyGroup>
                                <p>v1</p>
                              </PropertyGroup> 
                              <ItemGroup>
                                <i Include='i1' />
                              </ItemGroup>
                            </When>   
                            <Otherwise>
                              <PropertyGroup>
                                <p>v2</p>
                              </PropertyGroup> 
                              <ItemGroup>
                                <i Include='i2' />
                              </ItemGroup>
                            </Otherwise>    
                        </Choose>
                    </Project>
                ");

            Project project = new Project(XmlReader.Create(new StringReader(content)));

            Assert.AreEqual("v2", project.GetPropertyValue("p"));
            Assert.AreEqual("i2", Helpers.MakeList(project.GetItems("i"))[0].EvaluatedInclude);
        }

        /// <summary>
        /// Choose should be entered twice, once for properties and again for items.
        /// That means items should see properties defined below.
        /// </summary>
        [Test]
        public void ChooseTwoPasses()
        {
            string content = ObjectModelHelpers.CleanupFileContents(@"
                    <Project xmlns='msbuildnamespace' >
                        <Choose>
                            <When Condition='true'>
                              <ItemGroup>
                                <i Include='$(p)_$(p2)' />
                              </ItemGroup>
                              <PropertyGroup>
                                <p>@(i);v1</p>
                              </PropertyGroup> 
                            </When>      
                        </Choose>

                      <PropertyGroup>
                        <p2>v2</p2>
                      </PropertyGroup> 

                        <Choose>
                            <When Condition='false'/>
                            <Otherwise>
                              <ItemGroup>
                                <j Include='$(q)_$(q2)' />
                              </ItemGroup>
                              <PropertyGroup>
                                <q>@(j);v1</q>
                              </PropertyGroup> 
                            </Otherwise>
                        </Choose>

                      <PropertyGroup>
                        <q2>v2</q2>
                      </PropertyGroup> 
                    </Project>
                ");

            Project project = new Project(XmlReader.Create(new StringReader(content)));

            Assert.AreEqual("@(i);v1", project.GetPropertyValue("p"));
            Assert.AreEqual("@(j);v1", project.GetPropertyValue("q"));
            Assert.AreEqual("v1_v2", project.GetItems("i").ElementAt(0).EvaluatedInclude);
            Assert.AreEqual(1, project.GetItems("i").Count());
            Assert.AreEqual("v1_v2", project.GetItems("j").ElementAt(0).EvaluatedInclude);
            Assert.AreEqual(1, project.GetItems("j").Count());
        }

        /// <summary>
        /// Choose conditions are only evaluated once, on the property pass
        /// </summary>
        [Test]
        public void ChooseEvaluateConditionOnlyOnce()
        {
            string content = ObjectModelHelpers.CleanupFileContents(@"
                    <Project xmlns='msbuildnamespace' >
                        <Choose>
                            <When Condition=""'$(p)' != ''"">
                              <ItemGroup>
                                <i Include='i1' />
                              </ItemGroup>
                            </When>      
                        </Choose>

                      <PropertyGroup>
                        <p>v</p>
                      </PropertyGroup> 

                    </Project>
                ");

            Project project = new Project(XmlReader.Create(new StringReader(content)));

            Assert.AreEqual(0, project.GetItems("i").Count());
        }

        /// <summary>
        /// Choose items can see item definitions below
        /// </summary>
        [Test]
        public void ChooseSeesItemDefinitions()
        {
            string content = ObjectModelHelpers.CleanupFileContents(@"
                    <Project xmlns='msbuildnamespace' >
                        <Choose>
                            <When Condition='true'>
                              <ItemGroup>
                                <i Include='i1'>
                                  <m>%(m);m1</m>
                                </i>
                              </ItemGroup>
                            </When>      
                        </Choose>

                      <ItemDefinitionGroup>
                        <i>
                          <m>m0</m>
                        </i>
                      </ItemDefinitionGroup> 

                    </Project>
                ");

            Project project = new Project(XmlReader.Create(new StringReader(content)));

            Assert.AreEqual("m0;m1", project.GetItems("i").ElementAt(0).GetMetadataValue("m"));
        }

        /// <summary>
        /// When build is disabled on the project, it shouldn't run, and should give MSB4112.
        /// </summary>
        [Test]
        public void BuildDisabled()
        {
            Project project = new Project();
            project.Xml.AddTarget("t");
            project.IsBuildEnabled = false;
            MockLogger mockLogger = new MockLogger();
            ProjectCollection.GlobalProjectCollection.RegisterLogger(mockLogger);

            bool result = project.Build();

            Assert.AreEqual(false, result);

            Assert.IsTrue(
                mockLogger.Errors[0].Code == "MSB4112",
                "Security message about disabled targets need to have code MSB4112, because code in the VS Core project system depends on this.  See DesignTimeBuildFeedback.cpp.");
        }

        /// <summary>
        /// Building a nonexistent target should log an error and return false (not throw)
        /// </summary>
        [Test]
        [Category("serialize")]
        public void BuildNonExistentTarget()
        {
            Project project = new Project();
            MockLogger logger = new MockLogger();
            bool result = project.Build(new[] { "nonexistent" }, new List<ILogger>() { logger });
            Assert.AreEqual(false, result);
            Assert.AreEqual(1, logger.ErrorCount);
        }

        /// <summary>
        /// When Project.Build is invoked with custom loggers, those loggers should contain the result of any evaluation warnings and errors.
        /// </summary>
        [Test]
        [Category("serialize")]
        public void BuildEvaluationUsesCustomLoggers()
        {
            string importProjectContent =
                ObjectModelHelpers.CleanupFileContents(@"<Project xmlns='msbuildnamespace'>
                </Project>");

            string importFileName = Microsoft.Build.Shared.FileUtilities.GetTemporaryFile() + ".proj";
            File.WriteAllText(importFileName, importProjectContent);

            string projectContent =
                ObjectModelHelpers.CleanupFileContents(@"<Project xmlns='msbuildnamespace'>
                    <Import Project=""" + importFileName + @"""/>
                    <Import Project=""" + importFileName + @"""/>
                    <ItemGroup>
                        <Compile Include='a.cs' />
                    </ItemGroup>
                    <Target Name=""Build"" />
                </Project>");

            Project project = new Project(XmlReader.Create(new StringReader(projectContent)));
            project.MarkDirty();

            MockLogger collectionLogger = new MockLogger();
            project.ProjectCollection.RegisterLogger(collectionLogger);

            MockLogger mockLogger = new MockLogger();

            bool result;

            try
            {
                result = project.Build(new ILogger[] { mockLogger });
            }
            catch
            {
                throw;
            }
            finally
            {
                project.ProjectCollection.UnregisterAllLoggers();
            }

            Assert.AreEqual(true, result);

            Assert.IsTrue(
                mockLogger.WarningCount == 0,
                "Log should not contain MSB4011 because the build logger will not receive evaluation messages.");

            Assert.IsTrue(
                collectionLogger.Warnings[0].Code == "MSB4011",
                "Log should contain MSB4011 because the project collection logger should have been used for evaluation.");
        }

        /// <summary>
        /// UsingTask expansion should throw InvalidProjectFileException
        /// if it expands to nothing.
        /// </summary>
        [Test]
        [ExpectedException(typeof(InvalidProjectFileException))]
        public void UsingTaskExpansion1()
        {
            ProjectRootElement xml = ProjectRootElement.Create();
            xml.AddUsingTask("x", "@(x->'%(x)')", null);
            Project project = new Project(xml);
        }

        /// <summary>
        /// UsingTask expansion should throw InvalidProjectFileException
        /// if it expands to nothing.
        /// </summary>
        [Test]
        [ExpectedException(typeof(InvalidProjectFileException))]
        public void UsingTaskExpansion2()
        {
            ProjectRootElement xml = ProjectRootElement.Create();
            xml.AddUsingTask("@(x->'%(x)')", "y", null);
            Project project = new Project(xml);
        }

        /// <summary>
        /// UsingTask expansion should throw InvalidProjectFileException
        /// if it expands to nothing.
        /// </summary>
        [Test]
        [ExpectedException(typeof(InvalidProjectFileException))]
        public void UsingTaskExpansion3()
        {
            ProjectRootElement xml = ProjectRootElement.Create();
            xml.AddUsingTask("x", null, "@(x->'%(x)')");
            Project project = new Project(xml);
        }

        /// <summary>
        /// Saving project should make it "clean" for saving
        /// but "dirty" for reevaluation if it was to a new location
        /// </summary>
        [Test]
        public void SavingProjectClearsDirtyBit()
        {
            string contents = ObjectModelHelpers.CleanupFileContents(@"<Project xmlns='msbuildnamespace'/>");
            Project project = new Project(XmlReader.Create(new StringReader(contents)));

            Assert.IsTrue(project.Xml.HasUnsavedChanges); // Not dirty for saving
            Assert.IsFalse(project.IsDirty, "1"); // was evaluated on load

            string file = null;
            try
            {
                file = FileUtilities.GetTemporaryFile();
                project.Save(file);
            }
            finally
            {
                if (file != null)
                {
                    File.Delete(file);
                }
            }

            Assert.IsFalse(project.Xml.HasUnsavedChanges); // Not dirty for saving
            Assert.IsTrue(project.IsDirty, "2"); // Dirty for reevaluation, because the project now has gotten a new file name
        }

        /// <summary>
        /// Remove an already removed item
        /// </summary>
        [Test]
        public void RemoveItemTwiceEvaluationProject()
        {
            string projectOriginalContents = ObjectModelHelpers.CleanupFileContents(@"
                <Project ToolsVersion='msbuilddefaulttoolsversion' DefaultTargets='Build' xmlns='msbuildnamespace'>
                    <ItemGroup>
                        <Compile Include='a.cs' />
                    </ItemGroup>
                </Project>
                ");
            Project project = new Project(XmlReader.Create(new StringReader(projectOriginalContents)));
            ProjectItem itemToRemove = Helpers.GetFirst(project.GetItems("Compile"));
            project.RemoveItem(itemToRemove);
            project.RemoveItem(itemToRemove); // should not throw

            Assert.AreEqual(0, Helpers.MakeList(project.Items).Count);
        }

        /// <summary>
        /// Remove an updated item
        /// </summary>
        [Test]
        public void RemoveItemOutdatedByUpdate()
        {
            string projectOriginalContents = ObjectModelHelpers.CleanupFileContents(@"
                <Project ToolsVersion='msbuilddefaulttoolsversion' DefaultTargets='Build' xmlns='msbuildnamespace'>
                    <ItemGroup>
                        <Compile Include='a.cs' />
                    </ItemGroup>
                </Project>
                ");
            Project project = new Project(XmlReader.Create(new StringReader(projectOriginalContents)));
            ProjectItem itemToRemove = Helpers.GetFirst(project.GetItems("Compile"));
            itemToRemove.UnevaluatedInclude = "b.cs";
            project.RemoveItem(itemToRemove); // should not throw

            Assert.AreEqual(0, Helpers.MakeList(project.Items).Count);
        }

        /// <summary>
        /// Remove several items
        /// </summary>
        [Test]
        public void RemoveSeveralItems()
        {
            string projectOriginalContents = ObjectModelHelpers.CleanupFileContents(@"
                <Project ToolsVersion='msbuilddefaulttoolsversion' DefaultTargets='Build' xmlns='msbuildnamespace'>
                    <ItemGroup>
                        <i Include='i1' />
                        <i Include='i2' />
                    </ItemGroup>
                </Project>
                ");
            Project project = new Project(XmlReader.Create(new StringReader(projectOriginalContents)));

            project.RemoveItems(project.GetItems("i"));

            Assert.AreEqual(0, project.Items.Count());
        }

        /// <summary>
        /// Remove several items
        /// </summary>
        [Test]
        public void RemoveSeveralItemsOfVariousTypes()
        {
            string projectOriginalContents = ObjectModelHelpers.CleanupFileContents(@"
                <Project ToolsVersion='msbuilddefaulttoolsversion' DefaultTargets='Build' xmlns='msbuildnamespace'>
                    <ItemGroup>
                        <i Include='i1' />
                        <j Include='j1' />
                        <j Include='j2' />
                        <k Include='k1' />
                    </ItemGroup>
                </Project>
                ");
            Project project = new Project(XmlReader.Create(new StringReader(projectOriginalContents)));

            List<ProjectItem> list = new List<ProjectItem>() { project.GetItems("i").FirstOrDefault(), project.GetItems("j").FirstOrDefault() };

            project.RemoveItems(list);

            Assert.AreEqual(2, project.Items.Count());
        }

        /// <summary>
        /// Remove items expanding itemlist expression
        /// </summary>
        [Test]
        public void RemoveSeveralItemsExpandExpression()
        {
            string projectOriginalContents = ObjectModelHelpers.CleanupFileContents(@"
                <Project ToolsVersion='msbuilddefaulttoolsversion' DefaultTargets='Build' xmlns='msbuildnamespace'>
                    <ItemGroup>
                        <i Include='i1;i2' />
                        <j Include='@(i);j2' />
                    </ItemGroup>
                </Project>
                ");
            Project project = new Project(XmlReader.Create(new StringReader(projectOriginalContents)));

            project.RemoveItems(project.GetItems("j").Take(2));
            Assert.AreEqual(3, project.Items.Count());

            StringWriter writer = new StringWriter();
            project.Save(writer);

            string projectExpectedContents = ObjectModelHelpers.CleanupFileContents(@"
                <Project ToolsVersion='msbuilddefaulttoolsversion' DefaultTargets='Build' xmlns='msbuildnamespace'>
                    <ItemGroup>
                        <i Include='i1;i2' />
                        <j Include='j2' />
                    </ItemGroup>
                </Project>
                ");

            Helpers.CompareProjectXml(projectExpectedContents, writer.ToString());
        }

        /// <summary>
        /// Remove several items where removing the first one
        /// causes the second one to be detached
        /// </summary>
        [Test]
        public void RemoveSeveralItemsFirstZombiesSecond()
        {
            string projectOriginalContents = ObjectModelHelpers.CleanupFileContents(@"
                <Project ToolsVersion='msbuilddefaulttoolsversion' DefaultTargets='Build' xmlns='msbuildnamespace'>
                    <ItemGroup>
                        <i Include='i1;i2' />
                    </ItemGroup>
                </Project>
                ");
            Project project = new Project(XmlReader.Create(new StringReader(projectOriginalContents)));

            project.RemoveItems(project.GetItems("i"));

            Assert.AreEqual(0, project.Items.Count());
        }

        /// <summary>
        /// Should not get null reference
        /// </summary>
        [Test]
        [ExpectedException(typeof(ArgumentNullException))]
        public void RemoveItemsOneNull()
        {
            Project project = new Project();
            project.RemoveItems(new List<ProjectItem>() { null });
        }

        /// <summary>
        /// Remove several items where removing the first one
        /// causes the second one to be detached
        /// </summary>
        [Test]
        [ExpectedException(typeof(ArgumentException))]
        public void RemoveItemWrongProject()
        {
            ProjectRootElement root1 = ProjectRootElement.Create();
            root1.AddItem("i", "i1");
            ProjectRootElement root2 = ProjectRootElement.Create();
            root2.AddItem("i", "i1");
            Project project1 = new Project(root1);
            Project project2 = new Project(root2);

            project1.RemoveItems(project2.Items);
        }

        /// <summary>
        /// Remove an item that is no longer attached. For convenience,
        /// we just skip it.
        /// </summary>
        [Test]
        public void RemoveZombiedItem()
        {
            string projectOriginalContents = ObjectModelHelpers.CleanupFileContents(@"
                <Project ToolsVersion='msbuilddefaulttoolsversion' DefaultTargets='Build' xmlns='msbuildnamespace'>
                    <ItemGroup>
                        <i Include='i1' />
                    </ItemGroup>
                </Project>
                ");
            Project project = new Project(XmlReader.Create(new StringReader(projectOriginalContents)));
            ProjectItem item = project.GetItems("i").FirstOrDefault();

            project.RemoveItems(new List<ProjectItem>() { item });
            project.RemoveItems(new List<ProjectItem>() { item });

            Assert.AreEqual(0, project.Items.Count());
        }

        /// <summary> 
        /// Reserved property in project constructor should just throw
        /// </summary>
        [Test]
        [ExpectedException(typeof(ArgumentException))]
        public void ReservedPropertyProjectConstructor()
        {
            Dictionary<string, string> globalProperties = new Dictionary<string, string>(StringComparer.OrdinalIgnoreCase);
            globalProperties.Add("msbuildprojectdirectory", "x");

            Project project = new Project(globalProperties, null, new ProjectCollection());
        }

        /// <summary> 
        /// Reserved property in project collection global properties should log an error then rethrow
        /// </summary>
        [Test]
        [ExpectedException(typeof(InvalidProjectFileException))]
        public void ReservedPropertyProjectCollectionConstructor()
        {
            Dictionary<string, string> globalProperties = new Dictionary<string, string>(StringComparer.OrdinalIgnoreCase);
            globalProperties.Add("msbuildprojectdirectory", "x");
            MockLogger logger = new MockLogger();
            List<ILogger> loggers = new List<ILogger>();
            loggers.Add(logger);

            try
            {
                ProjectCollection collection = new ProjectCollection(globalProperties, loggers, ToolsetDefinitionLocations.None);
            }
            finally
            {
                logger.AssertLogContains("MSB4177");
            }
        }

        /// <summary> 
        /// Invalid property (reserved name) in project collection global properties should log an error then rethrow
        /// </summary>
        [Test]
        [ExpectedException(typeof(InvalidProjectFileException))]
        public void ReservedPropertyProjectCollectionConstructor2()
        {
            Dictionary<string, string> globalProperties = new Dictionary<string, string>(StringComparer.OrdinalIgnoreCase);
            globalProperties.Add("Target", "x");
            MockLogger logger = new MockLogger();
            List<ILogger> loggers = new List<ILogger>();
            loggers.Add(logger);

            try
            {
                ProjectCollection collection = new ProjectCollection(globalProperties, loggers, ToolsetDefinitionLocations.None);
            }
            finally
            {
                logger.AssertLogContains("MSB4177");
            }
        }

        /// <summary>
        /// Create tree like this
        /// 
        /// \b.targets
        /// \sub\a.proj
        /// 
        /// An item specified with "..\*" in b.targets should find b.targets
        /// as it was evaluated relative to the project file itself.
        /// </summary>
        [Test]
        public void RelativePathsInItemsInTargetsFilesAreRelativeToProjectFile()
        {
            string directory = null;

            try
            {
                directory = Path.Combine(Path.GetTempPath(), Guid.NewGuid().ToString());
                string subdirectory = Path.Combine(directory, "sub");
                Directory.CreateDirectory(subdirectory);

                string projectPath = Path.Combine(subdirectory, "a.proj");
                string targetsPath = Path.Combine(directory, "b.targets");

                string unevaluatedInclude = ".." + Path.DirectorySeparatorChar + "*";
                string evaluatedInclude = ".." + Path.DirectorySeparatorChar + "b.targets";

                ProjectRootElement targetsXml = ProjectRootElement.Create(targetsPath);
                targetsXml.AddItem("i", unevaluatedInclude);
                targetsXml.Save();

                ProjectRootElement projectXml = ProjectRootElement.Create(projectPath);
                projectXml.AddImport(evaluatedInclude);
                projectXml.Save();

                Project project = new Project(projectPath);

                IEnumerable<ProjectItem> items = project.GetItems("i");
                Assert.AreEqual(unevaluatedInclude, Helpers.GetFirst(items).UnevaluatedInclude);
                Assert.AreEqual(evaluatedInclude, Helpers.GetFirst(items).EvaluatedInclude);
            }
            finally
            {
                Directory.Delete(directory, true);
            }
        }

        /// <summary> 
        /// Invalid property (space) in project collection global properties should log an error then rethrow
        /// </summary>
        [Test]
        [ExpectedException(typeof(InvalidProjectFileException))]
        public void ReservedPropertyProjectCollectionConstructor3()
        {
            Dictionary<string, string> globalProperties = new Dictionary<string, string>(StringComparer.OrdinalIgnoreCase);
            globalProperties.Add("Target", "x");
            MockLogger logger = new MockLogger();
            List<ILogger> loggers = new List<ILogger>();
            loggers.Add(logger);

            try
            {
                ProjectCollection collection = new ProjectCollection(globalProperties, loggers, ToolsetDefinitionLocations.None);
            }
            finally
            {
                logger.AssertLogContains("MSB4177");
            }
        }

        /// <summary>
        /// Create a structure of various imports and verify that project.GetLogicalProject()
        /// walks through them correctly.
        /// </summary>
        [Test]
        public void VariousImports()
        {
            ProjectRootElement one = ProjectRootElement.Create("c:\\1.targets");
            one.AddProperty("p", "1");
            ProjectRootElement two = ProjectRootElement.Create("c:\\2.targets");
            two.AddProperty("p", "2");

            ProjectRootElement zero = ProjectRootElement.Create("c:\\foo\\0.targets");
            zero.AddProperty("p", "0");
            zero.AddImport(one.FullPath);
            zero.AddImport(two.FullPath);
            zero.AddImport(two.FullPath); // Duplicated import: only the first one should be entered
            zero.AddImport(zero.FullPath); // Ignored self import

            ProjectRootElement three = ProjectRootElement.Create("c:\\3.targets");
            three.AddProperty("p", "3");
            one.AddImport(three.FullPath);

            ProjectRootElement four = ProjectRootElement.Create("c:\\4.targets");
            four.AddProperty("p", "4");
            one.AddImport(four.FullPath).Condition = "false"; // False condition; should not be entered

            Project project = new Project(zero);

            List<ProjectElement> logicalProject = new List<ProjectElement>(project.GetLogicalProject());

            Assert.AreEqual(8, logicalProject.Count); // 4 properties + 4 property groups
<<<<<<< HEAD
            Assert.AreEqual(true, object.ReferenceEquals(zero, logicalProject[0].ContainingProject));
            Assert.AreEqual(true, object.ReferenceEquals(zero, logicalProject[1].ContainingProject));
            Assert.AreEqual(true, object.ReferenceEquals(one, logicalProject[2].ContainingProject));
            Assert.AreEqual(true, object.ReferenceEquals(one, logicalProject[3].ContainingProject));
            Assert.AreEqual(true, object.ReferenceEquals(three, logicalProject[4].ContainingProject));
            Assert.AreEqual(true, object.ReferenceEquals(three, logicalProject[5].ContainingProject));
            Assert.AreEqual(true, object.ReferenceEquals(two, logicalProject[6].ContainingProject));
            Assert.AreEqual(true, object.ReferenceEquals(two, logicalProject[7].ContainingProject));
=======
            Assert.AreEqual(true, Object.ReferenceEquals(zero, logicalProject[0].ContainingProject));
            Assert.AreEqual(true, Object.ReferenceEquals(zero, logicalProject[1].ContainingProject));
            Assert.AreEqual(true, Object.ReferenceEquals(one, logicalProject[2].ContainingProject));
            Assert.AreEqual(true, Object.ReferenceEquals(one, logicalProject[3].ContainingProject));
            Assert.AreEqual(true, Object.ReferenceEquals(three, logicalProject[4].ContainingProject));
            Assert.AreEqual(true, Object.ReferenceEquals(three, logicalProject[5].ContainingProject));
            Assert.AreEqual(true, Object.ReferenceEquals(two, logicalProject[6].ContainingProject));
            Assert.AreEqual(true, Object.ReferenceEquals(two, logicalProject[7].ContainingProject));
>>>>>>> 6b736604

            // Clear the cache
            project.ProjectCollection.UnloadAllProjects();
        }

        /// <summary>
        /// Create a structure containing a import statement such that the import statement results in more than one
        /// file being imported. Then, verify that project.GetLogicalProject() walks through them correctly.
        /// </summary>
        [Test]
        public void LogicalProjectWithWildcardImport()
        {
            string myTempDir = Path.Combine(Path.GetTempPath() + "MyTempDir");

            try
            {
                // Create a new directory in the system temp folder.
                Directory.CreateDirectory(myTempDir);

                ProjectRootElement one = ProjectRootElement.Create(Path.Combine(myTempDir, "1.targets"));
                one.Save();
                one.AddProperty("p", "1");

                ProjectRootElement two = ProjectRootElement.Create(Path.Combine(myTempDir, "2.targets"));
                two.Save();
                two.AddProperty("p", "2");

                ProjectRootElement zero = ProjectRootElement.Create(Path.Combine(myTempDir, "0.targets"));
                zero.AddProperty("p", "0");

                // Add a single import statement that would import both one and two.
                zero.AddImport(Path.Combine(myTempDir, "*.targets"));

                Project project = new Project(zero);

                List<ProjectElement> logicalProject = new List<ProjectElement>(project.GetLogicalProject());

                Assert.AreEqual(6, logicalProject.Count); // 3 properties + 3 property groups
                Assert.AreEqual(true, object.ReferenceEquals(zero, logicalProject[0].ContainingProject)); // PropertyGroup
                Assert.AreEqual(true, object.ReferenceEquals(zero, logicalProject[1].ContainingProject)); // p = 0
                Assert.AreEqual(true, object.ReferenceEquals(one, logicalProject[2].ContainingProject));  // PropertyGroup
                Assert.AreEqual(true, object.ReferenceEquals(one, logicalProject[3].ContainingProject));  // p = 1
                Assert.AreEqual(true, object.ReferenceEquals(two, logicalProject[4].ContainingProject));  // PropertyGroup
                Assert.AreEqual(true, object.ReferenceEquals(two, logicalProject[5].ContainingProject));  // p = 2

                // Clear the cache
                project.ProjectCollection.UnloadAllProjects();
            }
            finally
            {
                // Delete the temp directory that was created above.
                if (Directory.Exists(myTempDir))
                {
                    Directory.Delete(myTempDir, true);
                }
            }
        }

        /// <summary>
        /// Import of string that evaluates to empty should give InvalidProjectFileException
        /// </summary>
        [Test]
        [ExpectedException(typeof(InvalidProjectFileException))]
        public void ImportPropertyEvaluatingToEmpty()
        {
            string projectOriginalContents = ObjectModelHelpers.CleanupFileContents(@"
                <Project ToolsVersion='msbuilddefaulttoolsversion' DefaultTargets='Build' xmlns='msbuildnamespace'>
                  <Import Project='$(not_defined)'/>
                </Project>
                ");
            Project project = new Project(XmlReader.Create(new StringReader(projectOriginalContents)));
        }

        /// <summary>
        /// Import of string that evaluates to invalid path should cause InvalidProjectFileException
        /// </summary>
        [Test]
        [ExpectedException(typeof(InvalidProjectFileException))]
        public void ImportPropertyEvaluatingToInvalidPath()
        {
            string projectOriginalContents = ObjectModelHelpers.CleanupFileContents(@"
                <Project ToolsVersion='msbuilddefaulttoolsversion' DefaultTargets='Build' xmlns='msbuildnamespace'>
                  <PropertyGroup>
                    <p>|</p>
                  </PropertyGroup>
                  <Import Project='$(p)'/>
                </Project>
                ");
            Project project = new Project(XmlReader.Create(new StringReader(projectOriginalContents)));
        }

        /// <summary>
        /// Creates a simple ProjectRootElement object.
        /// (When ProjectRootElement supports editing, we need not load from a string here.)
        /// </summary>
        private ProjectRootElement GetSampleProjectRootElement()
        {
            string projectFileContent = GetSampleProjectContent();

            ProjectRootElement xml = ProjectRootElement.Create(XmlReader.Create(new StringReader(projectFileContent)));

            return xml;
        }

        /// <summary>
        /// Creates a simple project content.
        /// </summary>
        private string GetSampleProjectContent()
        {
            string projectFileContent = ObjectModelHelpers.CleanupFileContents(@"
                    <Project xmlns='http://schemas.microsoft.com/developer/msbuild/2003' ToolsVersion='2.0' InitialTargets='it' DefaultTargets='dt'>
                        <PropertyGroup Condition=""'$(Configuration)'=='Foo'"">
                            <p>v1</p>
                        </PropertyGroup>
                        <PropertyGroup Condition=""'$(Configuration)'!='Foo'"">
                            <p>v2</p>
                        </PropertyGroup>
                        <PropertyGroup>
                            <p2>X$(p)</p2>
                        </PropertyGroup>
                        <ItemGroup>
                            <i Condition=""'$(Configuration)'=='Foo'"" Include='i0'/>
                            <i Include='i1'/>
                            <i Include='$(p)X;i3'/>
                        </ItemGroup>
                        <Target Name='t'>
                            <task/>
                        </Target>
                    </Project>
                ");

            return projectFileContent;
        }

        /// <summary>
        /// Check the items and properties from the sample project
        /// </summary>
        private void VerifyContentOfSampleProject(Project project)
        {
            Assert.AreEqual("v2", project.GetProperty("p").UnevaluatedValue);
            Assert.AreEqual("Xv2", project.GetProperty("p2").EvaluatedValue);
            Assert.AreEqual("X$(p)", project.GetProperty("p2").UnevaluatedValue);

            IList<ProjectItem> items = Helpers.MakeList(project.GetItems("i"));
            Assert.AreEqual(3, items.Count);
            Assert.AreEqual("i1", items[0].EvaluatedInclude);
            Assert.AreEqual("v2X", items[1].EvaluatedInclude);
            Assert.AreEqual("$(p)X;i3", items[1].UnevaluatedInclude);
            Assert.AreEqual("i3", items[2].EvaluatedInclude);
        }
    }
}<|MERGE_RESOLUTION|>--- conflicted
+++ resolved
@@ -1,8 +1,4 @@
-<<<<<<< HEAD
-﻿// Copyright (c) Microsoft. All rights reserved.
-=======
 // Copyright (c) Microsoft. All rights reserved.
->>>>>>> 6b736604
 // Licensed under the MIT license. See LICENSE file in the project root for full license information.
 //-----------------------------------------------------------------------
 // </copyright>
@@ -382,11 +378,7 @@
                 Project project = new Project(collection);
                 project.Xml.AddImport("$(MSBuildProjectFullPath)");
 
-<<<<<<< HEAD
                 file = FileUtilities.GetTemporaryFile();
-=======
-                file = Microsoft.Build.Shared.FileUtilities.GetTemporaryFile();
->>>>>>> 6b736604
                 project.Save(file);
                 project.ReevaluateIfNecessary();
 
@@ -413,13 +405,8 @@
                 MockLogger logger = new MockLogger();
                 collection.RegisterLogger(logger);
 
-<<<<<<< HEAD
                 file = FileUtilities.GetTemporaryFile();
                 file2 = FileUtilities.GetTemporaryFile();
-=======
-                file = Microsoft.Build.Shared.FileUtilities.GetTemporaryFile();
-                file2 = Microsoft.Build.Shared.FileUtilities.GetTemporaryFile();
->>>>>>> 6b736604
                 Project project = new Project(collection);
                 project.Xml.AddImport(file2);
                 project.Save(file);
@@ -454,13 +441,8 @@
                 MockLogger logger = new MockLogger();
                 collection.RegisterLogger(logger);
 
-<<<<<<< HEAD
                 file = FileUtilities.GetTemporaryFile();
                 file2 = FileUtilities.GetTemporaryFile();
-=======
-                file = Microsoft.Build.Shared.FileUtilities.GetTemporaryFile();
-                file2 = Microsoft.Build.Shared.FileUtilities.GetTemporaryFile();
->>>>>>> 6b736604
                 Project project = new Project(collection);
                 project.Xml.AddImport(file2);
                 project.Xml.AddImport(file2);
@@ -495,19 +477,11 @@
                 ProjectCollection collection = new ProjectCollection();
                 MockLogger logger = new MockLogger();
                 collection.RegisterLogger(logger);
-<<<<<<< HEAD
 
                 file = FileUtilities.GetTemporaryFile();
                 file2 = FileUtilities.GetTemporaryFile();
                 file3 = FileUtilities.GetTemporaryFile();
 
-=======
-
-                file = Microsoft.Build.Shared.FileUtilities.GetTemporaryFile();
-                file2 = Microsoft.Build.Shared.FileUtilities.GetTemporaryFile();
-                file3 = Microsoft.Build.Shared.FileUtilities.GetTemporaryFile();
-
->>>>>>> 6b736604
                 Project project = new Project(collection);
                 project.Xml.AddImport(file2);
                 project.Xml.AddImport(file3);
@@ -2380,7 +2354,6 @@
             List<ProjectElement> logicalProject = new List<ProjectElement>(project.GetLogicalProject());
 
             Assert.AreEqual(8, logicalProject.Count); // 4 properties + 4 property groups
-<<<<<<< HEAD
             Assert.AreEqual(true, object.ReferenceEquals(zero, logicalProject[0].ContainingProject));
             Assert.AreEqual(true, object.ReferenceEquals(zero, logicalProject[1].ContainingProject));
             Assert.AreEqual(true, object.ReferenceEquals(one, logicalProject[2].ContainingProject));
@@ -2389,16 +2362,6 @@
             Assert.AreEqual(true, object.ReferenceEquals(three, logicalProject[5].ContainingProject));
             Assert.AreEqual(true, object.ReferenceEquals(two, logicalProject[6].ContainingProject));
             Assert.AreEqual(true, object.ReferenceEquals(two, logicalProject[7].ContainingProject));
-=======
-            Assert.AreEqual(true, Object.ReferenceEquals(zero, logicalProject[0].ContainingProject));
-            Assert.AreEqual(true, Object.ReferenceEquals(zero, logicalProject[1].ContainingProject));
-            Assert.AreEqual(true, Object.ReferenceEquals(one, logicalProject[2].ContainingProject));
-            Assert.AreEqual(true, Object.ReferenceEquals(one, logicalProject[3].ContainingProject));
-            Assert.AreEqual(true, Object.ReferenceEquals(three, logicalProject[4].ContainingProject));
-            Assert.AreEqual(true, Object.ReferenceEquals(three, logicalProject[5].ContainingProject));
-            Assert.AreEqual(true, Object.ReferenceEquals(two, logicalProject[6].ContainingProject));
-            Assert.AreEqual(true, Object.ReferenceEquals(two, logicalProject[7].ContainingProject));
->>>>>>> 6b736604
 
             // Clear the cache
             project.ProjectCollection.UnloadAllProjects();
