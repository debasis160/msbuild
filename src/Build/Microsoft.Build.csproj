﻿<Project Sdk="Microsoft.NET.Sdk">

  <Import Project="..\Shared\FileSystemSources.proj" />
  <Import Project="..\Shared\DebuggingSources.proj" />

  <PropertyGroup>
    <TargetFrameworks>net5.0</TargetFrameworks>
    <TargetFrameworks Condition="$([MSBuild]::IsOSPlatform('windows'))">$(FullFrameworkTFM);net5.0</TargetFrameworks>
    <TargetFrameworks Condition="'$(MonoBuild)'=='true'">$(RuntimeOutputTargetFrameworks)</TargetFrameworks>
    <RootNamespace>Microsoft.Build</RootNamespace>
    <AssemblyName>Microsoft.Build</AssemblyName>

    <AllowUnsafeBlocks>true</AllowUnsafeBlocks>
    <DefineConstants>$(DefineConstants);BUILD_ENGINE</DefineConstants>

    <EnableDefaultItems>false</EnableDefaultItems>

    <GenerateReferenceAssemblySources>true</GenerateReferenceAssemblySources>
    <CreateTlb>true</CreateTlb>
    <IsPackable>true</IsPackable>
    <PackageDescription>This package contains the $(MSBuildProjectName) assembly which is used to create, edit, and evaluate MSBuild projects.</PackageDescription>
    <IncludeSatelliteOutputInPack>false</IncludeSatelliteOutputInPack>
    <ApplyNgenOptimization Condition="'$(TargetFramework)' == '$(FullFrameworkTFM)'">partial</ApplyNgenOptimization>

    <!-- Do not generate a warning that our 'stable' package should not have a prerelease dependency. -->
    <NoWarn>$(NoWarn);NU5104</NoWarn>
  </PropertyGroup>

  <ItemGroup>
    <ProjectReference Include="..\Framework\Microsoft.Build.Framework.csproj" />
    <ProjectReference Include="..\StringTools\StringTools.csproj" />

    <PackageReference Include="System.Collections.Immutable" />
    <PackageReference Include="System.Threading.Tasks.Dataflow" />
<<<<<<< HEAD
=======
    <PackageReference Include="System.Memory" />
    <PackageReference Include="System.Runtime.CompilerServices.Unsafe"/>
>>>>>>> 8fb627e7
    <PackageReference Include="System.Text.Json" />

    <PackageReference Include="System.Reflection.Metadata" Condition="'$(MonoBuild)' == 'true'" />
  </ItemGroup>

  <ItemGroup Condition="'$(TargetFrameworkIdentifier)' == '.NETFramework'">
    <PackageReference Include="Microsoft.VisualStudio.Setup.Configuration.Interop" />
    <Reference Include="System.Configuration" />
    <Reference Include="System.IO.Compression" />
    <PackageReference Include="System.Memory" />
  </ItemGroup>

  <ItemGroup Condition="'$(TargetFrameworkIdentifier)' != '.NETFramework'">
    <PackageReference Include="System.Reflection.Metadata" />
    <PackageReference Include="System.Security.Principal.Windows" />
    <PackageReference Include="System.Text.Encoding.CodePages" />
    <!-- Need Win32 API on .NET Core to ping registry to determine long path support -->
    <PackageReference Include="Microsoft.Win32.Registry" />
  </ItemGroup>

  <ItemGroup>
    <Compile Include="..\Shared\EncodingUtilities.cs">
      <Link>SharedUtilities\EncodingUtilities.cs</Link>
    </Compile>
    <Compile Include="..\Shared\EnvironmentUtilities.cs">
      <Link>SharedUtilities\EnvironmentUtilities.cs</Link>
    </Compile>
    <Compile Include="..\Shared\BuildEnvironmentHelper.cs">
      <Link>SharedUtilities\BuildEnvironmentHelper.cs</Link>
    </Compile>
    <Compile Include="..\Shared\EncodingStringWriter.cs">
      <Link>SharedUtilities\EncodingStringWriter.cs</Link>
    </Compile>
    <Compile Include="..\Shared\FxCopExclusions\Microsoft.Build.Shared.Suppressions.cs">
      <ExcludeFromStyleCop>true</ExcludeFromStyleCop>
    </Compile>
    <Compile Include="..\Shared\AssemblyNameComparer.cs">
      <Link>SharedUtilities\AssemblyNameComparer.cs</Link>
    </Compile>
    <Compile Include="..\Shared\AwaitExtensions.cs">
      <Link>SharedUtilities\AwaitExtensions</Link>
    </Compile>
    <Compile Include="..\Shared\AssemblyNameReverseVersionComparer.cs">
      <Link>SharedUtilities\AssemblyNameReverseVersionComparer.cs</Link>
    </Compile>
    <Compile Include="..\Shared\CanonicalError.cs">
      <Link>BackEnd\Components\RequestBuilder\IntrinsicTasks\CanonicalError.cs</Link>
      <ExcludeFromStyleCop>True</ExcludeFromStyleCop>
    </Compile>
    <Compile Include="..\Shared\IConstrainedEqualityComparer.cs">
      <Link>IConstrainedEqualityComparer.cs</Link>
    </Compile>
    <Compile Include="..\Shared\NGen.cs">
      <Link>SharedUtilities\NGen.cs</Link>
    </Compile>
    <Compile Include="..\Shared\Pair.cs">
      <Link>SharedUtilities\Pair.cs</Link>
    </Compile>
    <Compile Include="..\Shared\PropertyParser.cs">
      <Link>BackEnd\Components\RequestBuilder\IntrinsicTasks\PropertyParser.cs</Link>
      <ExcludeFromStyleCop>True</ExcludeFromStyleCop>
    </Compile>
    <Compile Include="..\Shared\StringExtensions.cs">
      <Link>SharedUtilities\StringExtensions.cs</Link>
    </Compile>
    <Compile Include="..\Shared\ReadOnlyEmptyCollection.cs">
      <Link>Collections\ReadOnlyEmptyCollection.cs</Link>
    </Compile>
    <Compile Include="..\Shared\StringBuilderCache.cs">
      <ExcludeFromStyleCop>True</ExcludeFromStyleCop>
    </Compile>
    <Compile Include="..\Shared\Traits.cs">
      <Link>SharedUtilities\Traits.cs</Link>
    </Compile>
    <Compile Include="..\Shared\BufferedReadStream.cs" />
    <Compile Include="..\Shared\TaskHostConfiguration.cs" />
    <Compile Include="..\Shared\TaskHostTaskCancelled.cs" />
    <Compile Include="..\Shared\TaskHostTaskComplete.cs" />
    <Compile Include="..\Shared\OutOfProcTaskHostTaskResult.cs" />
    <Compile Include="..\Shared\TaskLoader.cs" />
    <Compile Include="..\Shared\NodeEngineShutdownReason.cs" />
    <Compile Include="..\Shared\IKeyed.cs" />
    <Compile Include="..\Shared\INodeEndpoint.cs" />
    <Compile Include="..\Shared\NodeEndpointOutOfProcBase.cs" />
    <Compile Include="..\Shared\INodePacket.cs" />
    <Compile Include="..\Shared\INodePacketFactory.cs" />
    <Compile Include="..\Shared\INodePacketHandler.cs" />
    <Compile Include="..\Shared\ITranslatable.cs" />
    <Compile Include="..\Shared\ITranslator.cs" />
    <Compile Include="..\Shared\BinaryTranslator.cs" />
    <Compile Include="..\Shared\LogMessagePacketBase.cs" />
    <Compile Include="..\Shared\NodePacketFactory.cs" />
    <Compile Include="..\Shared\NodeBuildComplete.cs" />
    <Compile Include="..\Shared\NodeShutdown.cs" />
    <Compile Include="..\Shared\NamedPipeUtil.cs" />
    <Compile Include="..\Shared\TaskLoggingHelper.cs">
      <Link>BackEnd\Components\RequestBuilder\IntrinsicTasks\TaskLoggingHelper.cs</Link>
      <ExcludeFromStyleCop>True</ExcludeFromStyleCop>
    </Compile>
    <Compile Include="..\Shared\TaskLoggingHelperExtension.cs">
      <Link>BackEnd\Components\RequestBuilder\IntrinsicTasks\TaskLoggingHelperExtension.cs</Link>
      <ExcludeFromStyleCop>True</ExcludeFromStyleCop>
    </Compile>
    <Compile Include="..\Shared\TaskParameter.cs" />
    <Compile Include="..\Shared\TaskParameterTypeVerifier.cs" />
    <Compile Include="..\Shared\TranslatorHelpers.cs" />
    <Compile Include="..\Shared\CommunicationsUtilities.cs" />
    <Compile Include="..\Shared\InterningBinaryReader.cs" />
    <Compile Include="..\Shared\TaskEngineAssemblyResolver.cs">
      <ExcludeFromStyleCop>true</ExcludeFromStyleCop>
    </Compile>
    <Compile Include="..\Shared\ReuseableStringBuilder.cs" />
    <Compile Include="..\Shared\ThreadPoolExtensions.cs" />
    <Compile Include="..\Shared\VisualStudioLocationHelper.cs">
      <Link>SharedUtilities\VisualStudioLocationHelper.cs</Link>
    </Compile>
    <Compile Include="AssemblyInfo.cs" />
    <Compile Include="BackEnd\BuildManager\BuildManager.cs" />
    <Compile Include="BackEnd\BuildManager\BuildParameters.cs" />
    <Compile Include="BackEnd\BuildManager\CacheSerialization.cs" />
    <Compile Include="BackEnd\BuildManager\CacheAggregator.cs" />
    <Compile Include="BackEnd\Components\Caching\ConfigCacheWithOverride.cs" />
    <Compile Include="BackEnd\Components\Caching\ResultsCacheWithOverride.cs" />
    <Compile Include="BackEnd\Components\ProjectCache\*.cs" />
    <Compile Include="BackEnd\Components\SdkResolution\TranslationHelpers.cs" />
    <Compile Include="FileSystem\*.cs" />
    <Compile Include="Utilities\NuGetFrameworkWrapper.cs" />
    <Compile Include="ObjectModelRemoting\ConstructionObjectLinks\ProjectUsingTaskParameterElementLink.cs" />
    <Compile Include="ObjectModelRemoting\ExternalProjectsProvider.cs" />
    <Compile Include="ObjectModelRemoting\LinkedObjectFactory.cs" />
    <Compile Include="ObjectModelRemoting\DefinitionObjectsLinks\ProjectItemDefinitionLink.cs" />
    <Compile Include="ObjectModelRemoting\DefinitionObjectsLinks\ProjectItemLink.cs" />
    <Compile Include="ObjectModelRemoting\DefinitionObjectsLinks\ProjectLink.cs" />
    <Compile Include="Evaluation\PropertyTrackingEvaluatorDataWrapper.cs" />
    <Compile Include="Graph\GraphBuilder.cs" />
    <Compile Include="Graph\ParallelWorkSet.cs" />
    <Compile Include="Graph\ProjectInterpretation.cs" />
    <Compile Include="Graph\GraphBuildResult.cs" />
    <Compile Include="Graph\GraphBuildSubmission.cs" />
    <Compile Include="Graph\GraphBuildRequestData.cs" />
    <Compile Include="BackEnd\BuildManager\BuildSubmission.cs" />
    <Compile Include="BackEnd\BuildManager\LegacyThreadingData.cs" />
    <Compile Include="BackEnd\BuildManager\RequestedProjectState.cs" />
    <Compile Include="BackEnd\Components\BuildComponentFactoryCollection.cs" />
    <Compile Include="BackEnd\Components\Caching\IRegisteredTaskObjectCache.cs" />
    <Compile Include="..\Shared\RegisteredTaskObjectCacheBase.cs" />
    <Compile Include="BackEnd\Components\Caching\RegisteredTaskObjectCache.cs" />
    <Compile Include="BackEnd\Components\Logging\EvaluationLoggingContext.cs" />
    <Compile Include="BackEnd\Components\Logging\BuildLoggingContext.cs" />
    <Compile Include="BackEnd\Components\Logging\LoggingContext.cs" />
    <Compile Include="BackEnd\Components\Logging\BuildEventArgTransportSink.cs" />
    <Compile Include="BackEnd\Components\Logging\CentralForwardingLogger.cs" />
    <Compile Include="BackEnd\Components\Logging\EventRedirectorToSink.cs" />
    <Compile Include="BackEnd\Components\Logging\EventSourceSink.cs" />
    <Compile Include="BackEnd\Components\Logging\ForwardingLoggerRecord.cs" />
    <Compile Include="BackEnd\Components\Logging\ILoggingService.cs" />
    <Compile Include="BackEnd\Components\Logging\LoggingService.cs" />
    <Compile Include="BackEnd\Components\Logging\LoggingServiceFactory.cs" />
    <Compile Include="BackEnd\Components\Logging\LoggingServiceLogMethods.cs" />
    <Compile Include="BackEnd\Components\Logging\NodeLoggingContext.cs" />
    <Compile Include="BackEnd\Components\Logging\ProjectLoggingContext.cs" />
    <Compile Include="BackEnd\Components\Logging\TargetLoggingContext.cs" />
    <Compile Include="BackEnd\Components\Logging\TaskLoggingContext.cs" />
    <Compile Include="BackEnd\Components\RequestBuilder\IntrinsicTasks\CallTarget.cs">
      <ExcludeFromStyleCop>true</ExcludeFromStyleCop>
    </Compile>
    <Compile Include="BackEnd\Components\RequestBuilder\IntrinsicTasks\IntrinsicTaskFactory.cs" />
    <Compile Include="BackEnd\Components\RequestBuilder\IntrinsicTasks\ItemGroupLoggingHelper.cs" />
    <Compile Include="BackEnd\Components\RequestBuilder\IntrinsicTasks\MSBuild.cs">
      <ExcludeFromStyleCop>true</ExcludeFromStyleCop>
    </Compile>
    <Compile Include="BackEnd\Components\Scheduler\SchedulableRequest.cs" />
    <Compile Include="BackEnd\Components\RequestBuilder\FullTracking.cs" />
    <Compile Include="BackEnd\Components\Scheduler\SchedulingData.cs" />
    <Compile Include="BackEnd\Components\Scheduler\Scheduler.cs" />
    <Compile Include="BackEnd\Components\Scheduler\SchedulerCircularDependencyException.cs" />
    <Compile Include="BackEnd\Components\Scheduler\ScheduleTimeRecord.cs" />
    <Compile Include="BackEnd\Components\Scheduler\SchedulingPlan.cs" />
    <Compile Include="BackEnd\Components\SdkResolution\DefaultSdkResolver.cs" />
    <Compile Include="BackEnd\Components\SdkResolution\ISdkResolverService.cs" />
    <Compile Include="BackEnd\Components\SdkResolution\OutOfProcNodeSdkResolverService.cs" />
    <Compile Include="BackEnd\Components\SdkResolution\OutOfProcNodeSdkResolverServiceFactory.cs" />
    <Compile Include="BackEnd\Components\SdkResolution\SdkLogger.cs" />
    <Compile Include="BackEnd\Components\SdkResolution\CachingSdkResolverService.cs" />
    <Compile Include="BackEnd\Components\SdkResolution\SdkResolverContext.cs" />
    <Compile Include="BackEnd\Components\SdkResolution\SdkResolverLoader.cs" />
    <Compile Include="BackEnd\Components\SdkResolution\SdkResolverManifest.cs" />
    <Compile Include="BackEnd\Components\SdkResolution\SdkResolverRequest.cs" />
    <Compile Include="BackEnd\Components\SdkResolution\MainNodeSdkResolverService.cs" />
    <Compile Include="BackEnd\Components\SdkResolution\SdkResolverService.cs" />
    <Compile Include="BackEnd\Components\SdkResolution\HostedSdkResolverServiceBase.cs" />
    <Compile Include="BackEnd\Components\SdkResolution\SdkResult.cs" />
    <Compile Include="BackEnd\Components\SdkResolution\SdkResultFactory.cs" />
    <Compile Include="BackEnd\Node\LoggingNodeConfiguration.cs" />
    <Compile Include="BackEnd\Shared\ConfigurationMetadata.cs" />
    <Compile Include="Collections\ConcurrentQueueExtensions.cs" />
    <Compile Include="Collections\ConcurrentStackExtensions.cs" />
    <Compile Include="Collections\LookasideStringInterner.cs" />
    <Compile Include="Collections\RetrievableEntryHashSet\HashSet.cs">
      <ExcludeFromStyleCop>true</ExcludeFromStyleCop>
    </Compile>
    <Compile Include="Collections\RetrievableEntryHashSet\BitHelper.cs">
      <ExcludeFromStyleCop>true</ExcludeFromStyleCop>
    </Compile>
    <Compile Include="Collections\RetrievableEntryHashSet\HashSetDebugView.cs">
      <ExcludeFromStyleCop>true</ExcludeFromStyleCop>
    </Compile>
    <Compile Include="Collections\RetrievableEntryHashSet\HashHelpers.cs">
      <ExcludeFromStyleCop>true</ExcludeFromStyleCop>
    </Compile>
    <Compile Include="Construction\ImplicitImportLocation.cs" />
    <Compile Include="Construction\ProjectSdkElement.cs" />
    <Compile Include="Definition\ProjectOptions.cs" />
    <Compile Include="Definition\NewProjectFileOptions.cs" />
    <Compile Include="Definition\ProjectCollectionChangedEventArgs.cs" />
    <Compile Include="Definition\ProjectImportPathMatch.cs" />
    <Compile Include="Definition\ProjectLoadSettings.cs" />
    <Compile Include="Definition\ToolsetLocalReader.cs" />
    <Compile Include="Evaluation\Context\EvaluationContext.cs" />
    <Compile Include="Evaluation\Profiler\EvaluationLocationMarkdownPrettyPrinter.cs" />
    <Compile Include="Evaluation\Profiler\EvaluationLocationPrettyPrinterBase.cs" />
    <Compile Include="Evaluation\Profiler\EvaluationLocationTabSeparatedPrettyPrinter.cs" />
    <Compile Include="Evaluation\Profiler\EvaluationProfiler.cs" />
    <Compile Include="Evaluation\ItemSpec.cs" />
    <Compile Include="Evaluation\ItemsAndMetadataPair.cs" />
    <Compile Include="Evaluation\LazyItemEvaluator.cs" />
    <Compile Include="Evaluation\LazyItemEvaluator.IItemOperation.cs" />
    <Compile Include="Evaluation\LazyItemEvaluator.UpdateOperation.cs" />
    <Compile Include="Evaluation\LazyItemEvaluator.IncludeOperation.cs" />
    <Compile Include="Evaluation\LazyItemEvaluator.ItemFactoryWrapper.cs" />
    <Compile Include="Evaluation\LazyItemEvaluator.RemoveOperation.cs" />
    <Compile Include="Evaluation\MetadataReference.cs" />
    <Compile Include="Graph\ProjectGraphEntryPoint.cs" />
    <Compile Include="Graph\ProjectGraph.cs" />
    <Compile Include="Graph\ProjectGraphNode.cs" />
    <Compile Include="Instance\HostObjectException.cs" />
    <Compile Include="Instance\IRunningObjectTableWrapper.cs" />
    <Compile Include="Instance\RunningObjectTable.cs" />
    <Compile Include="Logging\EvaluationLocationIdAgnosticComparer.cs" />
    <Compile Include="Logging\ProfilerLogger.cs" />
    <Compile Include="Evaluation\Profiler\ProfilerResultPrettyPrinter.cs" />
    <Compile Include="Evaluation\ProjectChangedEventArgs.cs" />
    <Compile Include="Evaluation\ProjectXmlChangedEventArgs.cs" />
    <Compile Include="Construction\Solution\SolutionProjectGenerator.cs" />
    <Compile Include="Evaluation\IToolsetProvider.cs" />
    <Compile Include="BackEnd\Components\Caching\ResultsCacheResponse.cs" />
    <Compile Include="BackEnd\Components\Communications\NodeEndpointOutOfProc.cs" />
    <Compile Include="BackEnd\Components\Communications\NodeManager.cs" />
    <Compile Include="BackEnd\Components\Communications\TaskHostNodeManager.cs" />
    <Compile Include="BackEnd\Components\Communications\LogMessagePacket.cs" />
    <Compile Include="BackEnd\Components\Communications\NodeFailedToLaunchException.cs" />
    <Compile Include="BackEnd\Components\BuildRequestEngine\BuildRequestConfigurationResponse.cs" />
    <Compile Include="BackEnd\Components\BuildRequestEngine\BuildRequestEngine.cs" />
    <Compile Include="BackEnd\Components\BuildRequestEngine\BuildRequestEntry.cs" />
    <Compile Include="BackEnd\Components\BuildRequestEngine\FullyQualifiedBuildRequest.cs" />
    <Compile Include="BackEnd\Components\Caching\IConfigCache.cs" />
    <Compile Include="BackEnd\Components\Caching\ResultsCache.cs" />
    <Compile Include="BackEnd\Components\Caching\ConfigCache.cs" />
    <Compile Include="BackEnd\Components\Caching\IPropertyCache.cs" />
    <Compile Include="BackEnd\Components\Caching\IResultsCache.cs" />
    <Compile Include="BackEnd\Components\Communications\TranslatorExtensions.cs" />
    <Compile Include="BackEnd\Components\Communications\NodeProviderOutOfProc.cs" />
    <Compile Include="BackEnd\Components\Communications\NodeProviderOutOfProcBase.cs" />
    <Compile Include="BackEnd\Components\Communications\NodeProviderOutOfProcTaskHost.cs" />
    <Compile Include="BackEnd\Components\RequestBuilder\BatchingEngine.cs">
      <ExcludeFromStyleCop>true</ExcludeFromStyleCop>
    </Compile>
    <Compile Include="BackEnd\BuildManager\BuildRequestData.cs" />
    <Compile Include="BackEnd\Components\RequestBuilder\IntrinsicTask.cs" />
    <Compile Include="BackEnd\Components\RequestBuilder\IntrinsicTasks\ItemGroupIntrinsicTask.cs" />
    <Compile Include="BackEnd\Components\RequestBuilder\IntrinsicTasks\PropertyGroupIntrinsicTask.cs" />
    <Compile Include="BackEnd\Components\RequestBuilder\ITargetBuilderCallback.cs" />
    <Compile Include="BackEnd\Components\RequestBuilder\TargetSpecification.cs" />
    <Compile Include="BackEnd\Node\InProcNode.cs" />
    <Compile Include="BackEnd\Node\NodeConfiguration.cs" />
    <Compile Include="BackEnd\Node\OutOfProcNode.cs" />
    <Compile Include="BackEnd\Node\NativeMethods.cs" />
    <Compile Include="BackEnd\Shared\BuildAbortedException.cs" />
    <Compile Include="BackEnd\Components\RequestBuilder\IRequestBuilder.cs" />
    <Compile Include="BackEnd\Components\RequestBuilder\IRequestBuilderCallback.cs" />
    <Compile Include="BackEnd\Components\RequestBuilder\ITargetBuilder.cs" />
    <Compile Include="BackEnd\Components\RequestBuilder\ITaskBuilder.cs" />
    <Compile Include="BackEnd\Components\RequestBuilder\ItemBucket.cs">
      <ExcludeFromStyleCop>true</ExcludeFromStyleCop>
    </Compile>
    <Compile Include="BackEnd\Components\RequestBuilder\Lookup.cs">
      <ExcludeFromStyleCop>true</ExcludeFromStyleCop>
    </Compile>
    <Compile Include="BackEnd\Components\RequestBuilder\RequestBuilder.cs" />
    <Compile Include="BackEnd\Components\RequestBuilder\TargetBuilder.cs" />
    <Compile Include="BackEnd\Components\RequestBuilder\TargetEntry.cs" />
    <Compile Include="BackEnd\Components\RequestBuilder\TargetUpToDateChecker.cs">
      <ExcludeFromStyleCop>true</ExcludeFromStyleCop>
    </Compile>
    <Compile Include="BackEnd\Components\RequestBuilder\TaskBuilder.cs" />
    <Compile Include="BackEnd\Components\RequestBuilder\TaskHost.cs" />
    <Compile Include="BackEnd\Shared\BuildRequest.cs" />
    <Compile Include="BackEnd\Shared\BuildRequestBlocker.cs" />
    <Compile Include="BackEnd\Shared\BuildRequestConfiguration.cs" />
    <Compile Include="BackEnd\Shared\BuildResult.cs" />
    <Compile Include="BackEnd\Shared\CircularDependencyException.cs" />
    <Compile Include="BackEnd\Shared\BuildRequestUnblocker.cs" />
    <Compile Include="BackEnd\Shared\IBuildResults.cs" />
    <Compile Include="BackEnd\Shared\ITargetResult.cs" />
    <Compile Include="BackEnd\Shared\TargetResult.cs" />
    <Compile Include="BackEnd\Shared\WorkUnitResult.cs" />
    <Compile Include="BackEnd\Components\BuildRequestEngine\IBuildRequestEngine.cs" />
    <Compile Include="BackEnd\Components\Communications\INodeManager.cs" />
    <Compile Include="BackEnd\Components\Communications\INodeProvider.cs" />
    <Compile Include="BackEnd\Components\Communications\NodeEndpointInProc.cs" />
    <Compile Include="BackEnd\Components\Communications\NodeInfo.cs" />
    <Compile Include="BackEnd\Components\Communications\NodeProviderInProc.cs" />
    <Compile Include="BackEnd\Components\IBuildComponent.cs" />
    <Compile Include="BackEnd\Components\IBuildComponentHost.cs" />
    <Compile Include="BackEnd\Components\Scheduler\IScheduler.cs" />
    <Compile Include="BackEnd\Components\Scheduler\ScheduleResponse.cs" />
    <Compile Include="BackEnd\Node\INode.cs" />
    <!-- ########################## -->
    <Compile Include="BackEnd\TaskExecutionHost\AddInParts\ITaskExecutionHost.cs" />
    <Compile Include="BackEnd\TaskExecutionHost\TaskExecutionHost.cs" />
    <!-- #### COLLECTIONS ### -->
    <Compile Include="..\Shared\CollectionHelpers.cs" />
    <Compile Include="Collections\ConvertingEnumerable.cs" />
    <Compile Include="Collections\CopyOnReadEnumerable.cs" />
    <Compile Include="..\Shared\CopyOnWriteDictionary.cs">
      <Link>Collections\CopyOnWriteDictionary.cs</Link>
    </Compile>
    <Compile Include="Collections\CopyOnWritePropertyDictionary.cs" />
    <Compile Include="Collections\IDeepCloneable.cs" />
    <Compile Include="..\Shared\MSBuildNameIgnoreCaseComparer.cs" />
    <Compile Include="Collections\HashTableUtility.cs">
      <ExcludeFromStyleCop>true</ExcludeFromStyleCop>
    </Compile>
    <Compile Include="Collections\ItemDictionary.cs" />
    <Compile Include="Collections\IImmutable.cs" />
    <Compile Include="Collections\MultiDictionary.cs" />
    <Compile Include="Collections\IValued.cs" />
    <Compile Include="Collections\PropertyDictionary.cs" />
    <Compile Include="..\Shared\ReadOnlyCollection.cs" />
    <Compile Include="Collections\ReadOnlyConvertingDictionary.cs" />
    <!-- ######################## -->
    <Compile Include="Collections\WeakValueDictionary.cs" />
    <!-- #### CONSTRUCTION MODEL ### -->
    <Compile Include="Construction\ProjectElement.cs" />
    <Compile Include="Construction\ProjectElementContainer.cs" />
    <Compile Include="Construction\ProjectImportElement.cs" />
    <Compile Include="Construction\ProjectImportGroupElement.cs" />
    <Compile Include="Construction\ProjectItemDefinitionGroupElement.cs" />
    <Compile Include="Construction\ProjectItemDefinitionElement.cs" />
    <Compile Include="Construction\ProjectItemGroupElement.cs" />
    <Compile Include="Construction\ProjectItemElement.cs" />
    <Compile Include="Construction\ProjectMetadataElement.cs" />
    <Compile Include="Construction\ProjectOnErrorElement.cs" />
    <Compile Include="Construction\ProjectOtherwiseElement.cs" />
    <Compile Include="Construction\ProjectOutputElement.cs" />
    <Compile Include="Construction\ProjectExtensionsElement.cs" />
    <Compile Include="Construction\ProjectPropertyGroupElement.cs" />
    <Compile Include="Construction\ProjectPropertyElement.cs" />
    <Compile Include="Construction\ProjectTargetElement.cs" />
    <Compile Include="Construction\ProjectTaskElement.cs" />
    <Compile Include="Construction\ProjectUsingTaskElement.cs" />
    <Compile Include="Construction\ProjectRootElement.cs" />
    <Compile Include="Construction\ProjectChooseElement.cs" />
    <Compile Include="Construction\ProjectWhenElement.cs" />
    <Compile Include="Construction\UsingTaskParameterGroupElement.cs" />
    <Compile Include="Construction\ProjectUsingTaskParameterElement.cs" />
    <Compile Include="Construction\ProjectUsingTaskBodyElement.cs" />
    <Compile Include="Construction\Solution\SolutionConfigurationInSolution.cs" />
    <Compile Include="Construction\Solution\ProjectConfigurationInSolution.cs" />
    <Compile Include="Construction\Solution\ProjectInSolution.cs">
      <ExcludeFromStyleCop>true</ExcludeFromStyleCop>
    </Compile>
    <Compile Include="Construction\Solution\SolutionFile.cs">
      <ExcludeFromStyleCop>true</ExcludeFromStyleCop>
    </Compile>
    <!-- #### DEFINITION MODEL ### -->
    <Compile Include="Definition\BuiltInMetadata.cs" />
    <Compile Include="Definition\ProjectCollection.cs" />
    <Compile Include="Definition\Project.cs" />
    <Compile Include="Definition\ProjectItem.cs" />
    <Compile Include="Definition\ProjectItemDefinition.cs" />
    <Compile Include="Definition\ProjectMetadata.cs" />
    <Compile Include="Definition\ProjectProperty.cs" />
    <Compile Include="Definition\ResolvedImport.cs" />
    <Compile Include="Definition\SubToolset.cs" />
    <Compile Include="Definition\Toolset.cs" />
    <Compile Include="Definition\ToolsetConfigurationReader.cs" Condition="'$(TargetFrameworkIdentifier)' == '.NETFramework'" />
    <Compile Include="..\Shared\ToolsetElement.cs" Condition="'$(TargetFrameworkIdentifier)' == '.NETFramework'">
      <ExcludeFromStyleCop>true</ExcludeFromStyleCop>
    </Compile>
    <Compile Include="Definition\ToolsetPropertyDefinition.cs" />
    <Compile Include="Definition\ToolsetReader.cs" />
    <Compile Include="Definition\ToolsetRegistryReader.cs" />
    <!-- ######################## -->
    <Compile Include="ElementLocation\ElementLocation.cs" />
    <Compile Include="ElementLocation\RegistryLocation.cs" />
    <Compile Include="ElementLocation\XmlAttributeWithLocation.cs" />
    <Compile Include="ElementLocation\XmlDocumentWithLocation.cs" />
    <Compile Include="ElementLocation\XmlElementWithLocation.cs" />
    <Compile Include="ElementLocation\XmlNameTableThreadSafe.cs" />
    <Compile Include="Errors\InternalLoggerException.cs">
      <ExcludeFromStyleCop>true</ExcludeFromStyleCop>
    </Compile>
    <Compile Include="Errors\InvalidProjectFileException.cs">
      <ExcludeFromStyleCop>true</ExcludeFromStyleCop>
    </Compile>
    <Compile Include="Errors\InvalidToolsetDefinitionException.cs">
      <ExcludeFromStyleCop>true</ExcludeFromStyleCop>
    </Compile>
    <Compile Include="Errors\RegistryException.cs">
      <ExcludeFromStyleCop>true</ExcludeFromStyleCop>
    </Compile>
    <!-- #### EVALUATION ### -->
    <Compile Include="Evaluation\ConditionEvaluator.cs">
      <ExcludeFromStyleCop>true</ExcludeFromStyleCop>
    </Compile>
    <Compile Include="Evaluation\Conditionals\AndExpressionNode.cs">
      <ExcludeFromStyleCop>true</ExcludeFromStyleCop>
    </Compile>
    <Compile Include="Evaluation\Conditionals\CharacterUtilities.cs">
      <ExcludeFromStyleCop>true</ExcludeFromStyleCop>
    </Compile>
    <Compile Include="Evaluation\Conditionals\EqualExpressionNode.cs">
      <ExcludeFromStyleCop>true</ExcludeFromStyleCop>
    </Compile>
    <Compile Include="Evaluation\Conditionals\FunctionCallExpressionNode.cs">
      <ExcludeFromStyleCop>true</ExcludeFromStyleCop>
    </Compile>
    <Compile Include="Evaluation\Conditionals\GenericExpressionNode.cs">
      <ExcludeFromStyleCop>true</ExcludeFromStyleCop>
    </Compile>
    <Compile Include="Evaluation\Conditionals\GreaterThanExpressionNode.cs">
      <ExcludeFromStyleCop>true</ExcludeFromStyleCop>
    </Compile>
    <Compile Include="Evaluation\Conditionals\GreaterThanOrEqualExpressionNode.cs">
      <ExcludeFromStyleCop>true</ExcludeFromStyleCop>
    </Compile>
    <Compile Include="Evaluation\Conditionals\LessThanExpressionNode.cs">
      <ExcludeFromStyleCop>true</ExcludeFromStyleCop>
    </Compile>
    <Compile Include="Evaluation\Conditionals\LessThanOrEqualExpressionNode.cs">
      <ExcludeFromStyleCop>true</ExcludeFromStyleCop>
    </Compile>
    <Compile Include="Evaluation\Conditionals\MultipleComparisonExpressionNode.cs">
      <ExcludeFromStyleCop>true</ExcludeFromStyleCop>
    </Compile>
    <Compile Include="Evaluation\Conditionals\NotEqualExpressionNode.cs">
      <ExcludeFromStyleCop>true</ExcludeFromStyleCop>
    </Compile>
    <Compile Include="Evaluation\Conditionals\NotExpressionNode.cs">
      <ExcludeFromStyleCop>true</ExcludeFromStyleCop>
    </Compile>
    <Compile Include="Evaluation\Conditionals\NumericComparisonExpressionNode.cs">
      <ExcludeFromStyleCop>true</ExcludeFromStyleCop>
    </Compile>
    <Compile Include="Evaluation\Conditionals\NumericExpressionNode.cs">
      <ExcludeFromStyleCop>true</ExcludeFromStyleCop>
    </Compile>
    <Compile Include="Evaluation\Conditionals\OperandExpressionNode.cs">
      <ExcludeFromStyleCop>true</ExcludeFromStyleCop>
    </Compile>
    <Compile Include="Evaluation\Conditionals\OperatorExpressionNode.cs">
      <ExcludeFromStyleCop>true</ExcludeFromStyleCop>
    </Compile>
    <Compile Include="Evaluation\Conditionals\OrExpressionNode.cs">
      <ExcludeFromStyleCop>true</ExcludeFromStyleCop>
    </Compile>
    <Compile Include="Evaluation\Conditionals\Parser.cs">
      <ExcludeFromStyleCop>true</ExcludeFromStyleCop>
    </Compile>
    <Compile Include="Evaluation\Conditionals\Scanner.cs">
      <ExcludeFromStyleCop>true</ExcludeFromStyleCop>
    </Compile>
    <Compile Include="Evaluation\Conditionals\StringExpressionNode.cs">
      <ExcludeFromStyleCop>true</ExcludeFromStyleCop>
    </Compile>
    <Compile Include="Evaluation\Conditionals\Token.cs">
      <ExcludeFromStyleCop>true</ExcludeFromStyleCop>
    </Compile>
    <Compile Include="Evaluation\EvaluatorMetadataTable.cs" />
    <Compile Include="Evaluation\IEvaluatorData.cs" />
    <Compile Include="Evaluation\IItem.cs" />
    <Compile Include="Evaluation\IItemDefinition.cs" />
    <Compile Include="Evaluation\IItemFactory.cs" />
    <Compile Include="Evaluation\Conditionals\IItem.cs" />
    <Compile Include="Evaluation\IItemProvider.cs" />
    <Compile Include="Evaluation\IMetadataTable.cs" />
    <Compile Include="Evaluation\IntrinsicFunctions.cs" />
    <Compile Include="Evaluation\IMetadatum.cs" />
    <Compile Include="Evaluation\IProjectMetadataParent.cs" />
    <Compile Include="Evaluation\IProperty.cs" />
    <Compile Include="Evaluation\IPropertyProvider.cs" />
    <Compile Include="Evaluation\Preprocessor.cs" />
    <Compile Include="Evaluation\ProjectParser.cs" />
    <Compile Include="Evaluation\ProjectRootElementCacheBase.cs" />
    <Compile Include="Evaluation\ProjectRootElementCache.cs" />
    <Compile Include="Evaluation\SimpleProjectRootElementCache.cs" />
    <Compile Include="Evaluation\ProjectStringCache.cs" />
    <Compile Include="Evaluation\SemiColonTokenizer.cs" />
    <Compile Include="Evaluation\StringMetadataTable.cs" />
    <Compile Include="Evaluation\ExpressionShredder.cs" />
    <Compile Include="Evaluation\Evaluator.cs" />
    <Compile Include="Evaluation\Expander.cs" />
    <Compile Include="Evaluation\ToolsetProvider.cs" />
    <Compile Include="Globbing\CompositeGlob.cs" />
    <Compile Include="Globbing\Extensions\MSBuildGlobExtensions.cs" />
    <Compile Include="Globbing\Visitor\GlobVisitor.cs" />
    <Compile Include="Globbing\MSBuildGlobWithGaps.cs" />
    <Compile Include="Globbing\MSBuildGlob.cs" />
    <Compile Include="Globbing\IMSBuildGlob.cs" />
    <Compile Include="Globbing\Visitor\ParsedGlobCollector.cs" />
    <!-- #### INSTANCE MODEL ### -->
    <Compile Include="Instance\ReflectableTaskPropertyInfo.cs" />
    <Compile Include="Instance\HostServices.cs" />
    <Compile Include="Instance\ProjectTargetInstanceChild.cs" />
    <Compile Include="Instance\ProjectTaskInstanceChild.cs" />
    <Compile Include="Instance\ProjectInstance.cs" />
    <Compile Include="Instance\ProjectItemDefinitionInstance.cs" />
    <Compile Include="Instance\ProjectItemGroupTaskInstance.cs" />
    <Compile Include="Instance\ProjectItemGroupTaskItemInstance.cs" />
    <Compile Include="Instance\ProjectItemGroupTaskMetadataInstance.cs" />
    <Compile Include="Instance\ProjectItemInstance.cs" />
    <Compile Include="Instance\ProjectMetadataInstance.cs" />
    <Compile Include="Instance\ProjectOnErrorInstance.cs" />
    <Compile Include="Instance\ProjectPropertyGroupTaskInstance.cs" />
    <Compile Include="Instance\ProjectPropertyGroupTaskPropertyInstance.cs" />
    <Compile Include="Instance\ProjectPropertyInstance.cs" />
    <Compile Include="Instance\ProjectTargetInstance.cs" />
    <Compile Include="Instance\ProjectTaskInstance.cs" />
    <Compile Include="Instance\ProjectTaskOutputItemInstance.cs" />
    <Compile Include="Instance\ProjectTaskOutputPropertyInstance.cs" />
    <Compile Include="Instance\TaskFactories\AssemblyTaskFactory.cs" />
    <Compile Include="Instance\TaskFactories\TaskHostTask.cs" />
    <Compile Include="Instance\TaskFactoryLoggingHost.cs" />
    <Compile Include="Instance\TaskFactoryWrapper.cs" />
    <Compile Include="Instance\TaskRegistry.cs" />
    <!-- ######################## -->
    <Compile Include="Evaluation\LazyItemEvaluator.LazyItemOperation.cs" />
    <Compile Include="Logging\BaseConsoleLogger.cs">
      <ExcludeFromStyleCop>true</ExcludeFromStyleCop>
    </Compile>
    <Compile Include="Logging\BinaryLogger\BinaryLogger.cs" />
    <Compile Include="Logging\BinaryLogger\BinaryLogRecordKind.cs" />
    <Compile Include="Logging\BinaryLogger\BinaryLogReplayEventSource.cs" />
    <Compile Include="Logging\BinaryLogger\BuildEventArgsDispatcher.cs" />
    <Compile Include="Logging\BinaryLogger\BuildEventArgsFieldFlags.cs" />
    <Compile Include="Logging\BinaryLogger\BuildEventArgsFields.cs" />
    <Compile Include="Logging\BinaryLogger\BuildEventArgsReader.cs" />
    <Compile Include="Logging\BinaryLogger\BuildEventArgsWriter.cs" />
    <Compile Include="Logging\BinaryLogger\ProjectImportsCollector.cs" />
    <Compile Include="Logging\ConsoleLogger.cs">
      <ExcludeFromStyleCop>true</ExcludeFromStyleCop>
    </Compile>
    <Compile Include="Logging\DistributedLoggers\DistributedFileLogger.cs">
      <ExcludeFromStyleCop>true</ExcludeFromStyleCop>
    </Compile>
    <Compile Include="Logging\DistributedLoggers\ConfigurableForwardingLogger.cs">
      <ExcludeFromStyleCop>true</ExcludeFromStyleCop>
    </Compile>
    <Compile Include="Logging\NullCentralLogger.cs">
      <ExcludeFromStyleCop>true</ExcludeFromStyleCop>
    </Compile>
    <Compile Include="Logging\LoggerDescription.cs">
      <ExcludeFromStyleCop>true</ExcludeFromStyleCop>
    </Compile>
    <Compile Include="Logging\ParallelLogger\ParallelLoggerHelpers.cs">
      <ExcludeFromStyleCop>true</ExcludeFromStyleCop>
    </Compile>
    <Compile Include="Logging\ParallelLogger\ParallelConsoleLogger.cs">
      <ExcludeFromStyleCop>true</ExcludeFromStyleCop>
    </Compile>
    <Compile Include="Logging\FileLogger.cs">
      <ExcludeFromStyleCop>true</ExcludeFromStyleCop>
    </Compile>
    <Compile Include="Logging\LogFormatter.cs">
      <ExcludeFromStyleCop>true</ExcludeFromStyleCop>
    </Compile>
    <Compile Include="Logging\SerialConsoleLogger.cs">
      <ExcludeFromStyleCop>true</ExcludeFromStyleCop>
    </Compile>
    <Compile Include="ObjectModelRemoting\DefinitionObjectsLinks\ProjectMetadataLink.cs" />
    <Compile Include="ObjectModelRemoting\DefinitionObjectsLinks\ProjectPropertyLink.cs" />
    <Compile Include="ObjectModelRemoting\ConstructionObjectLinks\ProjectElementContainerLink.cs" />
    <Compile Include="ObjectModelRemoting\ConstructionObjectLinks\ProjectElementLink.cs" />
    <Compile Include="ObjectModelRemoting\ConstructionObjectLinks\ProjectExtensionsElementLink.cs" />
    <Compile Include="ObjectModelRemoting\ConstructionObjectLinks\ProjectImportElementLink.cs" />
    <Compile Include="ObjectModelRemoting\ConstructionObjectLinks\ProjectItemElementLink.cs" />
    <Compile Include="ObjectModelRemoting\ConstructionObjectLinks\ProjectMetadataElementLink.cs" />
    <Compile Include="ObjectModelRemoting\ConstructionObjectLinks\ProjectPropertyElementLink.cs" />
    <Compile Include="ObjectModelRemoting\ConstructionObjectLinks\ProjectRootElementLink.cs" />
    <Compile Include="ObjectModelRemoting\ConstructionObjectLinks\ProjectTargetElementLink.cs" />
    <Compile Include="ObjectModelRemoting\ConstructionObjectLinks\ProjectTaskElementLink.cs" />
    <Compile Include="ObjectModelRemoting\ConstructionObjectLinks\ProjectUsingTaskBodyElementLink.cs" />
    <Compile Include="Resources\AssemblyResources.cs">
      <ExcludeFromStyleCop>true</ExcludeFromStyleCop>
    </Compile>
    <Compile Include="Resources\Constants.cs">
      <ExcludeFromStyleCop>true</ExcludeFromStyleCop>
    </Compile>
    <Compile Include="Resources\MSBuildAssemblyFileVersion.cs" />
    <!-- ######################## -->
    <!-- ######################## -->
    <!-- ######################## -->
    <Compile Include="Utilities\EngineFileUtilities.cs">
      <ExcludeFromStyleCop>true</ExcludeFromStyleCop>
    </Compile>
    <Compile Include="Utilities\FileSpecMatchTester.cs" />
    <Compile Include="Utilities\RegistryKeyWrapper.cs">
      <ExcludeFromStyleCop>true</ExcludeFromStyleCop>
    </Compile>
    <Compile Include="Utilities\Utilities.cs">
      <ExcludeFromStyleCop>true</ExcludeFromStyleCop>
    </Compile>
    <Compile Include="Utilities\SimpleVersion.cs" />
    <Compile Include="Xml\ProjectXmlUtilities.XmlElementChildIterator.cs" />
    <Compile Include="Xml\ProjectXmlUtilities.cs">
      <ExcludeFromStyleCop>true</ExcludeFromStyleCop>
    </Compile>
    <Compile Include="Xml\XmlReaderExtension.cs" />
    <Compile Include="..\Shared\AssemblyLoadInfo.cs">
      <Link>SharedUtilities\AssemblyLoadInfo.cs</Link>
      <ExcludeFromStyleCop>true</ExcludeFromStyleCop>
    </Compile>
    <Compile Include="..\Shared\ReadOnlyEmptyDictionary.cs">
      <Link>SharedUtilities\ReadOnlyEmptyDictionary.cs</Link>
    </Compile>
    <Compile Include="..\Shared\AssemblyNameExtension.cs">
      <Link>SharedUtilities\AssemblyNameExtension.cs</Link>
      <ExcludeFromStyleCop>true</ExcludeFromStyleCop>
    </Compile>
    <Compile Include="..\Shared\BuildEventFileInfo.cs">
      <Link>SharedUtilities\BuildEventFileInfo.cs</Link>
      <ExcludeFromStyleCop>true</ExcludeFromStyleCop>
    </Compile>
    <Compile Include="..\Shared\ConversionUtilities.cs">
      <Link>SharedUtilities\ConversionUtilities.cs</Link>
      <ExcludeFromStyleCop>true</ExcludeFromStyleCop>
    </Compile>
    <Compile Include="..\Shared\FileDelegates.cs">
      <Link>SharedUtilities\FileDelegates.cs</Link>
      <ExcludeFromStyleCop>true</ExcludeFromStyleCop>
    </Compile>
    <Compile Include="..\Shared\ErrorUtilities.cs">
      <Link>Errors\ErrorUtilities.cs</Link>
      <ExcludeFromStyleCop>true</ExcludeFromStyleCop>
    </Compile>
    <Compile Include="..\Shared\EscapingUtilities.cs">
      <Link>SharedUtilities\EscapingUtilities.cs</Link>
      <ExcludeFromStyleCop>true</ExcludeFromStyleCop>
    </Compile>
    <Compile Include="..\Shared\VersionUtilities.cs">
      <Link>SharedUtilities\VersionUtilities.cs</Link>
      <ExcludeFromStyleCop>true</ExcludeFromStyleCop>
    </Compile>
    <Compile Include="..\Shared\EventArgsFormatting.cs">
      <Link>SharedUtilities\EventArgsFormatting.cs</Link>
      <ExcludeFromStyleCop>true</ExcludeFromStyleCop>
    </Compile>
    <Compile Include="..\Shared\ExceptionHandling.cs">
      <Link>SharedUtilities\ExceptionHandling.cs</Link>
    </Compile>
    <Compile Include="..\Shared\FileMatcher.cs">
      <Link>SharedUtilities\FileMatcher.cs</Link>
      <ExcludeFromStyleCop>true</ExcludeFromStyleCop>
    </Compile>
    <Compile Include="..\Shared\FileUtilities.cs">
      <Link>SharedUtilities\FileUtilities.cs</Link>
      <ExcludeFromStyleCop>true</ExcludeFromStyleCop>
    </Compile>
    <Compile Include="..\Shared\TempFileUtilities.cs" />
    <Compile Include="..\Shared\Modifiers.cs">
      <ExcludeFromStyleCop>true</ExcludeFromStyleCop>
    </Compile>
    <Compile Include="..\Shared\FileUtilitiesRegex.cs">
      <Link>SharedUtilities\FileUtilitiesRegex.cs</Link>
      <ExcludeFromStyleCop>true</ExcludeFromStyleCop>
    </Compile>
    <Compile Include="..\Shared\FrameworkLocationHelper.cs">
      <Link>SharedUtilities\FrameworkLocationHelper.cs</Link>
      <ExcludeFromStyleCop>true</ExcludeFromStyleCop>
    </Compile>
    <Compile Include="..\Shared\IElementLocation.cs">
      <Link>SharedUtilities\IElementLocation.cs</Link>
    </Compile>
    <Compile Include="..\Shared\InternalErrorException.cs">
      <Link>Errors\InternalErrorException.cs</Link>
    </Compile>
    <Compile Include="..\Shared\LoadedType.cs">
      <Link>SharedUtilities\LoadedType.cs</Link>
      <ExcludeFromStyleCop>true</ExcludeFromStyleCop>
    </Compile>
    <Compile Include="..\Shared\NativeMethodsShared.cs">
      <Link>SharedUtilities\NativeMethodsShared.cs</Link>
      <ExcludeFromStyleCop>true</ExcludeFromStyleCop>
    </Compile>
    <Compile Include="..\Shared\AssemblyUtilities.cs">
      <Link>SharedUtilities\AssemblyUtilities.cs</Link>
      <ExcludeFromStyleCop>true</ExcludeFromStyleCop>
    </Compile>
    <Compile Include="..\Shared\InprocTrackingNativeMethods.cs">
      <Link>InprocTrackingNativeMethods.cs</Link>
      <ExcludeFromStyleCop>true</ExcludeFromStyleCop>
    </Compile>
    <Compile Include="..\Shared\ProjectErrorUtilities.cs">
      <Link>Errors\ProjectErrorUtilities.cs</Link>
      <ExcludeFromStyleCop>true</ExcludeFromStyleCop>
    </Compile>
    <Compile Include="..\Shared\ProjectFileErrorUtilities.cs">
      <Link>Errors\ProjectFileErrorUtilities.cs</Link>
      <ExcludeFromStyleCop>true</ExcludeFromStyleCop>
    </Compile>
    <Compile Include="..\Shared\ProjectWriter.cs">
      <Link>SharedUtilities\ProjectWriter.cs</Link>
      <ExcludeFromStyleCop>true</ExcludeFromStyleCop>
    </Compile>
    <Compile Include="..\Shared\ResourceUtilities.cs">
      <Link>SharedUtilities\ResourceUtilities.cs</Link>
      <ExcludeFromStyleCop>true</ExcludeFromStyleCop>
    </Compile>
    <Compile Include="..\Shared\Tracing.cs" />
    <Compile Include="..\Shared\CoreCLRAssemblyLoader.cs" Condition="'$(TargetFrameworkIdentifier)'!='.NETFramework'" />
    <Compile Include="..\Shared\TypeLoader.cs">
      <Link>SharedUtilities\TypeLoader.cs</Link>
    </Compile>
    <Compile Include="..\Shared\MSBuildLoadContext.cs" Condition="'$(TargetFrameworkIdentifier)'!='.NETFramework'">
      <Link>SharedUtilities\MSBuildLoadContext.cs</Link>
    </Compile>
    <Compile Include="..\Shared\VisualStudioConstants.cs">
      <Link>VisualStudioConstants.cs</Link>
    </Compile>
    <Compile Include="..\Shared\XMakeAttributes.cs">
      <Link>Resources\XMakeAttributes.cs</Link>
      <ExcludeFromStyleCop>true</ExcludeFromStyleCop>
    </Compile>
    <Compile Include="..\Shared\XMakeElements.cs">
      <Link>Resources\XMakeElements.cs</Link>
      <ExcludeFromStyleCop>true</ExcludeFromStyleCop>
    </Compile>
    <Compile Include="..\Shared\XmlUtilities.cs">
      <Link>SharedUtilities\XmlUtilities.cs</Link>
      <ExcludeFromStyleCop>true</ExcludeFromStyleCop>
    </Compile>
    <Compile Include="FxCopExclusions\Microsoft.Build.Suppressions.cs">
      <ExcludeFromStyleCop>true</ExcludeFromStyleCop>
    </Compile>
    <Compile Include="Evaluation\LazyItemEvaluator.EvaluatorData.cs" />

    <!-- Win32 RC Files -->
    <RCResourceFile Include="native.rc" />
    <!-- Resource Files -->
    <EmbeddedResource Include="Resources\Strings.resx">
      <LogicalName>$(AssemblyName).Strings.resources</LogicalName>
      <SubType>Designer</SubType>
    </EmbeddedResource>
    <EmbeddedResource Include="..\Shared\Resources\Strings.shared.resx">
      <Link>Resources\Strings.shared.resx</Link>
      <SubType>Designer</SubType>
      <LogicalName>$(AssemblyName).Strings.shared.resources</LogicalName>
    </EmbeddedResource>
  </ItemGroup>

  <ItemGroup>
    <Compile Remove="Collections\RetrievableEntryHashSet\Originals\*" />
  </ItemGroup>

</Project><|MERGE_RESOLUTION|>--- conflicted
+++ resolved
@@ -32,11 +32,6 @@
 
     <PackageReference Include="System.Collections.Immutable" />
     <PackageReference Include="System.Threading.Tasks.Dataflow" />
-<<<<<<< HEAD
-=======
-    <PackageReference Include="System.Memory" />
-    <PackageReference Include="System.Runtime.CompilerServices.Unsafe"/>
->>>>>>> 8fb627e7
     <PackageReference Include="System.Text.Json" />
 
     <PackageReference Include="System.Reflection.Metadata" Condition="'$(MonoBuild)' == 'true'" />
