// Licensed to the .NET Foundation under one or more agreements.
// The .NET Foundation licenses this file to you under the MIT license.

using System;
using System.Collections.Generic;
<<<<<<< HEAD
// using System.Linq;
// using System.Threading.Tasks;
=======
>>>>>>> 77119990
using Microsoft.Build.Framework;

namespace Microsoft.Build.Logging.FancyLogger
{
    public class FancyLogger : ILogger
    {   
        private Dictionary<int, FancyLoggerProjectNode> projects = new Dictionary<int, FancyLoggerProjectNode>();

        private bool Succeeded;

        private float existingTasks = 1;
        private float completedTasks = 0;

        public string Parameters {  get; set; }

        public LoggerVerbosity Verbosity { get; set; }

        public FancyLogger()
        {
            Parameters = "";
        }

        public void Initialize(IEventSource eventSource)
        {
            // Register for different events
            // Started
            eventSource.BuildStarted += new BuildStartedEventHandler(eventSource_BuildStarted);
            eventSource.ProjectStarted += new ProjectStartedEventHandler(eventSource_ProjectStarted);
            eventSource.TargetStarted += new TargetStartedEventHandler(eventSource_TargetStarted);
            eventSource.TaskStarted += new TaskStartedEventHandler(eventSource_TaskStarted);
            // Finished
            eventSource.BuildFinished += new BuildFinishedEventHandler(eventSource_BuildFinished);
            eventSource.ProjectFinished += new ProjectFinishedEventHandler(eventSource_ProjectFinished);
            eventSource.TargetFinished += new TargetFinishedEventHandler(eventSource_TargetFinished);
            // eventSource.TaskFinished += new TaskFinishedEventHandler(eventSource_TaskFinished);
            // Raised
            // TODO: Enable next build
            // eventSource.MessageRaised += new BuildMessageEventHandler(eventSource_MessageRaised);
            eventSource.WarningRaised += new BuildWarningEventHandler(eventSource_WarningRaised);
            eventSource.ErrorRaised += new BuildErrorEventHandler(eventSource_ErrorRaised);
            // Cancelled
            Console.CancelKeyPress += new ConsoleCancelEventHandler(console_CancelKeyPressed);
            // Initialize FancyLoggerBuffer
            FancyLoggerBuffer.Initialize();
            // TODO: Fix. First line does not appear at top. Leaving empty line for now
            FancyLoggerBuffer.WriteNewLine("");
            FancyLoggerBuffer.Render();
        }

        // Build
        void eventSource_BuildStarted(object sender, BuildStartedEventArgs e)
        {
        }

        void eventSource_BuildFinished(object sender, BuildFinishedEventArgs e)
        {
            Succeeded = e.Succeeded;
        }

        // Project
        void eventSource_ProjectStarted(object sender, ProjectStartedEventArgs e)
        {
            // Get project id
            int id = e.BuildEventContext!.ProjectInstanceId;
            // If id already exists...
            if (projects.ContainsKey(id)) return;
            // Add project
            FancyLoggerProjectNode node = new FancyLoggerProjectNode(e);
            projects[id] = node;
            // Log
            node.Log();
        }
        void eventSource_ProjectFinished(object sender, ProjectFinishedEventArgs e)
        {
            // Get project id
            int id = e.BuildEventContext!.ProjectInstanceId;
            if (!projects.TryGetValue(id, out FancyLoggerProjectNode? node)) return;
            // Update line
            node.Finished = true;
            node.Log();
        }
        // Target
        void eventSource_TargetStarted(object sender, TargetStartedEventArgs e)
        {
            // Get project id
            int id = e.BuildEventContext!.ProjectInstanceId;
            if (!projects.TryGetValue(id, out FancyLoggerProjectNode? node)) return;
            // Update
            node.AddTarget(e);

            node.Log();
        }
        void eventSource_TargetFinished(object sender, TargetFinishedEventArgs e)
        {
            // Get project id
            int id = e.BuildEventContext!.ProjectInstanceId;
            if (!projects.TryGetValue(id, out FancyLoggerProjectNode? node)) return;
            // Update
            node.FinishedTargets++;

            node.Log();
        }

        // Task
        void eventSource_TaskStarted(object sender, TaskStartedEventArgs e)
        {
            // Get project id
            int id = e.BuildEventContext!.ProjectInstanceId;

            if (!projects.TryGetValue(id, out FancyLoggerProjectNode? node)) return;
            // Update
            node.AddTask(e);
            existingTasks++;

            node.Log();
        }

        void eventSource_TaskFinished(object sender, TaskFinishedEventArgs e)
        {
            completedTasks++;
        }

        void eventSource_MessageRaised(object sender, BuildMessageEventArgs e)
        {
            // Get project id
            int id = e.BuildEventContext!.ProjectInstanceId;
            if (!projects.TryGetValue(id, out FancyLoggerProjectNode? node)) return;
            // Update
            node.AddMessage(e);

            node.Log();
        }
        void eventSource_WarningRaised(object sender, BuildWarningEventArgs e)
        {
            // Get project id
            int id = e.BuildEventContext!.ProjectInstanceId;
            if (!projects.TryGetValue(id, out FancyLoggerProjectNode? node)) return;
            // Update
            node.AddWarning(e);

            node.Log();
        }
        void eventSource_ErrorRaised(object sender, BuildErrorEventArgs e)
        {
            // Get project id
            int id = e.BuildEventContext!.ProjectInstanceId;
            if (!projects.TryGetValue(id, out FancyLoggerProjectNode? node)) return;
            // Update
            node.AddError(e);

            node.Log();
        }

        void console_CancelKeyPressed(object? sender, ConsoleCancelEventArgs eventArgs)
        {
            // Shutdown logger
            Shutdown();
        }

        public void Shutdown()
        {
            FancyLoggerBuffer.Terminate();
            // TODO: Remove. There is a bug that causes switching to main buffer without deleting the contents of the alternate buffer
            Console.Clear();
<<<<<<< HEAD
=======
            Console.Out.Flush();
            int errorCount = 0;
            int warningCount = 0;
            foreach (var project in projects)
            {
                errorCount += project.Value.ErrorCount;
                warningCount += project.Value.WarningCount;
                foreach (var message in project.Value.AdditionalDetails)
                {
                    Console.WriteLine(message.ToANSIString());
                }
            }
            // Emmpty line
            Console.WriteLine();
>>>>>>> 77119990
            if (Succeeded)
            {
                Console.WriteLine(ANSIBuilder.Formatting.Color("Build succeeded.", ANSIBuilder.Formatting.ForegroundColor.Green));
                Console.WriteLine($"\t{warningCount} Warning(s)");
                Console.WriteLine($"\t{errorCount} Error(s)");
            }
            else
            {
                Console.WriteLine(ANSIBuilder.Formatting.Color("Build failed.", ANSIBuilder.Formatting.ForegroundColor.Red));
                Console.WriteLine($"\t{warningCount} Warnings(s)");
                Console.WriteLine($"\t{errorCount} Errors(s)");
            }
        }
    }
}<|MERGE_RESOLUTION|>--- conflicted
+++ resolved
@@ -3,11 +3,6 @@
 
 using System;
 using System.Collections.Generic;
-<<<<<<< HEAD
-// using System.Linq;
-// using System.Threading.Tasks;
-=======
->>>>>>> 77119990
 using Microsoft.Build.Framework;
 
 namespace Microsoft.Build.Logging.FancyLogger
@@ -172,8 +167,6 @@
             FancyLoggerBuffer.Terminate();
             // TODO: Remove. There is a bug that causes switching to main buffer without deleting the contents of the alternate buffer
             Console.Clear();
-<<<<<<< HEAD
-=======
             Console.Out.Flush();
             int errorCount = 0;
             int warningCount = 0;
@@ -188,7 +181,6 @@
             }
             // Emmpty line
             Console.WriteLine();
->>>>>>> 77119990
             if (Succeeded)
             {
                 Console.WriteLine(ANSIBuilder.Formatting.Color("Build succeeded.", ANSIBuilder.Formatting.ForegroundColor.Green));
