﻿// Licensed to the .NET Foundation under one or more agreements.
// The .NET Foundation licenses this file to you under the MIT license.
//

using System;
using System.Collections.Generic;
using System.Linq;
using System.Text;
using System.Threading.Tasks;

namespace Microsoft.Build.Logging.FancyLogger
{
    public class FancyLoggerBufferLine
    {
        private static int Counter = 0;
        public int Id;
        public string Text;

        public FancyLoggerBufferLine()
        {
            Id = Counter++;
            Text = String.Empty;
        }
        public FancyLoggerBufferLine(string text)
            : this()
        {
            Text = text;
        }
    }

    public class FancyLoggerBuffer
    {
        private static List<FancyLoggerBufferLine> Lines = new();
        private static int TopLineIndex = 0;
        private static bool AutoScrollEnabled = true;
        public static void Initialize()
        {
            // Use alternate buffer
            // TODO: Remove. Tries to solve a bug when switching from and to the alternate buffer
            // Console.Write(ANSIBuilder.Buffer.UseMainBuffer());
            Console.OutputEncoding = Encoding.UTF8;
            Console.Write(ANSIBuilder.Buffer.UseAlternateBuffer());

            Console.Write(ANSIBuilder.Cursor.Invisible());

            Task.Run(async () => {
                while (true)
                {
                    await Task.Delay(500 / 60);
                    Render();
                }
            });

            Task.Run(() =>
            {
                while (true)
                {
                    switch (Console.ReadKey().Key)
                    {
                        case ConsoleKey.UpArrow:
                            if (TopLineIndex > 0) TopLineIndex--;
                            break;
                        case ConsoleKey.DownArrow:
                            if (TopLineIndex < Console.BufferHeight - 3) TopLineIndex++;
                            break;
                        case ConsoleKey.Spacebar:
                        case ConsoleKey.Escape:
                            AutoScrollEnabled = !AutoScrollEnabled;
                            break;
                    }
                }
            });
        }

        public static void Terminate()
        {
            // TODO: Remove. Tries to solve a bug when switching from and to the alternate buffer
            Console.Clear();
            Console.Write(ANSIBuilder.Buffer.UseMainBuffer());
<<<<<<< HEAD
            Console.Clear();
=======
            Console.Write(ANSIBuilder.Eraser.Display());

            Console.Write(ANSIBuilder.Cursor.Visible());

>>>>>>> 6b687904
            Lines = new();
        }

        #region Rendering
        public static void Render()
        {
            if (Lines.Count == 0) return;
            // Write Header
            Console.Write(
                // Write header
                ANSIBuilder.Cursor.Home() +
                ANSIBuilder.Eraser.LineCursorToEnd() + ANSIBuilder.Formatting.Inverse(ANSIBuilder.Alignment.Center("MSBuild - Build in progress")) +
                // Write footer
                ANSIBuilder.Eraser.LineCursorToEnd() + ANSIBuilder.Cursor.Position(Console.BufferHeight - 1, 0) +
                // TODO: Remove and replace with actual footer
                new string('-', Console.BufferWidth) + '\n' + "~~~~~~~~~~~~~~~~~~~~~~~~~~~~~~"
            );
            // Write lines
            for (int i = 0; i < Console.BufferHeight - 3; i++)
            {
                int lineIndex = i + TopLineIndex;
                Console.Write(
                    ANSIBuilder.Cursor.Position(i + 2, 0) +
                    ANSIBuilder.Eraser.LineCursorToEnd() + 
                    (lineIndex < Lines.Count ? Lines[lineIndex].Text : String.Empty)
                );
            }
        }
        #endregion

        #region Line identification
        public static int GetLineIndexById(int lineId)
        {
            for (int i = 0; i < Lines.Count; i++)
            {
                if (Lines[i].Id == lineId) return i;
            }
            return -1;
        }

        public static FancyLoggerBufferLine? GetLineById(int lineId)
        {
            int index = GetLineIndexById(lineId);
            if (index == -1) return null;
            return Lines[index];
        }
        #endregion

        #region Line create, update and delete
        // Write new line
        public static FancyLoggerBufferLine? WriteNewLineAfter(int lineId, string text)
        {
            FancyLoggerBufferLine line = new FancyLoggerBufferLine(text);
            return WriteNewLineAfter(lineId, line);
        }
        public static FancyLoggerBufferLine? WriteNewLineAfter(int lineId, FancyLoggerBufferLine line)
        {
            // Get line index
            int lineIndex = GetLineIndexById(lineId);
            if (lineIndex == -1) return null;
            // Save top line
            int topLineId = Lines[TopLineIndex].Id;
            // Add
            Lines.Insert(lineIndex + 1, line);
            // Get updated top line index
            TopLineIndex = GetLineIndexById(topLineId);
            // Return
            return line;
        }

        public static FancyLoggerBufferLine? WriteNewLine(string text)
        {
            FancyLoggerBufferLine line = new FancyLoggerBufferLine(text);
            return WriteNewLine(line);
        }
        public static FancyLoggerBufferLine? WriteNewLine(FancyLoggerBufferLine line)
        {
            // Get last id
            if (Lines.Count > 0)
            {
                int lineId = Lines.Last().Id;
                return WriteNewLineAfter(lineId, line);
            }
            else
            {
                Lines.Add(line);
                return line;
            }
        }

        // Update line
        public static FancyLoggerBufferLine? UpdateLine(int lineId, string text)
        {
            // Get line
            FancyLoggerBufferLine? line = GetLineById(lineId);
            if (line == null) return null;
            line.Text = text;
            // Return
            return line;
        }

        // Delete line
        public static void DeleteLine(int lineId)
        {
            // TODO: What if line id is equal to topLineId?????
            // Get line index
            int lineIndex = GetLineIndexById(lineId);
            if (lineIndex == -1) return;
            // Save top line
            int topLineId = Lines[TopLineIndex].Id;
            // Delete
            Lines.RemoveAt(lineIndex);
            // Get updated top line index
            if (topLineId != lineId)
            {
                TopLineIndex = GetLineIndexById(topLineId);
            }
        }
        #endregion
    }
}<|MERGE_RESOLUTION|>--- conflicted
+++ resolved
@@ -1,4 +1,4 @@
-﻿// Licensed to the .NET Foundation under one or more agreements.
+// Licensed to the .NET Foundation under one or more agreements.
 // The .NET Foundation licenses this file to you under the MIT license.
 //
 
@@ -77,14 +77,9 @@
             // TODO: Remove. Tries to solve a bug when switching from and to the alternate buffer
             Console.Clear();
             Console.Write(ANSIBuilder.Buffer.UseMainBuffer());
-<<<<<<< HEAD
-            Console.Clear();
-=======
             Console.Write(ANSIBuilder.Eraser.Display());
 
             Console.Write(ANSIBuilder.Cursor.Visible());
-
->>>>>>> 6b687904
             Lines = new();
         }
 
