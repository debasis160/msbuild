--- conflicted
+++ resolved
@@ -4,13 +4,8 @@
 
 using System;
 using System.Collections.Generic;
-using System.Collections.Specialized;
 using System.Linq;
-<<<<<<< HEAD
 using System.Text;
-using System.Threading;
-=======
->>>>>>> a3cd1f2b
 using System.Threading.Tasks;
 
 namespace Microsoft.Build.Logging.FancyLogger
@@ -42,12 +37,8 @@
         {
             // Use alternate buffer
             // TODO: Remove. Tries to solve a bug when switching from and to the alternate buffer
-<<<<<<< HEAD
             // Console.Write(ANSIBuilder.Buffer.UseMainBuffer());
             Console.OutputEncoding = Encoding.UTF8;
-=======
-            Console.Write(ANSIBuilder.Buffer.UseMainBuffer());
->>>>>>> a3cd1f2b
             Console.Write(ANSIBuilder.Buffer.UseAlternateBuffer());
 
             Task.Run(async () => {
@@ -82,14 +73,9 @@
         public static void Terminate()
         {
             // TODO: Remove. Tries to solve a bug when switching from and to the alternate buffer
-<<<<<<< HEAD
             Console.Clear();
             Console.Write(ANSIBuilder.Buffer.UseMainBuffer());
             Console.Clear();
-=======
-            Console.Write(ANSIBuilder.Buffer.UseMainBuffer());
-            Console.Write(ANSIBuilder.Eraser.Display());
->>>>>>> a3cd1f2b
             Lines = new();
         }
 
