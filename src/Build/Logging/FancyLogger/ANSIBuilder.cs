--- conflicted
+++ resolved
@@ -10,12 +10,9 @@
 {
     internal static class ANSIBuilder
     {
-        public static string ANSIRegex = @"\x1b(?:[@-Z\-_]|\[[0-?]*[ -\/]*[@-~])";
+        public static string ANSIRegex = @"\x1b(?:[@-Z\-_]|\[[0-?]*[ -\/]*[@-~]|(?:\]8;;.*?\x1b\\))";
         public static string ANSIRemove(string text)
         {
-<<<<<<< HEAD
-            return Regex.Replace(text, @"\x1b(?:[@-Z\-_]|\[[0-?]*[ -\/]*[@-~]|(?:\]8;;.*?\x1b\\))", "");
-=======
             return Regex.Replace(text, ANSIRegex, "");
         }
 
@@ -52,7 +49,6 @@
             }
             result.Add(text);
             return result;
->>>>>>> 5a635cf1
         }
 
         public static class Alignment
