﻿// Licensed to the .NET Foundation under one or more agreements.
// The .NET Foundation licenses this file to you under the MIT license.
//

using System;
using System.Collections.Generic;
using System.Text.RegularExpressions;

namespace Microsoft.Build.Logging.FancyLogger
{
    internal static class ANSIBuilder
    {
<<<<<<< HEAD
        public static string ANSIRegex = @"\x1b(?:[@-Z\-_]|\[[0-?]*[ -\/]*[@-~]|(?:\]8;;.*?\x1b\\))";
=======
        public static string ANSIRegex = @"\x1b(?:[@-Z\-_]|\[[0-?]*[ -\/]*[@-~])";
        // TODO: This should replace ANSIRegex once FancyLogger's API is internal
        public static Regex ANSIRegexRegex = new Regex(ANSIRegex);
>>>>>>> f4ed498b
        public static string ANSIRemove(string text)
        {
            return ANSIRegexRegex.Replace(text, "");
        }

<<<<<<< HEAD
        /// <summary>
        /// Find a place to break a string after a number of visible characters, not counting VT-100 codes.
        /// </summary>
        /// <param name="text">String to split.</param>
        /// <param name="position">Number of visible characters to split after.</param>
        /// <returns>Index in <paramref name="text"/> that represents <paramref name="position"/> visible characters.</returns>
=======
        // TODO: This should be an optional parameter for ANSIBreakpoint(string text, int positioon, int initialPosition = 0)
>>>>>>> f4ed498b
        public static int ANSIBreakpoint(string text, int position)
        {
            return ANSIBreakpoint(text, position, 0);
        }
        public static int ANSIBreakpoint(string text, int position, int initialPosition)
        {
            if (position >= text.Length) return text.Length;
            int nonAnsiIndex = 0;
<<<<<<< HEAD
            Match nextMatch = Regex.Match(text, ANSIRegex);
            int logicalIndex = 0;
            while (logicalIndex < text.Length && nonAnsiIndex != position)
=======
            // Match nextMatch = Regex.Match(text, ANSIRegex);
            Match nextMatch = ANSIRegexRegex.Match(text, initialPosition);
            int i = 0;
            while (i < text.Length && nonAnsiIndex != position)
>>>>>>> f4ed498b
            {
                // Jump over ansi codes
                if (logicalIndex == nextMatch.Index && nextMatch.Length > 0)
                {
                    logicalIndex += nextMatch.Length;
                    nextMatch = nextMatch.NextMatch();
                }
                // Increment non ansi index
                nonAnsiIndex++;
                logicalIndex++;
            }
            return logicalIndex;
        }

        public static List<string> ANSIWrap(string text, int maxLength)
        {
            ReadOnlySpan<char> textSpan = text.AsSpan();
            List<string> result = new();
<<<<<<< HEAD
            int breakpoint = ANSIBreakpoint(text, maxLength);
            while (text.Length > breakpoint)
            {
                result.Add(text.Substring(0, breakpoint));
                text = text.Substring(breakpoint);
                breakpoint = ANSIBreakpoint(text, maxLength);
=======
            int breakpoint = ANSIBreakpoint(text, position);
            while (textSpan.Length > breakpoint)
            {
                result.Add(textSpan.Slice(0, breakpoint).ToString());
                textSpan = textSpan.Slice(breakpoint);
                breakpoint = ANSIBreakpoint(text, position, breakpoint);
>>>>>>> f4ed498b
            }
            result.Add(textSpan.ToString());
            return result;
        }

        public static class Alignment
        {
            public static string Center(string text)
            {
                string result = String.Empty;
                string noFormatString = ANSIRemove(text);
                if (noFormatString.Length > Console.BufferWidth) return text;
                int space = (Console.BufferWidth - noFormatString.Length) / 2;
                result += new string(' ', space);
                result += text;
                result += new string(' ', space);
                return result;
            }

            public static string Right(string text)
            {
                string result = String.Empty;
                string noFormatString = ANSIRemove(text);
                if (noFormatString.Length > Console.BufferWidth) return text;
                int space = Console.BufferWidth - noFormatString.Length;
                result += new string(' ', space);
                result += text;
                return result;
            }

            public static string Left(string text)
            {
                string result = String.Empty;
                string noFormatString = ANSIRemove(text);
                if (noFormatString.Length > Console.BufferWidth) return text;
                int space = Console.BufferWidth - noFormatString.Length;
                result += text;
                result += new string(' ', space);
                return result;
            }

            public static string SpaceBetween(string leftText, string rightText, int width)
            {
                string result = String.Empty;
                string leftNoFormatString = ANSIRemove(leftText);
                string rightNoFormatString = ANSIRemove(rightText);
                if (leftNoFormatString.Length + rightNoFormatString.Length >= width) return leftText + rightText;
                int space = width - (leftNoFormatString.Length + rightNoFormatString.Length);
                result += leftText;
                result += new string(' ', space - 1);
                result += rightText;
                return result;
            }
        }

        public static class Formatting
        {
            public enum ForegroundColor
            {
                Black = 30,
                Red = 31,
                Green = 32,
                Yellow = 33,
                Blue = 34,
                Magenta = 35,
                Cyan = 36,
                White = 37,
                Default = 39
            };

            public enum BackgroundColor
            {
                Black = 40,
                Red = 41,
                Green = 42,
                Yellow = 43,
                Blue = 44,
                Magenta = 45,
                Cyan = 46,
                White = 47,
                Default = 49
            }

            public static string Color(string text, ForegroundColor color)
            {
                return String.Format("\x1b[{0}m{1}\x1b[0m", (int)color, text);
            }

            public static string Color(string text, BackgroundColor color)
            {
                return String.Format("\x1b[{0}m{1}\x1b[0m", (int)color, text);
            }

            public static string Color(string text, BackgroundColor backgrdoundColor, ForegroundColor foregroundColor)
            {
                return String.Format("\x1b[{0};{1}m{2}\x1b[0m", (int)backgrdoundColor, (int)foregroundColor, text);
            }

            public static string Bold(string text)
            {
                return String.Format("\x1b[1m{0}\x1b[22m", text);
            }

            public static string Dim(string text)
            {
                return String.Format("\x1b[2m{0}\x1b[22m", text);
            }

            public static string Italic(string text)
            {
                return String.Format("\x1b[3m{0}\x1b[23m", text);
            }

            public static string Underlined(string text)
            {
                return String.Format("\x1b[4m{0}\x1b[24m", text);
            }

            public static string DoubleUnderlined(string text)
            {
                return String.Format("\x1b[21m{0}\x1b[24m", text);
            }

            public static string Blinking(string text)
            {
                return String.Format("\x1b[5m{0}\x1b[25m", text);
            }

            public static string Inverse(string text)
            {
                return String.Format("\x1b[7m{0}\x1b[27m", text);
            }

            public static string Invisible(string text)
            {
                return String.Format("\x1b[8m{0}\x1b[28m", text);
            }

            public static string CrossedOut(string text)
            {
                return String.Format("\x1b[9m{0}\x1b[29m", text);
            }

            public static string Overlined(string text)
            {
                return String.Format("\x1b[53m{0}\x1b[55m", text);
            }

            public static string Hyperlink(string text, string rawUrl)
            {
                string url = rawUrl.Length > 0 ? new System.Uri(rawUrl).AbsoluteUri : rawUrl;
                return $"\x1b]8;;{url}\x1b\\{text}\x1b]8;;\x1b\\";
            }

            public static string DECLineDrawing(string text)
            {
                return String.Format("\x1b(0{0}\x1b(B", text);
            }
        }

        public static class Cursor
        {
            public enum CursorStyle
            {
                Default = 0,
                BlockBlinking = 1,
                BlockSteady = 2,
                UnderlineBlinking = 3,
                UnderlineSteady = 4,
                BarBlinking = 5,
                BarSteady = 6,
            }

            public static string Style(CursorStyle style)
            {
                return String.Format("\x1b[{0} q", (int)style);
            }

            public static string Up(int n = 1)
            {
                return String.Format("\x1b[{0}A", n);
            }

            public static string UpAndScroll(int n)
            {
                string result = "";
                for (int i = 0; i < n; i++) {
                    result += "\x1bM";
                }
                return result;
            }

            public static string Down(int n = 1)
            {
                return String.Format("\x1b[{0}B", n);
            }

            public static string Forward(int n = 1)
            {
                return String.Format("\x1b[{0}C", n);
            }

            public static string Backward(int n = 1)
            {
                return String.Format("\x1b[{0}D", n);
            }

            public static string Home()
            {
                return String.Format("\x1b[H");
            }

            public static string Position(int row, int column)
            {
                return String.Format("\x1b[{0};{1}H", row, column);
            }

            public static string SavePosition()
            {
                return String.Format("\x1b[s");
            }

            public static string RestorePosition() {
                return String.Format("\x1b[u");
            }

            public static string Invisible()
            {
                return "\x1b[?25l";
            }

            public static string Visible()
            {
                return "\x1b[?25h";
            }
        }

        public static class Tabulator
        {
            public static string SetStop()
            {
                return String.Format("\x1bH");
            }

            public static string ForwardTab(int n)
            {
                if (n == 0) return "";
                return String.Format("\x1b[{0}I", n);
            }

            public static string BackwardTab(int n)
            {
                return String.Format("\x1b[{0}Z", n);
            }

            public static string UnsetStop()
            {
                return String.Format("\x1b[0g");
            }

            public static string UnserAlStops()
            {
                return String.Format("\x1b[3g");
            }
        }

        public static class Viewport
        {
            public static string ScrollDown(int n)
            {
                return String.Format("\x1b[{0}T", n);
            }

            public static string ScrollUp(int n)
            {
                return String.Format("\x1b[{0}S", n);
            }

            public static string SetScrollingRegion(int start, int end)
            {
                return String.Format("\x1b[{0};{1}r", start, end);
            }

            public static string PrependLines(int n)
            {
                return String.Format("\x1b[{0}L", n);
            }

            public static string DeleteLines(int n)
            {
                return String.Format("\x1b[{0}M", n);
            }
        }

        public static class Eraser
        {
            public static string DisplayCursorToEnd()
            {
                return String.Format("\x1b[0J");
            }

            public static string DisplayStartToCursor()
            {
                return String.Format("\x1b[1J");
            }

            public static string Display()
            {
                return String.Format("\x1b[2J");
            }

            public static string LineCursorToEnd()
            {
                return String.Format("\x1b[0K");
            }

            public static string LineStartToCursor()
            {
                return String.Format("\x1b[1K");
            }

            public static string Line()
            {
                return String.Format("\x1b[2k");
            }
        }

        public static class Graphics
        {
            private static int spinnerCounter = 0;
            public static string Spinner()
            {
                return Spinner(spinnerCounter++);
            }

            public static string Spinner(int n)
            {
                char[] chars = { '\\', '|', '/', '-'};
                return chars[n % (chars.Length - 1)].ToString();
            }

            public static string ProgressBar(float percentage, int width = 10, char completedChar = '█', char remainingChar = '░')
            {
                string result = String.Empty;
                for (int i = 0; i < (int)Math.Floor(width * percentage); i++)
                {
                    result += completedChar;
                }
                for (int i = (int)Math.Floor(width * percentage); i < width; i++)
                {
                    result += remainingChar;
                }
                return result;
            }

            public static string Bell()
            {
                return String.Format("\x07");
            }
        }

        public static class Buffer
        {
            public static string Fill()
            {
                return String.Format("\x1b#8");
            }

            public static string UseAlternateBuffer()
            {
                return "\x1b[?1049h";
            }

            public static string UseMainBuffer()
            {
                return "\x1b[?1049l";
            }
        }
    }
}<|MERGE_RESOLUTION|>--- conflicted
+++ resolved
@@ -10,28 +10,21 @@
 {
     internal static class ANSIBuilder
     {
-<<<<<<< HEAD
         public static string ANSIRegex = @"\x1b(?:[@-Z\-_]|\[[0-?]*[ -\/]*[@-~]|(?:\]8;;.*?\x1b\\))";
-=======
-        public static string ANSIRegex = @"\x1b(?:[@-Z\-_]|\[[0-?]*[ -\/]*[@-~])";
         // TODO: This should replace ANSIRegex once FancyLogger's API is internal
         public static Regex ANSIRegexRegex = new Regex(ANSIRegex);
->>>>>>> f4ed498b
         public static string ANSIRemove(string text)
         {
             return ANSIRegexRegex.Replace(text, "");
         }
 
-<<<<<<< HEAD
         /// <summary>
         /// Find a place to break a string after a number of visible characters, not counting VT-100 codes.
         /// </summary>
         /// <param name="text">String to split.</param>
         /// <param name="position">Number of visible characters to split after.</param>
         /// <returns>Index in <paramref name="text"/> that represents <paramref name="position"/> visible characters.</returns>
-=======
         // TODO: This should be an optional parameter for ANSIBreakpoint(string text, int positioon, int initialPosition = 0)
->>>>>>> f4ed498b
         public static int ANSIBreakpoint(string text, int position)
         {
             return ANSIBreakpoint(text, position, 0);
@@ -40,16 +33,9 @@
         {
             if (position >= text.Length) return text.Length;
             int nonAnsiIndex = 0;
-<<<<<<< HEAD
-            Match nextMatch = Regex.Match(text, ANSIRegex);
+            Match nextMatch = ANSIRegexRegex.Match(text, initialPosition);
             int logicalIndex = 0;
             while (logicalIndex < text.Length && nonAnsiIndex != position)
-=======
-            // Match nextMatch = Regex.Match(text, ANSIRegex);
-            Match nextMatch = ANSIRegexRegex.Match(text, initialPosition);
-            int i = 0;
-            while (i < text.Length && nonAnsiIndex != position)
->>>>>>> f4ed498b
             {
                 // Jump over ansi codes
                 if (logicalIndex == nextMatch.Index && nextMatch.Length > 0)
@@ -68,21 +54,12 @@
         {
             ReadOnlySpan<char> textSpan = text.AsSpan();
             List<string> result = new();
-<<<<<<< HEAD
             int breakpoint = ANSIBreakpoint(text, maxLength);
-            while (text.Length > breakpoint)
-            {
-                result.Add(text.Substring(0, breakpoint));
-                text = text.Substring(breakpoint);
-                breakpoint = ANSIBreakpoint(text, maxLength);
-=======
-            int breakpoint = ANSIBreakpoint(text, position);
             while (textSpan.Length > breakpoint)
             {
                 result.Add(textSpan.Slice(0, breakpoint).ToString());
                 textSpan = textSpan.Slice(breakpoint);
-                breakpoint = ANSIBreakpoint(text, position, breakpoint);
->>>>>>> f4ed498b
+                breakpoint = ANSIBreakpoint(text, maxLength, breakpoint);
             }
             result.Add(textSpan.ToString());
             return result;
