﻿// Licensed to the .NET Foundation under one or more agreements.
// The .NET Foundation licenses this file to you under the MIT license.

using System;
using System.IO;
using System.IO.Compression;
using Microsoft.Build.Framework;
using Microsoft.Build.Framework.Telemetry;
using Microsoft.Build.Shared;
using Microsoft.Build.Shared.FileSystem;

#nullable disable

namespace Microsoft.Build.Logging
{
    /// <summary>
    /// A logger that serializes all incoming BuildEventArgs in a compressed binary file (*.binlog). The file
    /// can later be played back and piped into other loggers (file, console, etc) to reconstruct the log contents
    /// as if a real build was happening. Additionally, this format can be read by tools for
    /// analysis or visualization. Since the file format preserves structure, tools don't have to parse
    /// text logs that erase a lot of useful information.
    /// </summary>
    /// <remarks>The logger is public so that it can be instantiated from MSBuild.exe via command-line switch.</remarks>
    public sealed class BinaryLogger : ILogger
    {
        // version 2: 
        //   - new BuildEventContext.EvaluationId
        //   - new record kinds: ProjectEvaluationStarted, ProjectEvaluationFinished
        // version 3:
        //   - new ProjectImportedEventArgs.ImportIgnored
        // version 4:
        //   - new TargetSkippedEventArgs
        //   - new TargetStartedEventArgs.BuildReason
        // version 5:
        //   - new EvaluationFinished.ProfilerResult
        // version 6:
        //   - Ids and parent ids for the evaluation locations
        // version 7:
        //   - Include ProjectStartedEventArgs.GlobalProperties
        // version 8:
        //   - This was used in a now-reverted change but is the same as 9.
        // version 9:
        //   - new record kinds: EnvironmentVariableRead, PropertyReassignment, UninitializedPropertyRead
        // version 10:
        //   - new record kinds:
        //      * String - deduplicate strings by hashing and write a string record before it's used
        //      * NameValueList - deduplicate arrays of name-value pairs such as properties, items and metadata
        //                        in a separate record and refer to those records from regular records
        //                        where a list used to be written in-place
        // version 11:
        //   - new record kind: TaskParameterEventArgs
        // version 12:
        //   - add GlobalProperties, Properties and Items on ProjectEvaluationFinished
        // version 13:
        //   - don't log Message where it can be recovered
        //   - log arguments for LazyFormattedBuildEventArgs
        //   - TargetSkippedEventArgs: added OriginallySucceeded, Condition, EvaluatedCondition
        // version 14:
        //   - TargetSkippedEventArgs: added SkipReason, OriginalBuildEventContext
        // version 15:
        //   - new record kind: ResponseFileUsedEventArgs
        // version 16:
        //   - AssemblyLoadBuildEventArgs
        // version 17:
<<<<<<< HEAD
        //   - Making ProjectStartedEventArgs, ProjectEvaluationFinishedEventArgs, AssemblyLoadBuildEventArgs equal
        //     between de/serialization roundtrips.
=======
        //   - Added extended data for types implementing IExtendedBuildEventArgs
>>>>>>> d074c125
        internal const int FileFormatVersion = 17;

        private Stream stream;
        private BinaryWriter binaryWriter;
        private BuildEventArgsWriter eventArgsWriter;
        private ProjectImportsCollector projectImportsCollector;
        private string _initialTargetOutputLogging;
        private bool _initialLogImports;
        private string _initialIsBinaryLoggerEnabled;

        /// <summary>
        /// Describes whether to collect the project files (including imported project files) used during the build.
        /// If the project files are collected they can be embedded in the log file or as a separate zip archive.
        /// </summary>
        public enum ProjectImportsCollectionMode
        {
            /// <summary>
            /// Don't collect any files during the build.
            /// </summary>
            None,

            /// <summary>
            /// Embed all project files directly in the log file.
            /// </summary>
            Embed,

            /// <summary>
            /// Create an external .ProjectImports.zip archive for the project files.
            /// </summary>
            ZipFile,

            /// <summary>
            /// Don't collect any files from build events, but instead replay them from the given event source (if that one supports it).
            /// </summary>
            Replay,
        }

        /// <summary>
        /// Gets or sets whether to capture and embed project and target source files used during the build.
        /// </summary>
        public ProjectImportsCollectionMode CollectProjectImports { get; set; } = ProjectImportsCollectionMode.Embed;

        private string FilePath { get; set; }

        /// <summary> Gets or sets the verbosity level.</summary>
        /// <remarks>
        /// The binary logger Verbosity is always maximum (Diagnostic). It tries to capture as much
        /// information as possible.
        /// </remarks>
        public LoggerVerbosity Verbosity { get; set; } = LoggerVerbosity.Diagnostic;

        /// <summary>
        /// Gets or sets the parameters. The only supported parameter is the output log file path (for example, "msbuild.binlog"). 
        /// </summary>
        public string Parameters { get; set; }

        /// <summary>
        /// Initializes the logger by subscribing to events of the specified event source and embedded content source.
        /// </summary>
        public void Initialize(IEventSource eventSource)
        {
            _initialTargetOutputLogging = Environment.GetEnvironmentVariable("MSBUILDTARGETOUTPUTLOGGING");
            _initialLogImports = Traits.Instance.EscapeHatches.LogProjectImports;
            _initialIsBinaryLoggerEnabled = Environment.GetEnvironmentVariable("MSBUILDBINARYLOGGERENABLED");

            Environment.SetEnvironmentVariable("MSBUILDTARGETOUTPUTLOGGING", "true");
            Environment.SetEnvironmentVariable("MSBUILDLOGIMPORTS", "1");
            Environment.SetEnvironmentVariable("MSBUILDBINARYLOGGERENABLED", bool.TrueString);

            Traits.Instance.EscapeHatches.LogProjectImports = true;
            bool logPropertiesAndItemsAfterEvaluation = Traits.Instance.EscapeHatches.LogPropertiesAndItemsAfterEvaluation ?? true;

            bool replayInitialInfo;
            ILogVersionInfo versionInfo = null;
            ProcessParameters(out replayInitialInfo);

            try
            {
                string logDirectory = null;
                try
                {
                    logDirectory = Path.GetDirectoryName(FilePath);
                }
                catch (Exception)
                {
                    // Directory creation is best-effort; if finding its path fails don't create the directory
                    // and possibly let the FileStream constructor below report the failure
                }

                if (logDirectory != null)
                {
                    Directory.CreateDirectory(logDirectory);
                }

                stream = new FileStream(FilePath, FileMode.Create);

                if (CollectProjectImports != ProjectImportsCollectionMode.None && CollectProjectImports != ProjectImportsCollectionMode.Replay)
                {
                    projectImportsCollector = new ProjectImportsCollector(FilePath, CollectProjectImports == ProjectImportsCollectionMode.ZipFile);
                }

                if (eventSource is IEventSource3 eventSource3)
                {
                    eventSource3.IncludeEvaluationMetaprojects();
                }

                if (logPropertiesAndItemsAfterEvaluation && eventSource is IEventSource4 eventSource4)
                {
                    eventSource4.IncludeEvaluationPropertiesAndItems();
                }

                if (eventSource is IEmbeddedContentSource embeddedFilesSource)
                {
                    if (CollectProjectImports == ProjectImportsCollectionMode.Replay)
                    {
                        embeddedFilesSource.EmbeddedContentRead += args =>
                            eventArgsWriter.WriteBlob(args.ContentKind.ToBinaryLogRecordKind(), args.ContentStream, args.Length);
                    }

                    if (replayInitialInfo)
                    {
                        versionInfo = embeddedFilesSource;
                    }
                }
            }
            catch (Exception e)
            {
                string errorCode;
                string helpKeyword;
                string message = ResourceUtilities.FormatResourceStringStripCodeAndKeyword(out errorCode, out helpKeyword, "InvalidFileLoggerFile", FilePath, e.Message);
                throw new LoggerException(message, e, errorCode, helpKeyword);
            }

            stream = new GZipStream(stream, CompressionLevel.Optimal);

            // wrapping the GZipStream in a buffered stream significantly improves performance
            // and the max throughput is reached with a 32K buffer. See details here:
            // https://github.com/dotnet/runtime/issues/39233#issuecomment-745598847
            stream = Traits.Instance.DeterministicBinlogStreamBuffering ?
                new GreedyBufferedStream(stream, bufferSize: 32768) :
                new BufferedStream(stream, bufferSize: 32768);
            binaryWriter = new BinaryWriter(stream);
            eventArgsWriter = new BuildEventArgsWriter(binaryWriter);

            if (projectImportsCollector != null)
            {
                eventArgsWriter.EmbedFile += EventArgsWriter_EmbedFile;
            }

            if (versionInfo == null)
            {
                binaryWriter.Write(FileFormatVersion);
                LogInitialInfo();
            }
            else
            {
                versionInfo.FileFormatVersionRead += version => binaryWriter.Write(version);
            }

            eventSource.AnyEventRaised += EventSource_AnyEventRaised;

            KnownTelemetry.LoggingConfigurationTelemetry.BinaryLogger = true;
        }

        private void EventArgsWriter_EmbedFile(string filePath)
        {
            if (projectImportsCollector != null)
            {
                projectImportsCollector.AddFile(filePath);
            }
        }

        private void LogInitialInfo()
        {
            LogMessage("BinLogFilePath=" + FilePath);
            LogMessage("CurrentUICulture=" + System.Globalization.CultureInfo.CurrentUICulture.Name);
        }

        private void LogMessage(string text)
        {
            var args = new BuildMessageEventArgs(text, helpKeyword: null, senderName: "BinaryLogger", MessageImportance.Normal);
            args.BuildEventContext = BuildEventContext.Invalid;
            Write(args);
        }

        /// <summary>
        /// Closes the underlying file stream.
        /// </summary>
        public void Shutdown()
        {
            Environment.SetEnvironmentVariable("MSBUILDTARGETOUTPUTLOGGING", _initialTargetOutputLogging);
            Environment.SetEnvironmentVariable("MSBUILDLOGIMPORTS", _initialLogImports ? "1" : "");
            Environment.SetEnvironmentVariable("MSBUILDBINARYLOGGERENABLED", _initialIsBinaryLoggerEnabled);

            Traits.Instance.EscapeHatches.LogProjectImports = _initialLogImports;


            if (projectImportsCollector != null)
            {
                projectImportsCollector.Close();

                if (CollectProjectImports == ProjectImportsCollectionMode.Embed)
                {
                    projectImportsCollector.ProcessResult(
                        streamToEmbed => eventArgsWriter.WriteBlob(BinaryLogRecordKind.ProjectImportArchive, streamToEmbed),
                        LogMessage);

                    projectImportsCollector.DeleteArchive();
                }

                projectImportsCollector = null;
            }

            if (stream != null)
            {
                // It's hard to determine whether we're at the end of decoding GZipStream
                // so add an explicit 0 at the end to signify end of file
                stream.WriteByte((byte)BinaryLogRecordKind.EndOfFile);
                stream.Flush();
                stream.Dispose();
                stream = null;
            }
        }

        private void EventSource_AnyEventRaised(object sender, BuildEventArgs e)
        {
            Write(e);
        }

        private void Write(BuildEventArgs e)
        {
            if (stream != null)
            {
                // TODO: think about queuing to avoid contention
                lock (eventArgsWriter)
                {
                    eventArgsWriter.Write(e);
                }

                if (projectImportsCollector != null)
                {
                    CollectImports(e);
                }
            }
        }

        private void CollectImports(BuildEventArgs e)
        {
            if (e is ProjectImportedEventArgs importArgs && importArgs.ImportedProjectFile != null)
            {
                projectImportsCollector.AddFile(importArgs.ImportedProjectFile);
            }
            else if (e is ProjectStartedEventArgs projectArgs)
            {
                projectImportsCollector.AddFile(projectArgs.ProjectFile);
            }
            else if (e is MetaprojectGeneratedEventArgs { metaprojectXml: { } } metaprojectArgs)
            {
                projectImportsCollector.AddFileFromMemory(metaprojectArgs.ProjectFile, metaprojectArgs.metaprojectXml);
            }
            else if (e is ResponseFileUsedEventArgs responseFileArgs && responseFileArgs.ResponseFilePath != null)
            {
                projectImportsCollector.AddFile(responseFileArgs.ResponseFilePath);
            }
        }

        /// <summary>
        /// Processes the parameters given to the logger from MSBuild.
        /// </summary>
        /// <exception cref="LoggerException">
        /// </exception>
        private void ProcessParameters(out bool replayInitialInfo)
        {
            if (Parameters == null)
            {
                throw new LoggerException(ResourceUtilities.FormatResourceStringStripCodeAndKeyword("InvalidBinaryLoggerParameters", ""));
            }

            replayInitialInfo = false;
            var parameters = Parameters.Split(MSBuildConstants.SemicolonChar, StringSplitOptions.RemoveEmptyEntries);
            foreach (var parameter in parameters)
            {
                if (string.Equals(parameter, "ProjectImports=None", StringComparison.OrdinalIgnoreCase))
                {
                    CollectProjectImports = ProjectImportsCollectionMode.None;
                }
                else if (string.Equals(parameter, "ProjectImports=Embed", StringComparison.OrdinalIgnoreCase))
                {
                    CollectProjectImports = ProjectImportsCollectionMode.Embed;
                }
                else if (string.Equals(parameter, "ProjectImports=ZipFile", StringComparison.OrdinalIgnoreCase))
                {
                    CollectProjectImports = ProjectImportsCollectionMode.ZipFile;
                }
                else if (string.Equals(parameter, "ProjectImports=Replay", StringComparison.OrdinalIgnoreCase))
                {
                    CollectProjectImports = ProjectImportsCollectionMode.Replay;
                }
                else if (string.Equals(parameter, "ReplayInitialInfo", StringComparison.OrdinalIgnoreCase))
                {
                    replayInitialInfo = true;
                }
                else if (parameter.EndsWith(".binlog", StringComparison.OrdinalIgnoreCase))
                {
                    FilePath = parameter;
                    if (FilePath.StartsWith("LogFile=", StringComparison.OrdinalIgnoreCase))
                    {
                        FilePath = FilePath.Substring("LogFile=".Length);
                    }

                    FilePath = FilePath.Trim('"');
                }
                else
                {
                    throw new LoggerException(ResourceUtilities.FormatResourceStringStripCodeAndKeyword("InvalidBinaryLoggerParameters", parameter));
                }
            }

            if (FilePath == null)
            {
                FilePath = "msbuild.binlog";
            }
            KnownTelemetry.LoggingConfigurationTelemetry.BinaryLoggerUsedDefaultName = FilePath == "msbuild.binlog";

            try
            {
                FilePath = Path.GetFullPath(FilePath);
            }
            catch (Exception e)
            {
                string errorCode;
                string helpKeyword;
                string message = ResourceUtilities.FormatResourceStringStripCodeAndKeyword(out errorCode, out helpKeyword, "InvalidFileLoggerFile", FilePath, e.Message);
                throw new LoggerException(message, e, errorCode, helpKeyword);
            }
        }
    }
}<|MERGE_RESOLUTION|>--- conflicted
+++ resolved
@@ -62,13 +62,11 @@
         // version 16:
         //   - AssemblyLoadBuildEventArgs
         // version 17:
-<<<<<<< HEAD
         //   - Making ProjectStartedEventArgs, ProjectEvaluationFinishedEventArgs, AssemblyLoadBuildEventArgs equal
         //     between de/serialization roundtrips.
-=======
+        // version 18:
         //   - Added extended data for types implementing IExtendedBuildEventArgs
->>>>>>> d074c125
-        internal const int FileFormatVersion = 17;
+        internal const int FileFormatVersion = 18;
 
         private Stream stream;
         private BinaryWriter binaryWriter;
