--- conflicted
+++ resolved
@@ -527,29 +527,11 @@
             ShowDeferredMessages();
             setColor(ConsoleColor.Yellow);
 
-<<<<<<< HEAD
-            //finding the target framework for thewarning and updating the warning count for the framwork
+            //finding the target framework for the warning and updating the warning count for the framwork
             string TargetFramework;
             TargetFramework_mapping.TryGetValue((e.BuildEventContext.NodeId, e.BuildEventContext.ProjectContextId), out TargetFramework);
             if (TargetFramework != null)
                 TargetFramework_errorwarning.AddOrUpdate(TargetFramework, (1, 0), (key, oldValue) => (oldValue.warningCount + 1, oldValue.errorCount));
-=======
-            //finding the target framework for the warning and updating the warning count for the framework
-            string target_framework = null;
-            if (target_framework_mapping.ContainsKey((e.BuildEventContext.NodeId, e.BuildEventContext.ProjectContextId)))
-            {
-                target_framework = this.target_framework_mapping[(e.BuildEventContext.NodeId, e.BuildEventContext.ProjectContextId)];
-                if (target_framwork_errorwarning.ContainsKey(target_framework))
-                {
-                    (int, int) counts = target_framwork_errorwarning[target_framework];
-                    target_framwork_errorwarning[target_framework] = (counts.Item1 + 1, counts.Item2);
-                }
-                else
-                {
-                    target_framwork_errorwarning.Add(target_framework, (1, 0));
-                }
-            }
->>>>>>> a5be9c82
 
             WriteLinePretty(EventArgsFormatting.FormatEventMessage(e, TargetFramework, showProjectFile));
             if (ShowSummary == true)
