﻿// Licensed to the .NET Foundation under one or more agreements.
// The .NET Foundation licenses this file to you under the MIT license.

using System;
using System.IO;
using Microsoft.Build.Construction;
using Microsoft.Build.Framework;

namespace Microsoft.Build.Experimental.BuildCheck;

/// <summary>
/// Representation of a single report of a single finding from a BuildAnalyzer
/// Each rule has upfront known message format - so only the concrete arguments are added
/// Optionally a location is attached - in the near future we might need to support multiple locations
///  (for 2 cases - a) grouped result for multiple occurrences; b) a single report for a finding resulting from combination of multiple locations)
/// </summary>
public sealed class BuildCheckResult : IBuildCheckResult
{
    public static BuildCheckResult Create(BuildAnalyzerRule rule, ElementLocation location, params string[] messageArgs)
    {
        return new BuildCheckResult(rule, location, messageArgs);
    }

    public BuildCheckResult(BuildAnalyzerRule buildAnalyzerRule, ElementLocation location, string[] messageArgs)
    {
        BuildAnalyzerRule = buildAnalyzerRule;
        Location = location;
        MessageArgs = messageArgs;
    }

    internal BuildEventArgs ToEventArgs(BuildAnalyzerResultSeverity severity)
        => severity switch
        {
<<<<<<< HEAD
            BuildAnalyzerResultSeverity.Info => new BuildCheckResultMessage(this),
            BuildAnalyzerResultSeverity.Warning => new BuildCheckResultWarning(this, BuildAnalyzerRule.Id),
            BuildAnalyzerResultSeverity.Error => new BuildCheckResultError(this, BuildAnalyzerRule.Id),
=======
            BuildAnalyzerResultSeverity.Suggestion => new BuildCheckResultMessage(this),
            BuildAnalyzerResultSeverity.Warning => new BuildCheckResultWarning(this),
            BuildAnalyzerResultSeverity.Error => new BuildCheckResultError(this),
>>>>>>> 07be3a17
            _ => throw new ArgumentOutOfRangeException(nameof(severity), severity, null),
        };

    public BuildAnalyzerRule BuildAnalyzerRule { get; }

    /// <summary>
    /// Optional location of the finding (in near future we might need to support multiple locations).
    /// </summary>
    public ElementLocation Location { get; }

    public string LocationString => Location.LocationString;

    public string[] MessageArgs { get; }
    public string MessageFormat => BuildAnalyzerRule.MessageFormat;

    // Here we will provide different link for built-in rules and custom rules - once we have the base classes differentiated.
    public string FormatMessage() =>
<<<<<<< HEAD
        _message ??= $"{(Equals(Location ?? ElementLocation.EmptyLocation, ElementLocation.EmptyLocation) ? string.Empty : (Location!.LocationString + ": "))}{string.Format(BuildAnalyzerRule.MessageFormat, MessageArgs)}";
=======
        _message ??= $"{(Equals(Location ?? ElementLocation.EmptyLocation, ElementLocation.EmptyLocation) ? string.Empty : (Location!.LocationString + ": "))}{BuildAnalyzerRule.Id}: https://aka.ms/buildcheck/codes#{BuildAnalyzerRule.Id} - {string.Format(BuildAnalyzerRule.MessageFormat, MessageArgs)}";
>>>>>>> 07be3a17

    private string? _message;
}<|MERGE_RESOLUTION|>--- conflicted
+++ resolved
@@ -31,15 +31,9 @@
     internal BuildEventArgs ToEventArgs(BuildAnalyzerResultSeverity severity)
         => severity switch
         {
-<<<<<<< HEAD
-            BuildAnalyzerResultSeverity.Info => new BuildCheckResultMessage(this),
+            BuildAnalyzerResultSeverity.Suggestion => new BuildCheckResultMessage(this),
             BuildAnalyzerResultSeverity.Warning => new BuildCheckResultWarning(this, BuildAnalyzerRule.Id),
             BuildAnalyzerResultSeverity.Error => new BuildCheckResultError(this, BuildAnalyzerRule.Id),
-=======
-            BuildAnalyzerResultSeverity.Suggestion => new BuildCheckResultMessage(this),
-            BuildAnalyzerResultSeverity.Warning => new BuildCheckResultWarning(this),
-            BuildAnalyzerResultSeverity.Error => new BuildCheckResultError(this),
->>>>>>> 07be3a17
             _ => throw new ArgumentOutOfRangeException(nameof(severity), severity, null),
         };
 
@@ -57,11 +51,7 @@
 
     // Here we will provide different link for built-in rules and custom rules - once we have the base classes differentiated.
     public string FormatMessage() =>
-<<<<<<< HEAD
-        _message ??= $"{(Equals(Location ?? ElementLocation.EmptyLocation, ElementLocation.EmptyLocation) ? string.Empty : (Location!.LocationString + ": "))}{string.Format(BuildAnalyzerRule.MessageFormat, MessageArgs)}";
-=======
-        _message ??= $"{(Equals(Location ?? ElementLocation.EmptyLocation, ElementLocation.EmptyLocation) ? string.Empty : (Location!.LocationString + ": "))}{BuildAnalyzerRule.Id}: https://aka.ms/buildcheck/codes#{BuildAnalyzerRule.Id} - {string.Format(BuildAnalyzerRule.MessageFormat, MessageArgs)}";
->>>>>>> 07be3a17
+        _message ??= $"{(Equals(Location ?? ElementLocation.EmptyLocation, ElementLocation.EmptyLocation) ? string.Empty : (Location!.LocationString + ": "))} https://aka.ms/buildcheck/codes#{BuildAnalyzerRule.Id} - {string.Format(BuildAnalyzerRule.MessageFormat, MessageArgs)}";
 
     private string? _message;
 }