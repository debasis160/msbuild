--- conflicted
+++ resolved
@@ -50,12 +50,8 @@
 
             if (availableTypes.Count != analyzerTypes.Count)
             {
-<<<<<<< HEAD
                 availableTypes.Except(analyzerTypes).ToList()
-                    .ForEach(t => _loggingService.LogComment(buildEventContext, MessageImportance.Normal, "CustomAnalyzerBaseTypeNotAssignable", t.Name, t.Assembly));
-=======
-                availableTypes.Except(analyzerTypes).ToList().ForEach(t => analysisContext.DispatchAsComment(MessageImportance.Normal, "CustomAnalyzerBaseTypeNotAssignable", t.Name, t.Assembly));
->>>>>>> 34031aff
+                    .ForEach(t => analysisContext.DispatchAsComment(MessageImportance.Normal, "CustomAnalyzerBaseTypeNotAssignable", t.Name, t.Assembly));
             }
         }
         catch (ReflectionTypeLoadException ex)
