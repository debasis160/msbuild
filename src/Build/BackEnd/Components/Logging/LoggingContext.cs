--- conflicted
+++ resolved
@@ -3,7 +3,6 @@
 
 using System;
 using System.Diagnostics;
-using Microsoft.Build.BuildCheck.Infrastructure;
 using Microsoft.Build.Exceptions;
 using Microsoft.Build.Experimental.BuildCheck;
 using Microsoft.Build.Experimental.BuildCheck.Infrastructure;
@@ -314,11 +313,6 @@
             _loggingService.LogIncludeFile(BuildEventContext, filePath);
         }
 
-<<<<<<< HEAD
-        public void ProcessPropertyRead(PropertyReadInfo propertyReadInfo) => _loggingService.BuildEngineDataRouter.ProcessPropertyRead(propertyReadInfo, BuildEventContext);
-
-        public void ProcessPropertyWrite(PropertyWriteInfo propertyWriteInfo) => _loggingService.BuildEngineDataRouter.ProcessPropertyWrite(propertyWriteInfo, BuildEventContext);
-=======
         public void ProcessPropertyRead(PropertyReadInfo propertyReadInfo)
             => _loggingService.BuildEngineDataRouter.ProcessPropertyRead(
                     propertyReadInfo,
@@ -328,6 +322,5 @@
             => _loggingService.BuildEngineDataRouter.ProcessPropertyWrite(
                     propertyWriteInfo,
                     new AnalysisLoggingContext(_loggingService, BuildEventContext));
->>>>>>> 9616ea31
     }
 }