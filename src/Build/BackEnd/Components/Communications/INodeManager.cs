﻿// Copyright (c) Microsoft. All rights reserved.
// Licensed under the MIT license. See LICENSE file in the project root for full license information.

using System.Collections.Generic;
<<<<<<< HEAD
=======
using System.Diagnostics;
>>>>>>> fc6cfc6d
using Microsoft.Build.Execution;

namespace Microsoft.Build.BackEnd
{
    /// <summary>
    /// Represents a collection of all node providers in the system.  Reports events concerning
    /// the topology of the system and provides a means to send and receive data to nodes.
    /// </summary>
    internal interface INodeManager : IBuildComponent,
                                      INodePacketFactory
    {
        #region Methods

        /// <summary>
        /// Requests that a new node be created.
        /// </summary>
        /// <param name="configuration">The configuration to use to create the node.</param>
        /// <param name="affinity">The <see cref="NodeAffinity"/> to use.</param>
        /// <param name="numberOfNodesToCreate">Number of nodes to be reused or created.</param>
        /// <returns>Information about the node created</returns>
        /// <remarks>
        /// Throws an exception if the node could not be created.
        /// </remarks>
        IList<NodeInfo> CreateNodes(NodeConfiguration configuration, NodeAffinity affinity, int numberOfNodesToCreate);

        /// <summary>
        /// Sends a data packet to a specific node
        /// </summary>
        /// <param name="node">The node to which the data packet should be sent.</param>
        /// <param name="packet">The packet to send.</param>
        void SendData(int node, INodePacket packet);

        /// <summary>
        /// Shuts down all of the managed nodes.  This is an asynchronous method - the nodes are
        /// not considered shut down until a NodeShutdown packet has been received.
        /// </summary>
        /// <param name="enableReuse">Flag indicating if nodes should prepare for reuse.</param>
        void ShutdownConnectedNodes(bool enableReuse);

        /// <summary>
        /// Shuts down all of the managed nodes permanently.  This is an asynchronous method - the nodes are
        /// not considered shut down until a NodeShutdown packet has been received.
        /// </summary>
        void ShutdownAllNodes();

        /// <summary>
        /// The node manager contains state which is not supposed to persist between builds, make sure this is cleared.
        /// </summary>
        void ClearPerBuildState();

        IEnumerable<Process> GetProcesses();
        #endregion
    }
}<|MERGE_RESOLUTION|>--- conflicted
+++ resolved
@@ -2,10 +2,7 @@
 // Licensed under the MIT license. See LICENSE file in the project root for full license information.
 
 using System.Collections.Generic;
-<<<<<<< HEAD
-=======
 using System.Diagnostics;
->>>>>>> fc6cfc6d
 using Microsoft.Build.Execution;
 
 namespace Microsoft.Build.BackEnd
