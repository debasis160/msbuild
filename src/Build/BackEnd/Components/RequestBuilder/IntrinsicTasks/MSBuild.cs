--- conflicted
+++ resolved
@@ -484,11 +484,7 @@
             // of the RunEachTargetSeparately parameter, we each just call the engine to run all 
             // the targets together, or we call the engine separately for each target.
             var targetLists = new List<string[]>();
-<<<<<<< HEAD
-            if (runEachTargetSeparately && (targets != null) && (targets.Length > 0))
-=======
-            if ((runEachTargetSeparately) && (targets?.Length > 0))
->>>>>>> fd9321ac
+            if (runEachTargetSeparately && targets?.Length > 0)
             {
                 // Separate target invocations for each individual target.
                 foreach (string targetName in targets)
