--- conflicted
+++ resolved
@@ -164,17 +164,8 @@
 #endif
 
             CommunicationsUtilities.Trace("Executing build with command line '{0}'", descriptiveCommandLine);
-<<<<<<< HEAD
-            bool serverIsAlreadyRunning = ServerIsRunning();
-            if (KnownTelemetry.PartialBuildTelemetry != null)
-            {
-                KnownTelemetry.PartialBuildTelemetry.InitialServerState = serverIsAlreadyRunning ? "hot" : "cold";
-            }
-            if (!serverIsAlreadyRunning)
-=======
 
             try
->>>>>>> f6fdcf53
             {
                 bool serverIsAlreadyRunning = ServerIsRunning();
                 if (KnownTelemetry.PartialBuildTelemetry != null)
