--- conflicted
+++ resolved
@@ -139,13 +139,5 @@
         {
             throw new NotImplementedException();
         }
-<<<<<<< HEAD
-
-        protected override void RaiseProjectRootElementRemovedFromStrongCache(ProjectRootElement projectRootElement)
-        {
-            throw new NotImplementedException();
-        }
-=======
->>>>>>> a6590dbc
     }
 }