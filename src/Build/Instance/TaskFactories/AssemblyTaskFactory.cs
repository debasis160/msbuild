﻿// Copyright (c) Microsoft. All rights reserved.
// Licensed under the MIT license. See LICENSE file in the project root for full license information.

using System;
using System.Collections.Generic;
using System.Linq;
using System.Reflection;
using System.Threading.Tasks;
using Microsoft.Build.Execution;
using Microsoft.Build.Framework;
using Microsoft.Build.Shared;

using ElementLocation = Microsoft.Build.Construction.ElementLocation;
using TargetLoggingContext = Microsoft.Build.BackEnd.Logging.TargetLoggingContext;
using TaskLoggingContext = Microsoft.Build.BackEnd.Logging.TaskLoggingContext;

#nullable disable

namespace Microsoft.Build.BackEnd
{
    /// <summary>
    /// The assembly task factory is used to wrap and construct tasks which are from .net assemblies.
    /// </summary>
    internal class AssemblyTaskFactory : ITaskFactory2
    {
        #region Data

        /// <summary>
        /// The type loader to load types which derrive from ITask or ITask2
        /// </summary>
        private readonly TypeLoader _typeLoader = new TypeLoader(TaskLoader.IsTaskClass);

        /// <summary>
        /// Name of the task wrapped by the task factory
        /// </summary>
        private string _taskName = null;

        /// <summary>
        /// The loaded type (type, assembly name / file) of the task wrapped by the factory
        /// </summary>
        private TypeInformation _typeInformation;

#if FEATURE_APPDOMAIN
        /// <summary>
        /// A cache of tasks and the AppDomains they are loaded in.
        /// </summary>
        private Dictionary<ITask, AppDomain> _tasksAndAppDomains = new Dictionary<ITask, AppDomain>();
#endif

        /// <summary>
        ///  the set of parameters owned by this particular task host
        /// </summary>
        private IDictionary<string, string> _factoryIdentityParameters;

        /// <summary>
        /// Tracks whether, in the UsingTask invocation, we were specifically asked to use 
        /// the task host.  If so, that overrides all other concerns, and we will launch 
        /// the task host even if the requested runtime / architecture match that of the 
        /// current MSBuild process. 
        /// </summary>
        private bool _taskHostFactoryExplicitlyRequested;

        /// <summary>
        /// Need to store away the taskloggingcontext used by CreateTaskInstance so that 
        /// TaskLoader will be able to call back with errors.  
        /// </summary>
        private TaskLoggingContext _taskLoggingContext;

        #endregion

        /// <summary>
        /// Initializes a new instance of the <see cref="AssemblyTaskFactory"/> class.
        /// </summary>
        internal AssemblyTaskFactory()
        {
        }

        #region Public Members

        /// <summary>
        /// Name of the factory. In this case the name is the assembly name which is wrapped by the factory
        /// </summary>
        public string FactoryName
        {
            get
            {
                return _typeInformation.LoadInfo.AssemblyLocation ?? _typeInformation.LoadedType.LoadedAssembly.Location;
            }
        }

        /// <summary>
        /// Gets the type of task this factory creates.
        /// </summary>
        public Type TaskType
        {
            get { return _typeInformation.LoadedType?.Type ?? Type.GetType(_typeInformation.TypeName, true, true); }
        }

        public string TaskName
        {
            get { return _typeInformation.LoadedType is null ? $"{_typeInformation.Namespace}.{_typeInformation.TypeName}" : TaskType.FullName; }
        }

        public TypeInformation TypeInformation { get { return _typeInformation; } }

        public bool ImplementsIGeneratedTask { get { return _typeInformation?.ImplementsIGeneratedTask ?? false; } }

        /// <summary>
        /// Initializes this factory for instantiating tasks with a particular inline task block.
        /// </summary>
        /// <param name="taskName">Name of the task.</param>
        /// <param name="parameterGroup">The parameter group.</param>
        /// <param name="taskBody">The task body.</param>
        /// <param name="taskFactoryLoggingHost">The task factory logging host.</param>
        /// <returns>A value indicating whether initialization was successful.</returns>
        /// <remarks>
        /// <para>MSBuild engine will call this to initialize the factory. This should initialize the factory enough so that the factory can be asked
        /// whether or not task names can be created by the factory.</para>
        /// <para>
        /// The taskFactoryLoggingHost will log messages in the context of the target where the task is first used.
        /// </para>
        /// </remarks>
        public bool Initialize(string taskName, IDictionary<string, TaskPropertyInfo> parameterGroup, string taskBody, IBuildEngine taskFactoryLoggingHost)
        {
            ErrorUtilities.ThrowInternalError("Use internal call to properly initialize the assembly task factory");
            return false;
        }

        /// <summary>
        /// Initializes this factory for instantiating tasks with a particular inline task block and a set of UsingTask parameters.
        /// </summary>
        /// <param name="taskName">Name of the task.</param>
        /// <param name="factoryIdentityParameters">Special parameters that the task factory can use to modify how it executes tasks, 
        /// such as Runtime and Architecture.  The key is the name of the parameter and the value is the parameter's value. This 
        /// is the set of parameters that was set on the UsingTask using e.g. the UsingTask Runtime and Architecture parameters.</param>
        /// <param name="parameterGroup">The parameter group.</param>
        /// <param name="taskBody">The task body.</param>
        /// <param name="taskFactoryLoggingHost">The task factory logging host.</param>
        /// <returns>A value indicating whether initialization was successful.</returns>
        /// <remarks>
        /// <para>MSBuild engine will call this to initialize the factory. This should initialize the factory enough so that the 
        /// factory can be asked whether or not task names can be created by the factory.  If a task factory implements ITaskFactory2, 
        /// this Initialize method will be called in place of ITaskFactory.Initialize.</para>
        /// <para>
        /// The taskFactoryLoggingHost will log messages in the context of the target where the task is first used.
        /// </para>
        /// </remarks>
        public bool Initialize(string taskName, IDictionary<string, string> factoryIdentityParameters, IDictionary<string, TaskPropertyInfo> parameterGroup, string taskBody, IBuildEngine taskFactoryLoggingHost)
        {
            ErrorUtilities.ThrowInternalError("Use internal call to properly initialize the assembly task factory");
            return false;
        }

        /// <summary>
        /// Get a list of parameters for the task.
        /// </summary>
        public TaskPropertyInfo[] GetTaskParameters()
        {
            return _typeInformation.LoadedType is null ?
                _typeInformation.Properties.Select(prop => new ReflectableTaskPropertyInfo(prop)).ToArray() :
                _typeInformation.GetProperties(BindingFlags.Instance | BindingFlags.Public).Select(prop => new ReflectableTaskPropertyInfo(prop)).ToArray();
        }

        /// <summary>
        /// Create an instance of the task to be used.
        /// The task factory logging host will log messages in the context of the task.
        /// </summary>
        /// <param name="taskFactoryLoggingHost">
        /// The task factory logging host will log messages in the context of the task.
        /// </param>
        /// <returns>
        /// The generated task, or <c>null</c> if the task failed to be created.
        /// </returns>
        public ITask CreateTask(IBuildEngine taskFactoryLoggingHost)
        {
            ErrorUtilities.ThrowInternalError("Use internal call to properly create a task instance from the assembly task factory");
            return null;
        }

        /// <summary>
        /// Create an instance of the task to be used.
        /// </summary>
        /// <param name="taskFactoryLoggingHost">
        /// The task factory logging host will log messages in the context of the task.
        /// </param>
        /// <param name="taskIdentityParameters">
        /// Special parameters that the task factory can use to modify how it executes tasks, such as Runtime and Architecture.  
        /// The key is the name of the parameter and the value is the parameter's value.  This is the set of parameters that was 
        /// set to the task invocation itself, via e.g. the special MSBuildRuntime and MSBuildArchitecture parameters.  
        /// </param>
        /// <remarks>
        /// If a task factory implements ITaskFactory2, MSBuild will call this method instead of ITaskFactory.CreateTask.  
        /// </remarks>
        /// <returns>
        /// The generated task, or <c>null</c> if the task failed to be created.
        /// </returns>
        public ITask CreateTask(IBuildEngine taskFactoryLoggingHost, IDictionary<string, string> taskIdentityParameters)
        {
            ErrorUtilities.ThrowInternalError("Use internal call to properly create a task instance from the assembly task factory");
            return null;
        }

        /// <summary>
        /// Cleans up any context or state that may have been built up for a given task.
        /// </summary>
        /// <param name="task">The task to clean up.</param>
        /// <remarks>
        /// For many factories, this method is a no-op.  But some factories may have built up
        /// an AppDomain as part of an individual task instance, and this is their opportunity
        /// to shutdown the AppDomain.
        /// </remarks>
        public void CleanupTask(ITask task)
        {
            ErrorUtilities.VerifyThrowArgumentNull(task, nameof(task));
#if FEATURE_APPDOMAIN
            AppDomain appDomain;
            if (_tasksAndAppDomains.TryGetValue(task, out appDomain))
            {
                _tasksAndAppDomains.Remove(task);

                if (appDomain != null)
                {
                    // Unload the AppDomain asynchronously to avoid a deadlock that can happen because
                    // AppDomain.Unload blocks for the process's one Finalizer thread to finalize all
                    // objects. Some objects are RCWs for STA COM objects and as such would need the
                    // VS main thread to be processing messages in order to finalize. But if the main thread
                    // is blocked in a non-pumping wait waiting for this build request to complete, we would
                    // deadlock. By unloading asynchronously, the AppDomain unload can block till the main
                    // thread is available, even if it isn't available until after this MSBuild Task has
                    // finished executing.
                    Task.Run(() => AppDomain.Unload(appDomain));
                }
            }
#endif

            TaskHostTask taskAsTaskHostTask = task as TaskHostTask;
            if (taskAsTaskHostTask != null)
            {
                taskAsTaskHostTask.Cleanup();
            }
            else
            {
#if FEATURE_APPDOMAIN
                // It's really not necessary to do it for TaskHostTasks
                TaskLoader.RemoveAssemblyResolver();
#endif
            }
        }

        #endregion

        #region Internal Members

        /// <summary>
        /// Initialize the factory from the task registry
        /// </summary>
        internal TypeInformation InitializeFactory
            (
                AssemblyLoadInfo loadInfo,
                string taskName,
                IDictionary<string, TaskPropertyInfo> taskParameters,
                string taskElementContents,
                IDictionary<string, string> taskFactoryIdentityParameters,
                bool taskHostFactoryExplicitlyRequested,
                TargetLoggingContext targetLoggingContext,
                ElementLocation elementLocation,
                string taskProjectFile
            )
        {
            ErrorUtilities.VerifyThrowArgumentNull(loadInfo, nameof(loadInfo));
            VerifyThrowIdentityParametersValid(taskFactoryIdentityParameters, elementLocation, taskName, "Runtime", "Architecture");

            if (taskFactoryIdentityParameters != null)
            {
                _factoryIdentityParameters = new Dictionary<string, string>(taskFactoryIdentityParameters, StringComparer.OrdinalIgnoreCase);
            }

            _taskHostFactoryExplicitlyRequested = taskHostFactoryExplicitlyRequested;

            try
            {
                ErrorUtilities.VerifyThrowArgumentLength(taskName, nameof(taskName));
                _taskName = taskName;
                _typeInformation = _typeLoader.Load(taskName, loadInfo, taskHostFactoryExplicitlyRequested);

                // If the user specifically requests a code task factory, and the type wasn't already loaded, we need a way to verify that it really found a matching type. Properties is an array, so it should never be null,
                // though it could be an empty array.
                ProjectErrorUtilities.VerifyThrowInvalidProject(_typeInformation is not null && (_typeInformation.LoadedType != null || _typeInformation.Properties != null), elementLocation, "TaskLoadFailure", taskName, loadInfo.AssemblyLocation, String.Empty);

                _typeInformation.LoadInfo = loadInfo;
                _typeInformation.TypeName ??= taskName;
            }
            catch (TargetInvocationException e)
            {
                // Exception thrown by the called code itself
                // Log the stack, so the task vendor can fix their code
                ProjectErrorUtilities.ThrowInvalidProject(elementLocation, "TaskLoadFailure", taskName, loadInfo.AssemblyLocation, Environment.NewLine + e.InnerException.ToString());
            }
            catch (ReflectionTypeLoadException e)
            {
                // ReflectionTypeLoadException.LoaderExceptions may contain nulls
                foreach (Exception exception in e.LoaderExceptions)
                {
                    if (exception != null)
                    {
                        targetLoggingContext.LogError(new BuildEventFileInfo(taskProjectFile), "TaskLoadFailure", taskName, loadInfo.AssemblyLocation, exception.Message);
                    }
                }

                ProjectErrorUtilities.ThrowInvalidProject(elementLocation, "TaskLoadFailure", taskName, loadInfo.AssemblyLocation, e.Message);
            }
            catch (ArgumentNullException e)
            {
                // taskName may be null
                ProjectErrorUtilities.ThrowInvalidProject(elementLocation, "TaskLoadFailure", taskName, loadInfo.AssemblyLocation, e.Message);
            }
            catch (Exception e) when (!ExceptionHandling.NotExpectedReflectionException(e))
            {
                ProjectErrorUtilities.ThrowInvalidProject(elementLocation, "TaskLoadFailure", taskName, loadInfo.AssemblyLocation, e.Message);
            }

            return _typeInformation;
        }

        /// <summary>
        /// Create an instance of the wrapped ITask for a batch run of the task.
        /// </summary>
        internal ITask CreateTaskInstance(ElementLocation taskLocation, TaskLoggingContext taskLoggingContext, IBuildComponentHost buildComponentHost, IDictionary<string, string> taskIdentityParameters,
#if FEATURE_APPDOMAIN
            AppDomainSetup appDomainSetup,
#endif
            bool isOutOfProc)
        {
            bool useTaskFactory = false;
            IDictionary<string, string> mergedParameters = null;
            _taskLoggingContext = taskLoggingContext;

            // Optimization for the common (vanilla AssemblyTaskFactory) case -- only calculate 
            // the task factory parameters if we have any to calculate; otherwise even if we 
            // still launch the task factory, it will be with parameters corresponding to the 
            // current process. 
            if ((_factoryIdentityParameters?.Count > 0) || (taskIdentityParameters?.Count > 0))
            {
                VerifyThrowIdentityParametersValid(taskIdentityParameters, taskLocation, _taskName, "MSBuildRuntime", "MSBuildArchitecture");

                mergedParameters = MergeTaskFactoryParameterSets(_factoryIdentityParameters, taskIdentityParameters);
                useTaskFactory = !NativeMethodsShared.IsMono
                                 && (_taskHostFactoryExplicitlyRequested
                                     || !TaskHostParametersMatchCurrentProcess(mergedParameters));
            }
            else
            {
                // if we don't have any task host parameters specified on either the using task or the 
                // task invocation, then we will run in-proc UNLESS "TaskHostFactory" is explicitly specified
                // as the task factory.  
                useTaskFactory = _taskHostFactoryExplicitlyRequested;
            }

            if (useTaskFactory)
            {
                ErrorUtilities.VerifyThrowInternalNull(buildComponentHost, nameof(buildComponentHost));

                mergedParameters ??= new Dictionary<string, string>(StringComparer.OrdinalIgnoreCase);

                if (!mergedParameters.ContainsKey(XMakeAttributes.runtime))
                {
                    mergedParameters[XMakeAttributes.runtime] = XMakeAttributes.GetCurrentMSBuildRuntime();
                }

                if (!mergedParameters.ContainsKey(XMakeAttributes.architecture))
                {
                    mergedParameters[XMakeAttributes.architecture] = XMakeAttributes.GetCurrentMSBuildArchitecture();
                }

                TaskHostTask task = new TaskHostTask(taskLocation, taskLoggingContext, buildComponentHost, mergedParameters, _typeInformation
#if FEATURE_APPDOMAIN
                    , appDomainSetup
#endif
                    );
                return task;
            }
            else
            {
                ITask taskInstance = TaskLoader.CreateTask(_typeInformation, _taskName, taskLocation.File, taskLocation.Line, taskLocation.Column, new TaskLoader.LogError(ErrorLoggingDelegate)
#if FEATURE_APPDOMAIN
                    , appDomainSetup
#endif
                    , isOutOfProc
#if FEATURE_APPDOMAIN
                    , out AppDomain taskAppDomain
#endif
                    );

#if FEATURE_APPDOMAIN
                if (taskAppDomain != null)
                {
                    _tasksAndAppDomains[taskInstance] = taskAppDomain;
                }
#endif

                return taskInstance;
            }
        }

        /// <summary>
        /// Is the given task name able to be created by the task factory. In the case of an assembly task factory 
        /// this question is answered by checking the assembly wrapped by the task factory to see if it exists. 
        /// </summary>
        internal bool TaskNameCreatableByFactory(string taskName, IDictionary<string, string> taskIdentityParameters, string taskProjectFile, TargetLoggingContext targetLoggingContext, ElementLocation elementLocation)
        {
            if (!TaskIdentityParametersMatchFactory(_factoryIdentityParameters, taskIdentityParameters))
            {
                return false;
            }

            try
            {
                ErrorUtilities.VerifyThrowArgumentLength(taskName, "TaskName");
                // Parameters match, so now we check to see if the task exists. 
                return _typeLoader.ReflectionOnlyLoad(taskName, _typeInformation.LoadInfo) != null;
            }
            catch (TargetInvocationException e)
            {
                // Exception thrown by the called code itself
                // Log the stack, so the task vendor can fix their code
                ProjectErrorUtilities.ThrowInvalidProject(elementLocation, "TaskLoadFailure", taskName, _typeInformation.LoadInfo.AssemblyLocation ?? _typeInformation.LoadedType.Assembly.AssemblyLocation, Environment.NewLine + e.InnerException.ToString());
            }
            catch (ReflectionTypeLoadException e)
            {
                // ReflectionTypeLoadException.LoaderExceptions may contain nulls
                foreach (Exception exception in e.LoaderExceptions)
                {
                    if (exception != null)
                    {
                        targetLoggingContext.LogError(new BuildEventFileInfo(taskProjectFile), "TaskLoadFailure", taskName, _typeInformation.LoadInfo.AssemblyLocation ?? _typeInformation.LoadedType.Assembly.AssemblyLocation, exception.Message);
                    }
                }

                ProjectErrorUtilities.ThrowInvalidProject(elementLocation, "TaskLoadFailure", taskName, _typeInformation.LoadInfo.AssemblyLocation ?? _typeInformation.LoadedType.Assembly.AssemblyLocation, e.Message);
            }
            catch (ArgumentNullException e)
            {
                // taskName may be null
                ProjectErrorUtilities.ThrowInvalidProject(elementLocation, "TaskLoadFailure", taskName, _typeInformation.LoadInfo.AssemblyLocation ?? _typeInformation.LoadedType.Assembly.AssemblyLocation, e.Message);
            }
            catch (Exception e) when (!ExceptionHandling.NotExpectedReflectionException(e))
            {
<<<<<<< HEAD
                if (ExceptionHandling.NotExpectedReflectionException(e))
                {
                    throw;
                }

                ProjectErrorUtilities.ThrowInvalidProject(elementLocation, "TaskLoadFailure", taskName, _typeInformation.LoadInfo.AssemblyLocation ?? _typeInformation.LoadedType.Assembly.AssemblyLocation, e.Message);
=======
                ProjectErrorUtilities.ThrowInvalidProject(elementLocation, "TaskLoadFailure", taskName, _loadedType.Assembly.AssemblyLocation, e.Message);
>>>>>>> fb700f90
            }

            return false;
        }

        #endregion

        #region Private members

        /// <summary>
        /// Validates the given set of parameters, logging the appropriate errors as necessary. 
        /// </summary>
        private static void VerifyThrowIdentityParametersValid(IDictionary<string, string> identityParameters, IElementLocation errorLocation, string taskName, string runtimeName, string architectureName)
        {
            // validate the task factory parameters
            if (identityParameters?.Count > 0)
            {
                string runtime;
                if (identityParameters.TryGetValue(XMakeAttributes.runtime, out runtime))
                {
                    if (!XMakeAttributes.IsValidMSBuildRuntimeValue(runtime))
                    {
                        ProjectErrorUtilities.ThrowInvalidProject
                                (
                                    errorLocation,
                                    "TaskLoadFailureInvalidTaskHostFactoryParameter",
                                    taskName,
                                    runtime,
                                    runtimeName,
                                    XMakeAttributes.MSBuildRuntimeValues.clr2,
                                    XMakeAttributes.MSBuildRuntimeValues.clr4,
                                    XMakeAttributes.MSBuildRuntimeValues.currentRuntime,
                                    XMakeAttributes.MSBuildRuntimeValues.any
                                );
                    }
                }

                string architecture;
                if (identityParameters.TryGetValue(XMakeAttributes.architecture, out architecture))
                {
                    if (!XMakeAttributes.IsValidMSBuildArchitectureValue(architecture))
                    {
                        ProjectErrorUtilities.ThrowInvalidProject
                                (
                                    errorLocation,
                                    "TaskLoadFailureInvalidTaskHostFactoryParameter",
                                    taskName,
                                    architecture,
                                    architectureName,
                                    XMakeAttributes.MSBuildArchitectureValues.x86,
                                    XMakeAttributes.MSBuildArchitectureValues.x64,
                                    XMakeAttributes.MSBuildArchitectureValues.currentArchitecture,
                                    XMakeAttributes.MSBuildArchitectureValues.any
                                );
                    }
                }
            }
        }

        /// <summary>
        /// Given the set of parameters that are set to the factory, and the set of parameters coming from the task invocation that we're searching for 
        /// a matching record to, determine whether the parameters match this record.  
        /// </summary>
        private static bool TaskIdentityParametersMatchFactory(IDictionary<string, string> factoryIdentityParameters, IDictionary<string, string> taskIdentityParameters)
        {
            if (taskIdentityParameters == null || taskIdentityParameters.Count == 0 || factoryIdentityParameters == null || factoryIdentityParameters.Count == 0)
            {
                // either the task or the using task doesn't care about anything, in which case we match by default.  
                return true;
            }

            string taskArchitecture;
            string taskRuntime;
            taskIdentityParameters.TryGetValue(XMakeAttributes.runtime, out taskRuntime);
            string usingTaskRuntime;
            factoryIdentityParameters.TryGetValue(XMakeAttributes.runtime, out usingTaskRuntime);

            if (XMakeAttributes.RuntimeValuesMatch(taskRuntime, usingTaskRuntime))
            {
                taskIdentityParameters.TryGetValue(XMakeAttributes.architecture, out taskArchitecture);
                string usingTaskArchitecture;
                factoryIdentityParameters.TryGetValue(XMakeAttributes.architecture, out usingTaskArchitecture);

                if (XMakeAttributes.ArchitectureValuesMatch(taskArchitecture, usingTaskArchitecture))
                {
                    // both match
                    return true;
                }
            }

            // one or more does not match, so we don't match.  
            return false;
        }

        /// <summary>
        /// Given a set of task parameters from the UsingTask and from the task invocation, generate a dictionary that combines the two, or throws if the merge
        /// is impossible (we shouldn't ever get to this point if it is ...)
        /// </summary>
        private static IDictionary<string, string> MergeTaskFactoryParameterSets(IDictionary<string, string> factoryIdentityParameters, IDictionary<string, string> taskIdentityParameters)
        {
            IDictionary<string, string> mergedParameters = null;
            if (factoryIdentityParameters == null || factoryIdentityParameters.Count == 0)
            {
                mergedParameters = new Dictionary<string, string>(taskIdentityParameters, StringComparer.OrdinalIgnoreCase);
            }
            else if (taskIdentityParameters == null || taskIdentityParameters.Count == 0)
            {
                mergedParameters = new Dictionary<string, string>(factoryIdentityParameters, StringComparer.OrdinalIgnoreCase);
            }

            string mergedRuntime;
            string mergedArchitecture;
            if (mergedParameters != null)
            {
                mergedParameters.TryGetValue(XMakeAttributes.runtime, out mergedRuntime);
                mergedParameters.TryGetValue(XMakeAttributes.architecture, out mergedArchitecture);

                mergedParameters[XMakeAttributes.runtime] = XMakeAttributes.GetExplicitMSBuildRuntime(mergedRuntime);
                mergedParameters[XMakeAttributes.architecture] = XMakeAttributes.GetExplicitMSBuildArchitecture(mergedArchitecture);
            }
            else
            {
                mergedParameters = new Dictionary<string, string>(StringComparer.OrdinalIgnoreCase);

                taskIdentityParameters.TryGetValue(XMakeAttributes.runtime, out string taskRuntime);
                factoryIdentityParameters.TryGetValue(XMakeAttributes.runtime, out string usingTaskRuntime);

                if (!XMakeAttributes.TryMergeRuntimeValues(taskRuntime, usingTaskRuntime, out mergedRuntime))
                {
                    ErrorUtilities.ThrowInternalError("How did we get two runtime values that were unmergeable?");
                }
                else
                {
                    mergedParameters.Add(XMakeAttributes.runtime, mergedRuntime);
                }

                taskIdentityParameters.TryGetValue(XMakeAttributes.architecture, out string taskArchitecture);
                factoryIdentityParameters.TryGetValue(XMakeAttributes.architecture, out string usingTaskArchitecture);

                if (!XMakeAttributes.TryMergeArchitectureValues(taskArchitecture, usingTaskArchitecture, out mergedArchitecture))
                {
                    ErrorUtilities.ThrowInternalError("How did we get two runtime values that were unmergeable?");
                }
                else
                {
                    mergedParameters.Add(XMakeAttributes.architecture, mergedArchitecture);
                }
            }

            return mergedParameters;
        }

        /// <summary>
        /// Returns true if the provided set of task host parameters matches the current process, 
        /// and false otherwise. 
        /// </summary>
        private static bool TaskHostParametersMatchCurrentProcess(IDictionary<string, string> mergedParameters)
        {
            if (mergedParameters == null || mergedParameters.Count == 0)
            {
                // We don't care, so they match by default. 
                return true;
            }

            string runtime;
            if (mergedParameters.TryGetValue(XMakeAttributes.runtime, out runtime))
            {
                string currentRuntime = XMakeAttributes.GetExplicitMSBuildRuntime(XMakeAttributes.MSBuildRuntimeValues.currentRuntime);

                if (!currentRuntime.Equals(XMakeAttributes.GetExplicitMSBuildRuntime(runtime), StringComparison.OrdinalIgnoreCase))
                {
                    // runtime doesn't match
                    return false;
                }
            }

            string architecture;
            if (mergedParameters.TryGetValue(XMakeAttributes.architecture, out architecture))
            {
                string currentArchitecture = XMakeAttributes.GetCurrentMSBuildArchitecture();

                if (!currentArchitecture.Equals(XMakeAttributes.GetExplicitMSBuildArchitecture(architecture), StringComparison.OrdinalIgnoreCase))
                {
                    // architecture doesn't match
                    return false;
                }
            }

            // if it doesn't not match, then it matches
            return true;
        }

        /// <summary>
        /// Log errors from TaskLoader. 
        /// </summary>
        private void ErrorLoggingDelegate(string taskLocation, int taskLine, int taskColumn, string message, params object[] messageArgs)
        {
            _taskLoggingContext.LogError(new BuildEventFileInfo(taskLocation, taskLine, taskColumn), message, messageArgs);
        }

        #endregion
    }
}<|MERGE_RESOLUTION|>--- conflicted
+++ resolved
@@ -445,16 +445,7 @@
             }
             catch (Exception e) when (!ExceptionHandling.NotExpectedReflectionException(e))
             {
-<<<<<<< HEAD
-                if (ExceptionHandling.NotExpectedReflectionException(e))
-                {
-                    throw;
-                }
-
                 ProjectErrorUtilities.ThrowInvalidProject(elementLocation, "TaskLoadFailure", taskName, _typeInformation.LoadInfo.AssemblyLocation ?? _typeInformation.LoadedType.Assembly.AssemblyLocation, e.Message);
-=======
-                ProjectErrorUtilities.ThrowInvalidProject(elementLocation, "TaskLoadFailure", taskName, _loadedType.Assembly.AssemblyLocation, e.Message);
->>>>>>> fb700f90
             }
 
             return false;
