--- conflicted
+++ resolved
@@ -326,11 +326,7 @@
                     if (
                             assemblyFile != null &&
                             (assemblyFile.EndsWith(s_tasksV4Filename, StringComparison.OrdinalIgnoreCase) || assemblyFile.EndsWith(s_tasksV12Filename, StringComparison.OrdinalIgnoreCase)) &&
-<<<<<<< HEAD
-                            (NativeMethodsShared.IsMono || !FileUtilities.FileExistsNoThrow(assemblyFile))
-=======
-                            !FileUtilities.FileExistsNoThrow(assemblyFile, fileSystem)
->>>>>>> a75c5a9e
+                            (NativeMethodsShared.IsMono || !FileUtilities.FileExistsNoThrow(assemblyFile, fileSystem))
                         )
                     {
                         string replacedAssemblyFile = Path.Combine(Path.GetDirectoryName(assemblyFile), s_tasksCoreFilename);
