--- conflicted
+++ resolved
@@ -1,9 +1,5 @@
 {
-<<<<<<< HEAD
-  "version": "15.4",
-=======
   "version": "15.6-preview",
->>>>>>> 331cd4a4
   "assemblyVersion": "15.1",
   "cloudBuild": {
     "buildNumber": {
