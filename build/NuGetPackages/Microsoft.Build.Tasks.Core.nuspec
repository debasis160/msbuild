﻿<?xml version="1.0" encoding="utf-8"?>
<package xmlns="http://schemas.microsoft.com/packaging/2013/05/nuspec.xsd">
  <metadata>
    <id>$id$</id>
    <version>$version$</version>
    <title>$id$</title>
    <authors>Microsoft</authors>
    <owners>Microsoft</owners>
    <requireLicenseAcceptance>true</requireLicenseAcceptance>
    <licenseUrl>$licenseUrl$</licenseUrl>
    <projectUrl>$projectUrl$</projectUrl>
    <iconUrl>$iconUrl$</iconUrl>
    <description>This package contains the $id$ assembly which implements the commonly used tasks of MSBuild.</description>
    <copyright>Copyright © Microsoft Corporation</copyright>
    <tags>MSBuild</tags>
    <dependencies>
      <group targetFramework=".NETStandard1.3">
        <dependency id="Microsoft.Build.Framework" version="[$version$]" />
        <dependency id="Microsoft.Build.Utilities.Core" version="[$version$]" />
        <dependency id="System.Resources.Reader" version="4.0.0" />
        <dependency id="Microsoft.Win32.Primitives" version="4.0.1" />
        <dependency id="System.AppContext" version="4.1.0" />
        <dependency id="System.Collections" version="4.0.11" />
        <dependency id="System.Collections.Concurrent" version="4.0.12" />
        <dependency id="System.Collections.Immutable" version="1.2.0" />
        <dependency id="System.Collections.NonGeneric" version="4.0.1" />
        <dependency id="System.Console" version="4.0.0" />
        <dependency id="System.Diagnostics.Debug" version="4.0.11" />
        <dependency id="System.Diagnostics.Process" version="4.1.0" />
        <dependency id="System.Diagnostics.TraceSource" version="4.0.0" />
        <dependency id="System.Globalization" version="4.0.11" />
        <dependency id="System.IO" version="4.1.0" />
        <dependency id="System.IO.FileSystem" version="4.0.1" />
        <dependency id="System.IO.FileSystem.Primitives" version="4.0.1" />
        <dependency id="System.Linq" version="4.1.0" />
        <dependency id="System.Linq.Parallel" version="4.0.1" />
        <dependency id="System.ObjectModel" version="4.0.12" />
        <dependency id="System.Reflection" version="4.1.0" />
        <dependency id="System.Reflection.Metadata" version="1.4.1" />
        <dependency id="System.Reflection.TypeExtensions" version="4.1.0" />
        <dependency id="System.Resources.ResourceManager" version="4.0.1" />
        <dependency id="System.Resources.Writer" version="4.0.0" />
        <dependency id="System.Runtime" version="4.1.0" />
        <dependency id="System.Runtime.Extensions" version="4.1.0" />
        <dependency id="System.Runtime.Handles" version="4.0.1" />
        <dependency id="System.Runtime.InteropServices" version="4.1.0" />
        <dependency id="System.Runtime.InteropServices.RuntimeInformation" version="4.0.0" />
        <dependency id="System.Runtime.Serialization.Primitives" version="4.1.1" />
        <dependency id="System.Runtime.Serialization.Xml" version="4.1.1" />
        <dependency id="System.Security.Cryptography.Algorithms" version="4.2.0" />
        <dependency id="System.Security.Cryptography.Primitives" version="4.0.0" />
        <dependency id="System.Security.Cryptography.X509Certificates" version="4.1.0" />
        <dependency id="System.Text.Encoding" version="4.0.11" />
        <dependency id="System.Text.Encoding.Extensions" version="4.0.11" />
        <dependency id="System.Text.RegularExpressions" version="4.1.0" />
        <dependency id="System.Threading" version="4.0.11" />
        <dependency id="System.Threading.Tasks" version="4.0.11" />
        <dependency id="System.Threading.Thread" version="4.0.0" />
        <dependency id="System.Xml.ReaderWriter" version="4.0.11" />
        <dependency id="System.Xml.XDocument" version="4.0.11" />
        <dependency id="System.Xml.XmlDocument" version="4.0.1" />
        <dependency id="System.Xml.XPath" version="4.0.1" />
        <dependency id="System.Xml.XPath.XmlDocument" version="4.0.1" />
      </group>
      <group targetFramework=".NETFramework4.6">
        <dependency id="Microsoft.Build.Framework" version="[$version$]" />
        <dependency id="Microsoft.Build.Utilities.Core" version="[$version$]" />
        <dependency id="System.Collections.Immutable" version="1.3.1" />
<<<<<<< HEAD
        <dependency id="System.Reflection.Metadata" version="1.4.1" />
=======
        <dependency id="System.Reflection.Metadata" version="1.3.0" />
        <dependency id="System.Runtime.InteropServices.RuntimeInformation" version="4.3.0" />
>>>>>>> d07da027
      </group>
    </dependencies>
  </metadata>
  <files>
    <file src="$outputPath$$id$.dll" target="lib\net46\$id$.dll" />
    <file src="$outputPathNetCore$$id$.dll" target="lib\netstandard1.3\$id$.dll" />
  </files>
</package><|MERGE_RESOLUTION|>--- conflicted
+++ resolved
@@ -66,12 +66,8 @@
         <dependency id="Microsoft.Build.Framework" version="[$version$]" />
         <dependency id="Microsoft.Build.Utilities.Core" version="[$version$]" />
         <dependency id="System.Collections.Immutable" version="1.3.1" />
-<<<<<<< HEAD
         <dependency id="System.Reflection.Metadata" version="1.4.1" />
-=======
-        <dependency id="System.Reflection.Metadata" version="1.3.0" />
         <dependency id="System.Runtime.InteropServices.RuntimeInformation" version="4.3.0" />
->>>>>>> d07da027
       </group>
     </dependencies>
   </metadata>
