--- conflicted
+++ resolved
@@ -12,11 +12,7 @@
     <!-- We'll usually want to keep these versions in sync, but we may want to diverge in some
          cases, so use separate properties but derive one from the other unless we want to
          explicitly use different versions. -->
-<<<<<<< HEAD
     <CLI_NETSDK_Version>2.0.1-servicing-20170926-1</CLI_NETSDK_Version>
-=======
-    <CLI_NETSDK_Version>2.0.2-vspre-20170927-1</CLI_NETSDK_Version>
->>>>>>> a04b4bf5
     <CLI_MSBuildExtensions_Version>$(CLI_NETSDK_Version)</CLI_MSBuildExtensions_Version>
 
     <CLI_NuGet_Version>4.4.0-preview3-4475</CLI_NuGet_Version>
