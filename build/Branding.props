--- conflicted
+++ resolved
@@ -1,18 +1,10 @@
 <Project ToolsVersion="14.0">
   <PropertyGroup>
-<<<<<<< HEAD
-    <SdkBrandName>Microsoft .NET Core 2.1.0 - Preview 1 SDK</SdkBrandName>
-    <SharedFrameworkBrandName>Microsoft .NET Core 2.0.0 - Runtime</SharedFrameworkBrandName>
-    <SharedHostBrandName>Microsoft .NET Core 2.0.0 - Host</SharedHostBrandName>
-    <HostFxrBrandName>Microsoft .NET Core 2.0.0 - Host FX Resolver</HostFxrBrandName>
-    
-=======
-    <SdkBrandName>Microsoft .NET Core SDK 2.0.0 Preview 2</SdkBrandName>
+    <SdkBrandName>Microsoft .NET Core SDK 2.1.0 - Preview 1</SdkBrandName>
     <SharedFrameworkBrandName>Microsoft .NET Core Runtime 2.0.0</SharedFrameworkBrandName>
     <SharedHostBrandName>Microsoft .NET Core Host 2.0.0</SharedHostBrandName>
     <HostFxrBrandName>Microsoft .NET Core Host FX Resolver 2.0.0</HostFxrBrandName>
 
->>>>>>> 413fa23e
     <SharedFrameworkName>Microsoft.NETCore.App</SharedFrameworkName>
     <SharedFrameworkNugetName>$(SharedFrameworkName)</SharedFrameworkNugetName>
 
