<Project ToolsVersion="14.0">
  <PropertyGroup>
<<<<<<< HEAD
    <SdkBrandName>Microsoft .NET Core SDK - 2.1.200</SdkBrandName>
=======
    <SdkBrandName>Microsoft .NET Core SDK - 2.1.105</SdkBrandName>
>>>>>>> fe590c61
    <MSBuildExtensionsBrandName>.NET Standard Support for Visual Studio 2015</MSBuildExtensionsBrandName>
    <SharedFrameworkBrandName>Microsoft .NET Core Runtime - 2.0.7</SharedFrameworkBrandName>
    <SharedHostBrandName>Microsoft .NET Core Host - 2.0.1</SharedHostBrandName>
    <HostFxrBrandName>Microsoft .NET Core Host FX Resolver - 2.0.0</HostFxrBrandName>

    <SharedFrameworkName>Microsoft.NETCore.App</SharedFrameworkName>
    <SharedFrameworkNugetName>$(SharedFrameworkName)</SharedFrameworkNugetName>

    <ProductMonikerRid Condition=" '$(Rid)' == 'ubuntu.16.04-x64' OR
                                   '$(Rid)' == 'ubuntu.16.10-x64' OR
                                   '$(Rid)' == 'fedora.24-x64' OR
                                   '$(Rid)' == 'opensuse.42.1-x64' ">$(Rid)</ProductMonikerRid>
    <ProductMonikerRid Condition=" '$(ProductMonikerRid)' == '' ">$(OSName)-$(Architecture)</ProductMonikerRid>
    <HostMonikerRid Condition=" '$(HostRid)' == 'ubuntu.16.04-x64' OR
        '$(HostRid)' == 'ubuntu.16.10-x64' OR
        '$(HostRid)' == 'fedora.24-x64' OR
        '$(HostRid)' == 'opensuse.42.1-x64' ">$(HostRid)</HostMonikerRid>
    <HostMonikerRid Condition=" '$(HostMonikerRid)' == '' ">$(HostOSName)-$(Architecture)</HostMonikerRid>

    <ArtifactNameSdk>dotnet-sdk-internal</ArtifactNameSdk>
    <ArtifactNameSdkSymbols>dotnet-sdk-symbols</ArtifactNameSdkSymbols>
    <ArtifactNameCombinedHostHostFxrFrameworkSdk>dotnet-sdk</ArtifactNameCombinedHostHostFxrFrameworkSdk>
    <ArtifactNameSdkLanguagePack>$(ArtifactNameCombinedHostHostFxrFrameworkSdk)-langpack</ArtifactNameSdkLanguagePack>

    <ArtifactNameWithVersionSdk>$(ArtifactNameSdk)-$(SdkVersion)-$(ProductMonikerRid)</ArtifactNameWithVersionSdk>
    <ArtifactNameWithVersionMSBuildExtensions>dotnet-standard-support-vs2015-$(SdkVersion)-$(ProductMonikerRid)</ArtifactNameWithVersionMSBuildExtensions>

    <ArtifactNameWithVersionSdkSymbols>$(ArtifactNameSdkSymbols)-$(SdkVersion)-$(ProductMonikerRid)</ArtifactNameWithVersionSdkSymbols>
    <ArtifactNameWithVersionCombinedHostHostFxrFrameworkSdk>$(ArtifactNameCombinedHostHostFxrFrameworkSdk)-$(SdkVersion)-$(ProductMonikerRid)</ArtifactNameWithVersionCombinedHostHostFxrFrameworkSdk>
    <ArtifactNameWithVersionSdkLanguagePack>$(ArtifactNameSdkLanguagePack)-$(SdkVersion)-$(ProductMonikerRid)</ArtifactNameWithVersionSdkLanguagePack>
    <DistroSpecificArtifactNameWithVersionCombinedHostHostFxrFrameworkSdk>$(ArtifactNameCombinedHostHostFxrFrameworkSdk)-$(SdkVersion)-$(HostMonikerRid)</DistroSpecificArtifactNameWithVersionCombinedHostHostFxrFrameworkSdk>
  </PropertyGroup>
</Project><|MERGE_RESOLUTION|>--- conflicted
+++ resolved
@@ -1,10 +1,6 @@
 <Project ToolsVersion="14.0">
   <PropertyGroup>
-<<<<<<< HEAD
     <SdkBrandName>Microsoft .NET Core SDK - 2.1.200</SdkBrandName>
-=======
-    <SdkBrandName>Microsoft .NET Core SDK - 2.1.105</SdkBrandName>
->>>>>>> fe590c61
     <MSBuildExtensionsBrandName>.NET Standard Support for Visual Studio 2015</MSBuildExtensionsBrandName>
     <SharedFrameworkBrandName>Microsoft .NET Core Runtime - 2.0.7</SharedFrameworkBrandName>
     <SharedHostBrandName>Microsoft .NET Core Host - 2.0.1</SharedHostBrandName>
