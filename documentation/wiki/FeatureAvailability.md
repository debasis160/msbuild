# What is Feature Availablity?
<<<<<<< HEAD
Feature Availablity is an API that can tell you the availability status of the specific feature of the MSBuild engine. Feature is saved as a string and availability is an enum `FeatureStatus`:
*  `Undefined` - the availability of the feature is undefined (not in the list)
*  `Available` - the feature is available
*  `NotAvailable` - the feature is not available
*  `Preview` - the feature is in preview (not stable)
=======
Feature Availability is an API that can tell you the availability status of the specific feature of the MSBuild engine. Feature names are represented by strings and availability is an enum `FeatureStatus` with the following values: `Undefined`, `Available`, `NotAvailable`, `Preview`.
>>>>>>> 3bb02fba

# How to use?
## API
In `Microsoft.Build.Framework` use `FeatureStatus Features.CheckFeatureAvailability(string featureName)` to get the feature availability.

## Command line switch
Use `/featureavailability`(`-featureavailability`) or `/fa` (`-fa`) switches.

## Property function `CheckFeatureAvailability`
Use `string CheckFeatureAvailability(string featureName)` property function.
```xml
<PropertyGroup>
  <FeatureAvailability>$([MSBuild]::CheckFeatureAvailability('FeatureA'))</FeatureAvailability>
</PropertyGroup>
```

# Current Features
See [Framework.Features.cs](https://github.com/dotnet/msbuild/blob/main/src/Framework/Features.cs)<|MERGE_RESOLUTION|>--- conflicted
+++ resolved
@@ -1,13 +1,9 @@
 # What is Feature Availablity?
-<<<<<<< HEAD
-Feature Availablity is an API that can tell you the availability status of the specific feature of the MSBuild engine. Feature is saved as a string and availability is an enum `FeatureStatus`:
+Feature Availability is an API that can tell you the availability status of the specific feature of the MSBuild engine. Feature names are represented by strings and availability is an enum `FeatureStatus` with the following values:
 *  `Undefined` - the availability of the feature is undefined (not in the list)
 *  `Available` - the feature is available
 *  `NotAvailable` - the feature is not available
 *  `Preview` - the feature is in preview (not stable)
-=======
-Feature Availability is an API that can tell you the availability status of the specific feature of the MSBuild engine. Feature names are represented by strings and availability is an enum `FeatureStatus` with the following values: `Undefined`, `Available`, `NotAvailable`, `Preview`.
->>>>>>> 3bb02fba
 
 # How to use?
 ## API
