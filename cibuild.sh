--- conflicted
+++ resolved
@@ -320,13 +320,8 @@
 
 # Microsoft.Net.Compilers package is available now, so we can use the latest csc.exe
 if [ "$host" = "Mono" ]; then
-<<<<<<< HEAD
         CSC_EXE="$PACKAGES_DIR/Microsoft.Net.Compilers/2.0.0-rc3-61110-06/tools/csc.exe"
-        CSC_ARGS="/p:CscToolExe=csc.exe /p:CscToolPath=`dirname $CSC_EXE` /p:DebugType=portable"
-=======
-        CSC_EXE="$PACKAGES_DIR/microsoft.net.compilers/2.0.0-rc3-61110-06/tools/csc.exe"
         CSC_ARGS="/p:CscToolExe=csc.exe /p:CscToolPath=$(dirname "$CSC_EXE") /p:DebugType=portable"
->>>>>>> 95e8360b
 fi
 
 # The set of warnings to suppress for now
