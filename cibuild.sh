#!/usr/bin/env bash

set -e

usage()
{
    echo "Options"
    echo "  --scope <scope>                Scope of the build (Compile / Test)"
    echo "  --target <target>              CoreCLR or Mono (default: CoreCLR)"
    echo "  --host <host>                  CoreCLR or Mono (default: CoreCLR)"
    echo "  --bootstrap-only               Build and bootstrap MSBuild but do not build again with those binaries"
    echo "  --build-only                   Only build using a downloaded copy of MSBuild but do not bootstrap"
    echo "                                 or build again with those binaries"
}

restoreBuildTools(){
    eval "$THIS_SCRIPT_PATH/init-tools.sh"
}

# home is not defined on CI machines
setHome()
{
    if [ -z "${HOME+x}" ]
    then
        export HOME=$HOME_DEFAULT
        mkdir -p "$HOME_DEFAULT"

        # Use a different temp directory in CI so that hopefully things are a little more stable
        export TMPDIR=$TEMP_DEFAULT
        mkdir -p "$TEMP_DEFAULT"
    fi
}

downloadMSBuildForMono()
{
    if [ ! -e "$MSBUILD_EXE" ]
    then
        mkdir -p "$PACKAGES_DIR" # Create packages dir if it doesn't exist.

        echo "** Downloading MSBUILD from $MSBUILD_DOWNLOAD_URL"
        curl -sL -o "$MSBUILD_ZIP" "$MSBUILD_DOWNLOAD_URL"

        unzip -q "$MSBUILD_ZIP" -d "$PACKAGES_DIR"
        find "$PACKAGES_DIR/msbuild" -name "*.exe" -exec chmod "+x" '{}' ';'
        rm "$MSBUILD_ZIP"
    fi
}

runMSBuildWith()
{
    local runtimeHost=$1
    local runtimeHostArgs=$2
    local msbuildExe=$3
    local msbuildArgs=$4
    local logPath=$5

    local buildCommand="$runtimeHost $runtimeHostArgs $msbuildExe $msbuildArgs"" /fl "'"'"/flp:v=diag;logfile=$logPath"'"'

    echo
    echo "** using MSBuild in path: $msbuildExe"
    echo "** using runtime host in path: $runtimeHost"
    echo "** $buildCommand"
    eval "$buildCommand"

    echo
    echo "** Build completed. Exit code: $?"
    grep -E "Warning\(s\)|Error\(s\)|Time Elapsed" "$logPath"
    echo "** Log: $logPath"
}

setMonoDir(){
    if [[ "$MONO_BIN_DIR" = "" ]]; then
                MONO_BIN_DIR=$(dirname "$(which mono)")
                MONO_BIN_DIR=${MONO_BIN_DIR}/
    fi
}

# this function is copied from init-tools.sh

get_current_linux_name() {
    # Detect Distro
    if [ "$(cat /etc/*-release | grep -cim1 ubuntu)" -eq 1 ]; then
        if [ "$(cat /etc/*-release | grep -cim1 14.04)" -eq 1 ]; then
            echo "ubuntu.14.04"
            return 0
        fi
        if [ "$(cat /etc/*-release | grep -cim1 16.04)" -eq 1 ]; then
            echo "ubuntu.16.04"
            return 0
        fi
        if [ "$(cat /etc/*-release | grep -cim1 16.10)" -eq 1 ]; then
            echo "ubuntu.16.10"
            return 0
        fi

        echo "ubuntu"
        return 0
    elif [ "$(cat /etc/*-release | grep -cim1 centos)" -eq 1 ]; then
        echo "centos"
        return 0
    elif [ "$(cat /etc/*-release | grep -cim1 rhel)" -eq 1 ]; then
        if [ "$(grep -cim1 'VERSION_ID="7\.' /etc/os-release)" -eq 1 ]; then
            echo "rhel.7"
            return 0
        fi
        echo "rhel"
        return 0
    elif [ "$(cat /etc/*-release | grep -cim1 debian)" -eq 1 ]; then
        echo "debian"
        return 0
    elif [ "$(cat /etc/*-release | grep -cim1 fedora)" -eq 1 ]; then
        if [ "$(cat /etc/*-release | grep -cim1 23)" -eq 1 ]; then
            echo "fedora.23"
            return 0
        fi
        if [ "$(cat /etc/*-release | grep -cim1 24)" -eq 1 ]; then
            echo "fedora.24"
            return 0
        fi
    elif [ "$(cat /etc/*-release | grep -cim1 opensuse)" -eq 1 ]; then
        if [ "$(cat /etc/*-release | grep -cim1 13.2)" -eq 1 ]; then
            echo "opensuse.13.2"
            return 0
        fi
        if [ "$(cat /etc/*-release | grep -cim1 42.1)" -eq 1 ]; then
            echo "opensuse.42.1"
            return 0
        fi
    fi

    # Cannot determine Linux distribution, assuming Ubuntu 14.04.
    echo "ubuntu.14.04"
    return 0
}

BOOTSTRAP_ONLY=false

# Paths
THIS_SCRIPT_PATH="$( cd "$( dirname "${BASH_SOURCE[0]}" )" && pwd )"
PACKAGES_DIR="$THIS_SCRIPT_PATH/packages"
TOOLS_DIR="$THIS_SCRIPT_PATH/Tools"
MSBUILD_DOWNLOAD_URL="https://github.com/Microsoft/msbuild/releases/download/mono-hosted-msbuild-v0.03/mono_msbuild_d25dd923839404bd64cc63f420e75acf96fc75c4.zip"
MSBUILD_ZIP="$PACKAGES_DIR/msbuild.zip"
HOME_DEFAULT="$WORKSPACE/msbuild-CI-home"
TEMP_DEFAULT="$WORKSPACE/tmp"

PROJECT_FILE_ARG='"'"$THIS_SCRIPT_PATH/build.proj"'"'
BOOTSTRAP_FILE_ARG='"'"$THIS_SCRIPT_PATH/targets/BootStrapMSBuild.proj"'"'

# Default msbuild arguments
TARGET_ARG="Build"
EXTRA_ARGS=""
CSC_ARGS=""

#parse command line args
while [ $# -gt 0 ]
do
    opt="$1"
    case $opt in
        -h|--help)
        usage
        exit 1
        ;;

        --scope)
        SCOPE=$2
        shift 2
        ;;

        --target)
        target=$2
        shift 2
        ;;

        --host)
        host=$2
        shift 2
        ;;

        --build-only)
        BUILD_ONLY=true
        shift 1
        ;;

        --bootstrap-only)
        BOOTSTRAP_ONLY=true
        shift 1
        ;;

        *)
        usage
        exit 1
        ;;
    esac
done

# determine OS
OS_NAME=$(uname -s)
case $OS_NAME in
    Darwin)
        OS_ARG="OSX"
        ;;

    Linux)
        OS_ARG="Unix"
        EXTRA_ARGS="$EXTRA_ARGS /p:RuntimeSystem=$(get_current_linux_name)"
        ;;

    *)
        echo "Unsupported OS $OS_NAME detected, configuring as if for Linux"
        OS_ARG="Unix"
        ;;
esac

if [ "$SCOPE" = "Compile" ]; then
    TARGET_ARG="Build"
elif [ "$SCOPE" = "Test" ]; then
    TARGET_ARG="BuildAndTest"
fi

# Determine configuration

# If unspecified, default
if [ "$target" = "" ]; then
    target=CoreCLR
fi

if [ "$host" = "Mono" ]; then
    # check if mono is available
    echo "debug: which mono: $(which mono)"
    echo "MONO_BIN_DIR: $MONO_BIN_DIR"
    if [ "$(which mono)" = "" ] && [ "$MONO_BIN_DIR" = "" ]; then
        echo "** Error: Building with host Mono, requires Mono to be installed."
        exit 1
    fi
fi

case $target in
    CoreCLR)
        CONFIGURATION=Debug-NetCore
        MSBUILD_BOOTSTRAPPED_EXE='"'"$THIS_SCRIPT_PATH/bin/Bootstrap-NetCore/MSBuild.dll"'"'
        ;;

    Mono)
        setMonoDir
        CONFIGURATION=Debug-MONO
        CSC_ARGS="/p:CscToolExe=csc.exe /p:CscToolPath=$PACKAGES_DIR/msbuild/ /p:DebugType=portable"
        RUNTIME_HOST_ARGS="--debug"
        MSBUILD_BOOTSTRAPPED_EXE='"'"$THIS_SCRIPT_PATH/bin/Bootstrap/MSBuild.dll"'"'
        ;;
    *)
        echo "Unsupported target detected: $target. Aborting."
        usage
        exit 1
        ;;
esac

# Determine runtime host

# If no host was specified, default to the one that makes sense for
# the selected target.
if [ "$host" = "" ]; then
    host=$target
fi

case $host in
    CoreCLR)
        RUNTIME_HOST="$TOOLS_DIR/dotnetcli/dotnet"
        RUNTIME_HOST_ARGS=""
        MSBUILD_EXE="$TOOLS_DIR/MSBuild.exe"
        EXTRA_ARGS="$EXTRA_ARGS /m"
        ;;

    Mono)
        setMonoDir
        RUNTIME_HOST="${MONO_BIN_DIR}mono"
        MSBUILD_EXE="$PACKAGES_DIR/msbuild/MSBuild.exe"
        CSC_ARGS="/p:CscToolExe=csc.exe /p:CscToolPath=$PACKAGES_DIR/msbuild/ /p:DebugType=portable"

        if [[ "$MONO_BIN_DIR" != "" ]]; then
            echo "** Using mono from $RUNTIME_HOST"
            $RUNTIME_HOST --version
        fi

        downloadMSBuildForMono
        ;;
    *)
        echo "Unsupported host detected: $host. Aborting."
        usage
        exit 1
        ;;
esac

BOOTSTRAP_BUILD_LOG_PATH="$THIS_SCRIPT_PATH"/msbuild_bootstrap_build-"$host".log
LOCAL_BUILD_LOG_PATH="$THIS_SCRIPT_PATH"/msbuild_local_build-"$host".log
LOCAL_BUILD_BINLOG_PATH="$THIS_SCRIPT_PATH"/msbuild_rebuild-"$host".binlog
MOVE_LOG_PATH="$THIS_SCRIPT_PATH"/msbuild_move_bootstrap-"$host".log

BUILD_MSBUILD_ARGS="$PROJECT_FILE_ARG /p:OS=$OS_ARG /p:Configuration=$CONFIGURATION /p:OverrideToolHost=$RUNTIME_HOST /verbosity:minimal $EXTRA_ARGS"

setHome

#temporary workaround to this being set on wrench and breaking tests!
unset FOO

restoreBuildTools

echo
echo "** Rebuilding MSBuild with downloaded binaries"
runMSBuildWith "$RUNTIME_HOST" "$RUNTIME_HOST_ARGS" "$MSBUILD_EXE" "/t:Rebuild $BUILD_MSBUILD_ARGS $CSC_ARGS" "$BOOTSTRAP_BUILD_LOG_PATH"

if [[ $BUILD_ONLY = true ]]; then
    exit $?
fi

echo
echo "** Moving bootstrapped MSBuild to the bootstrap folder"
MOVE_MSBUILD_ARGS="$BOOTSTRAP_FILE_ARG /p:OS=$OS_ARG /p:Configuration=$CONFIGURATION /p:OverrideToolHost=$RUNTIME_HOST /verbosity:minimal"
runMSBuildWith "$RUNTIME_HOST" "$RUNTIME_HOST_ARGS" "$MSBUILD_EXE" "$MOVE_MSBUILD_ARGS" "$MOVE_LOG_PATH"

if [[ $BOOTSTRAP_ONLY = true ]]; then
    exit $?
fi

# Microsoft.Net.Compilers package is available now, so we can use the latest csc.exe
if [ "$host" = "Mono" ]; then
<<<<<<< HEAD
    # The compiler includes the net46 version of System.Runtime.InteropServices.RuntimeInformation,
    # which is compiled for Windows, breaking csc.exe. Deleting the binary fixes this problem.
    MS_COMPILER_DIR="$PACKAGES_DIR/microsoft.net.compilers/2.0.0-rc3-61110-06/tools/"
    rm -f $MS_COMPILER_DIR/System.Runtime.InteropServices.RuntimeInformation.dll

    CSC_ARGS="/p:CscToolExe=csc.exe /p:CscToolPath=$MS_COMPILER_DIR /p:DebugType=portable /p:CscDebugFileExt=.pdb"
=======
        CSC_EXE="$PACKAGES_DIR/microsoft.net.compilers/2.0.0-rc3-61110-06/tools/csc.exe"
        CSC_ARGS="/p:CscToolExe=csc.exe /p:CscToolPath=$(dirname "$CSC_EXE") /p:DebugType=portable"
>>>>>>> 1b91be58
fi

# The set of warnings to suppress for now
# warning MSB3276: Found conflicts between different versions of the same dependent assembly.
#   - Microsoft.VisualStudio.Setup.Configuration.Interop.dll (referenced from Utilities project) references mscorlib 2.0 and thus conflicting
#     with mscorlib 4.0
# warning MSB3277: Found conflicts between different versions of the same dependent assembly that could not be resolved.
# warning MSB3026: Could not copy "XXX" to "XXX". Beginning retry 1 in 1000ms.
# warning AL1053: The version '1.2.3.4-foo' specified for the 'product version' is not in the normal 'major.minor.build.revision' format
_NOWARN="MSB3276;MSB3277;MSB3026;AL1053"

echo
echo "** Rebuilding MSBuild with locally built binaries"
runMSBuildWith "$RUNTIME_HOST" "$RUNTIME_HOST_ARGS" "$MSBUILD_BOOTSTRAPPED_EXE" "/t:$TARGET_ARG $BUILD_MSBUILD_ARGS $CSC_ARGS /warnaserror /nowarn:\"$_NOWARN\"" "$LOCAL_BUILD_LOG_PATH" /bl:"$LOCAL_BUILD_BINLOG_PATH"<|MERGE_RESOLUTION|>--- conflicted
+++ resolved
@@ -324,17 +324,12 @@
 
 # Microsoft.Net.Compilers package is available now, so we can use the latest csc.exe
 if [ "$host" = "Mono" ]; then
-<<<<<<< HEAD
     # The compiler includes the net46 version of System.Runtime.InteropServices.RuntimeInformation,
     # which is compiled for Windows, breaking csc.exe. Deleting the binary fixes this problem.
     MS_COMPILER_DIR="$PACKAGES_DIR/microsoft.net.compilers/2.0.0-rc3-61110-06/tools/"
     rm -f $MS_COMPILER_DIR/System.Runtime.InteropServices.RuntimeInformation.dll
 
     CSC_ARGS="/p:CscToolExe=csc.exe /p:CscToolPath=$MS_COMPILER_DIR /p:DebugType=portable /p:CscDebugFileExt=.pdb"
-=======
-        CSC_EXE="$PACKAGES_DIR/microsoft.net.compilers/2.0.0-rc3-61110-06/tools/csc.exe"
-        CSC_ARGS="/p:CscToolExe=csc.exe /p:CscToolPath=$(dirname "$CSC_EXE") /p:DebugType=portable"
->>>>>>> 1b91be58
 fi
 
 # The set of warnings to suppress for now
