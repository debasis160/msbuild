--- conflicted
+++ resolved
@@ -303,10 +303,7 @@
 
 #temporary workaround to this being set on wrench and breaking tests!
 unset FOO
-<<<<<<< HEAD
-=======
-
->>>>>>> d39adef2
+
 restoreBuildTools
 
 echo
