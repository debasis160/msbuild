#!/usr/bin/env bash

set -e

usage()
{
    echo "Options"
    echo "  --scope <scope>                Scope of the build (Compile / Test)"
    echo "  --target <target>              CoreCLR or Mono (default: CoreCLR)"
    echo "  --host <host>                  CoreCLR or Mono (default: CoreCLR)"
    echo "  --bootstrap-only               Build and bootstrap MSBuild but do not build again with those binaries"
    echo "  --build-only                   Only build using a downloaded copy of MSBuild but do not bootstrap"
    echo "                                 or build again with those binaries"
<<<<<<< HEAD
    echo "  --config                       Debug or Release configuration"
=======
    echo "  --config                       Debug or Release configuration (default: Debug)"
>>>>>>> 88d568c3
}

restoreBuildTools(){
    eval "$THIS_SCRIPT_PATH/init-tools.sh"
}

# home is not defined on CI machines
setHome()
{
    if [ -z "${HOME+x}" ]
    then
        export HOME=$HOME_DEFAULT
        mkdir -p "$HOME_DEFAULT"

        # Use a different temp directory in CI so that hopefully things are a little more stable
        export TMPDIR=$TEMP_DEFAULT
        mkdir -p "$TEMP_DEFAULT"
    fi
}

downloadMSBuildForMono()
{
    if [ ! -e "$MSBUILD_EXE" ]
    then
        mkdir -p "$PACKAGES_DIR" # Create packages dir if it doesn't exist.

        echo "** Downloading MSBUILD from $MSBUILD_DOWNLOAD_URL"
        curl -sL -o "$MSBUILD_ZIP" "$MSBUILD_DOWNLOAD_URL"

        unzip -q "$MSBUILD_ZIP" -d "$PACKAGES_DIR"
        find "$PACKAGES_DIR/msbuild" -name "*.exe" -exec chmod "+x" '{}' ';'
        rm "$MSBUILD_ZIP"
    fi
}

runMSBuildWith()
{
    local runtimeHost=$1
    local runtimeHostArgs=$2
    local msbuildExe=$3
    local msbuildArgs=$4
    local logPath=$5

    local buildCommand="$runtimeHost $runtimeHostArgs $msbuildExe $msbuildArgs"" /fl "'"'"/flp:v=diag;logfile=$logPath"'"'

    echo
    echo "** using MSBuild in path: $msbuildExe"
    echo "** using runtime host in path: $runtimeHost"
    echo "** $buildCommand"
    eval "$buildCommand"

    echo
    echo "** Build completed. Exit code: $?"
    grep -E "Warning\(s\)|Error\(s\)|Time Elapsed" "$logPath"
    echo "** Log: $logPath"
}

setMonoDir(){
    if [[ "$MONO_BIN_DIR" = "" ]]; then
                MONO_BIN_DIR=$(dirname "$(which mono)")
                MONO_BIN_DIR=${MONO_BIN_DIR}/
    fi
}

# this function is copied from init-tools.sh

get_current_linux_name() {
    # Detect Distro
    if [ "$(cat /etc/*-release | grep -cim1 ubuntu)" -eq 1 ]; then
        if [ "$(cat /etc/*-release | grep -cim1 14.04)" -eq 1 ]; then
            echo "ubuntu.14.04"
            return 0
        fi
        if [ "$(cat /etc/*-release | grep -cim1 16.04)" -eq 1 ]; then
            echo "ubuntu.16.04"
            return 0
        fi
        if [ "$(cat /etc/*-release | grep -cim1 16.10)" -eq 1 ]; then
            echo "ubuntu.16.10"
            return 0
        fi

        echo "ubuntu"
        return 0
    elif [ "$(cat /etc/*-release | grep -cim1 centos)" -eq 1 ]; then
        echo "centos"
        return 0
    elif [ "$(cat /etc/*-release | grep -cim1 rhel)" -eq 1 ]; then
        if [ "$(grep -cim1 'VERSION_ID="7\.' /etc/os-release)" -eq 1 ]; then
            echo "rhel.7"
            return 0
        fi
        echo "rhel"
        return 0
    elif [ "$(cat /etc/*-release | grep -cim1 debian)" -eq 1 ]; then
        echo "debian"
        return 0
    elif [ "$(cat /etc/*-release | grep -cim1 fedora)" -eq 1 ]; then
        if [ "$(cat /etc/*-release | grep -cim1 23)" -eq 1 ]; then
            echo "fedora.23"
            return 0
        fi
        if [ "$(cat /etc/*-release | grep -cim1 24)" -eq 1 ]; then
            echo "fedora.24"
            return 0
        fi
    elif [ "$(cat /etc/*-release | grep -cim1 opensuse)" -eq 1 ]; then
        if [ "$(cat /etc/*-release | grep -cim1 13.2)" -eq 1 ]; then
            echo "opensuse.13.2"
            return 0
        fi
        if [ "$(cat /etc/*-release | grep -cim1 42.1)" -eq 1 ]; then
            echo "opensuse.42.1"
            return 0
        fi
    fi

    # Cannot determine Linux distribution, assuming Ubuntu 14.04.
    echo "ubuntu.14.04"
    return 0
}

BOOTSTRAP_ONLY=false

# Paths
THIS_SCRIPT_PATH="$( cd "$( dirname "${BASH_SOURCE[0]}" )" && pwd )"
PACKAGES_DIR="$THIS_SCRIPT_PATH/packages"
TOOLS_DIR="$THIS_SCRIPT_PATH/Tools"
MSBUILD_DOWNLOAD_URL="https://github.com/Microsoft/msbuild/releases/download/mono-hosted-msbuild-v0.03/mono_msbuild_d25dd923839404bd64cc63f420e75acf96fc75c4.zip"
MSBUILD_ZIP="$PACKAGES_DIR/msbuild.zip"
HOME_DEFAULT="$WORKSPACE/msbuild-CI-home"
TEMP_DEFAULT="$WORKSPACE/tmp"

PROJECT_FILE_ARG='"'"$THIS_SCRIPT_PATH/build.proj"'"'
BOOTSTRAP_FILE_ARG='"'"$THIS_SCRIPT_PATH/targets/BootStrapMSBuild.proj"'"'

# Default msbuild arguments
TARGET_ARG="Build"
EXTRA_ARGS=""
CSC_ARGS=""
PROJECT_CONFIG=Debug

#parse command line args
while [ $# -gt 0 ]
do
    opt="$1"
    case $opt in
        -h|--help)
        usage
        exit 1
        ;;

        --scope)
        SCOPE=$2
        shift 2
        ;;

        --target)
        target=$2
        shift 2
        ;;

        --host)
        host=$2
        shift 2
        ;;

        --build-only)
        BUILD_ONLY=true
        shift 1
        ;;

        --bootstrap-only)
        BOOTSTRAP_ONLY=true
        shift 1
        ;;

        --config)
        PROJECT_CONFIG=$2
        shift 2
        ;;

        *)
        usage
        exit 1
        ;;
    esac
done

# determine OS
OS_NAME=$(uname -s)
case $OS_NAME in
    Darwin)
        OS_ARG="OSX"
        ;;

    Linux)
        OS_ARG="Unix"
        EXTRA_ARGS="$EXTRA_ARGS /p:RuntimeSystem=$(get_current_linux_name)"
        ;;

    *)
        echo "Unsupported OS $OS_NAME detected, configuring as if for Linux"
        OS_ARG="Unix"
        ;;
esac

if [ "$SCOPE" = "Compile" ]; then
    TARGET_ARG="Build"
elif [ "$SCOPE" = "Test" ]; then
    TARGET_ARG="BuildAndTest"
fi

# Determine configuration

# If unspecified, default
if [ "$target" = "" ]; then
    target=CoreCLR
fi

if [ "$host" = "Mono" ]; then
    # check if mono is available
    echo "debug: which mono: $(which mono)"
    echo "MONO_BIN_DIR: $MONO_BIN_DIR"
    if [ "$(which mono)" = "" ] && [ "$MONO_BIN_DIR" = "" ]; then
        echo "** Error: Building with host Mono, requires Mono to be installed."
        exit 1
    fi
fi

case $PROJECT_CONFIG in
    Debug)
        CONFIGURATION=Debug
        ;;
    Release)
        CONFIGURATION=Release
        ;;
    *)
        echo "Unknown configuration $PROJECT_CONFIG. Defaulting to Debug"
        ;;
esac

case $target in
    CoreCLR)
        CONFIGURATION=${PROJECT_CONFIG}-NetCore
        MSBUILD_BOOTSTRAPPED_EXE='"'"$THIS_SCRIPT_PATH/bin/Bootstrap-NetCore/MSBuild.dll"'"'
        ;;

    Mono)
        setMonoDir
        CONFIGURATION=${PROJECT_CONFIG}-MONO
<<<<<<< HEAD
        CSC_ARGS="/p:CscToolExe=csc.exe /p:CscToolPath=$PACKAGES_DIR/msbuild/ /p:DebugType=portable"
=======
>>>>>>> 88d568c3
        RUNTIME_HOST_ARGS="--debug"
        MSBUILD_BOOTSTRAPPED_EXE='"'"$THIS_SCRIPT_PATH/bin/Bootstrap/MSBuild/MSBuild.dll"'"'
        ;;
    *)
        echo "Unsupported target detected: $target. Aborting."
        usage
        exit 1
        ;;
esac

# Determine runtime host

# If no host was specified, default to the one that makes sense for
# the selected target.
if [ "$host" = "" ]; then
    host=$target
fi

case $host in
    CoreCLR)
        RUNTIME_HOST="$TOOLS_DIR/dotnetcli/dotnet"
        RUNTIME_HOST_ARGS=""
        MSBUILD_EXE="$TOOLS_DIR/MSBuild.exe"
        EXTRA_ARGS="$EXTRA_ARGS /m"
        ;;

    Mono)
        setMonoDir
        RUNTIME_HOST="${MONO_BIN_DIR}mono"
        MSBUILD_EXE="$PACKAGES_DIR/msbuild/MSBuild.exe"
        CSC_ARGS="/p:CscToolExe=csc.exe /p:CscToolPath=$PACKAGES_DIR/msbuild/ /p:DebugType=portable"

        if [[ "$MONO_BIN_DIR" != "" ]]; then
            echo "** Using mono from $RUNTIME_HOST"
            $RUNTIME_HOST --version
        fi

        downloadMSBuildForMono
        ;;
    *)
        echo "Unsupported host detected: $host. Aborting."
        usage
        exit 1
        ;;
esac

BOOTSTRAP_BUILD_LOG_PATH="$THIS_SCRIPT_PATH"/msbuild_bootstrap_build-"$host".log
LOCAL_BUILD_LOG_PATH="$THIS_SCRIPT_PATH"/msbuild_local_build-"$host".log
LOCAL_BUILD_BINLOG_PATH="$THIS_SCRIPT_PATH"/msbuild_rebuild-"$host".binlog
MOVE_LOG_PATH="$THIS_SCRIPT_PATH"/msbuild_move_bootstrap-"$host".log

BUILD_MSBUILD_ARGS="$PROJECT_FILE_ARG /p:OS=$OS_ARG /p:Configuration=$CONFIGURATION /p:OverrideToolHost=$RUNTIME_HOST /verbosity:minimal $EXTRA_ARGS"

setHome

#temporary workaround to this being set on wrench and breaking tests!
unset FOO

restoreBuildTools

echo
echo "** Rebuilding MSBuild with downloaded binaries"
runMSBuildWith "$RUNTIME_HOST" "$RUNTIME_HOST_ARGS" "$MSBUILD_EXE" "/t:Rebuild $BUILD_MSBUILD_ARGS $CSC_ARGS" "$BOOTSTRAP_BUILD_LOG_PATH"

if [[ $BUILD_ONLY = true ]]; then
    exit $?
fi

echo
echo "** Moving bootstrapped MSBuild to the bootstrap folder"
MOVE_MSBUILD_ARGS="$BOOTSTRAP_FILE_ARG /p:OS=$OS_ARG /p:Configuration=$CONFIGURATION /p:OverrideToolHost=$RUNTIME_HOST /verbosity:minimal"
runMSBuildWith "$RUNTIME_HOST" "$RUNTIME_HOST_ARGS" "$MSBUILD_EXE" "$MOVE_MSBUILD_ARGS" "$MOVE_LOG_PATH"

if [[ $BOOTSTRAP_ONLY = true ]]; then
    exit $?
fi

# Microsoft.Net.Compilers package is available now, so we can use the latest csc.exe
if [ "$host" = "Mono" ]; then
    # The compiler includes the net46 version of System.Runtime.InteropServices.RuntimeInformation,
    # which is compiled for Windows, breaking csc.exe. Deleting the binary fixes this problem.
    MS_COMPILER_DIR="$PACKAGES_DIR/microsoft.net.compilers/2.0.0-rc3-61110-06/tools/"
    rm -f $MS_COMPILER_DIR/System.Runtime.InteropServices.RuntimeInformation.dll

    CSC_ARGS="/p:CscToolExe=csc.exe /p:CscToolPath=$MS_COMPILER_DIR /p:DebugType=portable /p:CscDebugFileExt=.pdb"
fi

# The set of warnings to suppress for now
# warning MSB3276: Found conflicts between different versions of the same dependent assembly.
#   - Microsoft.VisualStudio.Setup.Configuration.Interop.dll (referenced from Utilities project) references mscorlib 2.0 and thus conflicting
#     with mscorlib 4.0
# warning MSB3277: Found conflicts between different versions of the same dependent assembly that could not be resolved.
# warning MSB3026: Could not copy "XXX" to "XXX". Beginning retry 1 in 1000ms.
# warning AL1053: The version '1.2.3.4-foo' specified for the 'product version' is not in the normal 'major.minor.build.revision' format
_NOWARN="MSB3276;MSB3277;MSB3026;AL1053"

echo
echo "** Rebuilding MSBuild with locally built binaries"
runMSBuildWith "$RUNTIME_HOST" "$RUNTIME_HOST_ARGS" "$MSBUILD_BOOTSTRAPPED_EXE" "/t:$TARGET_ARG $BUILD_MSBUILD_ARGS $CSC_ARGS /warnaserror /nowarn:\"$_NOWARN\"" "$LOCAL_BUILD_LOG_PATH" /bl:"$LOCAL_BUILD_BINLOG_PATH"<|MERGE_RESOLUTION|>--- conflicted
+++ resolved
@@ -11,11 +11,7 @@
     echo "  --bootstrap-only               Build and bootstrap MSBuild but do not build again with those binaries"
     echo "  --build-only                   Only build using a downloaded copy of MSBuild but do not bootstrap"
     echo "                                 or build again with those binaries"
-<<<<<<< HEAD
-    echo "  --config                       Debug or Release configuration"
-=======
     echo "  --config                       Debug or Release configuration (default: Debug)"
->>>>>>> 88d568c3
 }
 
 restoreBuildTools(){
@@ -267,10 +263,6 @@
     Mono)
         setMonoDir
         CONFIGURATION=${PROJECT_CONFIG}-MONO
-<<<<<<< HEAD
-        CSC_ARGS="/p:CscToolExe=csc.exe /p:CscToolPath=$PACKAGES_DIR/msbuild/ /p:DebugType=portable"
-=======
->>>>>>> 88d568c3
         RUNTIME_HOST_ARGS="--debug"
         MSBUILD_BOOTSTRAPPED_EXE='"'"$THIS_SCRIPT_PATH/bin/Bootstrap/MSBuild/MSBuild.dll"'"'
         ;;
