<Project>

  <PropertyGroup>
    <ThirdPartyNotice Condition=" '$(ThirdPartyNotice)' == '' ">$(RepoRoot)THIRDPARTYNOTICES.txt</ThirdPartyNotice>
  </PropertyGroup>

  <ItemGroup>
    <None Include="$(ThirdPartyNotice)" Pack="true" PackagePath="notices" Visible="false" Condition=" '$(IsPackable)' == 'true' " />
  </ItemGroup>

<<<<<<< HEAD
  <Target Name="_RemoveMSSourceLinkGitHub" AfterTargets="CollectPackageReferences" Condition="'$(MonoBuild)' == 'true'">
    <ItemGroup>
      <PackageReference Remove="Microsoft.SourceLink.$(SourceLinkProvider)" />
    </ItemGroup>
  </Target>
=======
  <PropertyGroup>
    <CentralPackagesFile>$(MSBuildThisFileDirectory)eng/Packages.props</CentralPackagesFile>
  </PropertyGroup>
  <Import Project="Sdk.targets" Sdk="Microsoft.Build.CentralPackageVersions" />
  <Import Project="Sdk.targets" Sdk="Microsoft.DotNet.Arcade.Sdk" />
>>>>>>> 9781d968
</Project><|MERGE_RESOLUTION|>--- conflicted
+++ resolved
@@ -8,17 +8,15 @@
     <None Include="$(ThirdPartyNotice)" Pack="true" PackagePath="notices" Visible="false" Condition=" '$(IsPackable)' == 'true' " />
   </ItemGroup>
 
-<<<<<<< HEAD
   <Target Name="_RemoveMSSourceLinkGitHub" AfterTargets="CollectPackageReferences" Condition="'$(MonoBuild)' == 'true'">
     <ItemGroup>
       <PackageReference Remove="Microsoft.SourceLink.$(SourceLinkProvider)" />
     </ItemGroup>
   </Target>
-=======
+
   <PropertyGroup>
     <CentralPackagesFile>$(MSBuildThisFileDirectory)eng/Packages.props</CentralPackagesFile>
   </PropertyGroup>
   <Import Project="Sdk.targets" Sdk="Microsoft.Build.CentralPackageVersions" />
   <Import Project="Sdk.targets" Sdk="Microsoft.DotNet.Arcade.Sdk" />
->>>>>>> 9781d968
 </Project>