--- conflicted
+++ resolved
@@ -12,11 +12,7 @@
 
         protected override string Args
         {
-<<<<<<< HEAD
-            get { return $"{GetProjectPath()} {GetConfiguration()} {GetFramework()} {GetRuntime()} {GetOutputPath()} {GetMaxCpuCount()}"; }
-=======
             get { return $"{base.Args} {GetProjectPath()} {GetConfiguration()} {GetFramework()} {GetRuntime()} {GetOutputPath()}"; }
->>>>>>> 41330f07
         }
 
         public string BuildBasePath { get; set; }
@@ -30,9 +26,7 @@
         public string ProjectPath { get; set; }
 
         public string OutputPath { get; set; }
-
-        public string MaxCpuCount { get; set; }
-
+        
         private string GetOutputPath()
         {
             if (!string.IsNullOrEmpty(OutputPath))
@@ -82,15 +76,5 @@
 
             return null;
         }
-
-        private string GetMaxCpuCount()
-        {
-            if (!string.IsNullOrEmpty(MaxCpuCount))
-            {
-                return $"/maxcpucount:{MaxCpuCount}";
-            }
-
-            return null;
-        }
     }
 }