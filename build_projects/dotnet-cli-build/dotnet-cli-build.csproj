--- conflicted
+++ resolved
@@ -19,20 +19,6 @@
     <PackageReference Include="Microsoft.Build.Utilities.Core" Version="15.4.8" />
     <PackageReference Include="Microsoft.CSharp" Version="4.0.1" />
     <PackageReference Include="System.Dynamic.Runtime" Version="4.0.11" />
-<<<<<<< HEAD
-    <PackageReference Include="System.Reflection.Metadata" Version="1.4.1" />
-    <PackageReference Include="System.Runtime.Serialization.Primitives" Version="4.1.1" />
-    <PackageReference Include="System.Xml.XmlSerializer" Version="4.0.11" />
-    <PackageReference Include="WindowsAzure.Storage" Version="7.2.1" />
-    <PackageReference Include="NuGet.CommandLine.XPlat" Version="4.4.0-preview3-4475" />
-    <PackageReference Include="Microsoft.Build.Utilities.Core" Version="15.4.8" />
-    <!-- This dependency was added due to an issue in restore where a lower version of this package coming from nuget.commandline.xplat
-    led to an error. This is tracked as NuGet issue : https://github.com/NuGet/Home/issues/4213 -->
-    <PackageReference Include="Microsoft.Build.Runtime" Version="15.4.8.1" />
-    <PackageReference Include="Microsoft.Build.Framework" Version="15.4.8" />
-    <PackageReference Include="Microsoft.DotNet.PlatformAbstractions" Version="2.0.0" />
-    <PackageReference Include="Microsoft.DotNet.VersionTools" Version="$(VersionToolsVersion)" Condition="'$(DotNetBuildFromSource)' != 'true'" />
-=======
     <PackageReference Include="System.Reflection.Metadata" Version="1.4.2" />
     <PackageReference Include="System.Runtime.Serialization.Primitives" Version="4.1.1" />
     <PackageReference Include="System.Xml.XmlSerializer" Version="4.0.11" />
@@ -40,7 +26,6 @@
     <PackageReference Include="Microsoft.DotNet.PlatformAbstractions" Version="2.0.0" />
 
     <PackageReference Include="Microsoft.DotNet.VersionTools" Version="$(VersionToolsVersion)" />
->>>>>>> c921ea92
     <PackageReference Include="Microsoft.DotNet.Build.Tasks.Feed" Version="$(BuildTasksFeedToolVersion)" />
     <PackageReference Include="Microsoft.Extensions.DependencyModel" Version="2.0.0" />
  </ItemGroup>
