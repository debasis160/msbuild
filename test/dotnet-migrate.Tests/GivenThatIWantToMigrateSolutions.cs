﻿// Copyright (c) .NET Foundation and contributors. All rights reserved.
// Licensed under the MIT license. See LICENSE file in the project root for full license information.

using FluentAssertions;
using Microsoft.DotNet.Cli.Sln.Internal;
using Microsoft.DotNet.TestFramework;
using Microsoft.DotNet.Tools.Test.Utilities;
using System.IO;
using System.Linq;
using System.Runtime.CompilerServices;
using Xunit;

namespace Microsoft.DotNet.Migration.Tests
{
    public class GivenThatIWantToMigrateSolutions : TestBase
    {
        private const string ExpectedSlnFileAfterRemovingAllSolutionItems = @"
Microsoft Visual Studio Solution File, Format Version 12.00
# Visual Studio 15
VisualStudioVersion = 15.0.26006.2
MinimumVisualStudioVersion = 10.0.40219.1
Project(""{FAE04EC0-301F-11D3-BF4B-00C04F79EFBC}"") = ""TestApp"", ""TestApp\TestApp.csproj"", ""{D65E5A1F-719F-4F95-8835-88BDD67AD457}""
EndProject
Global
	GlobalSection(SolutionConfigurationPlatforms) = preSolution
		Debug|Any CPU = Debug|Any CPU
		Debug|x64 = Debug|x64
		Debug|x86 = Debug|x86
		Release|Any CPU = Release|Any CPU
		Release|x64 = Release|x64
		Release|x86 = Release|x86
	EndGlobalSection
	GlobalSection(ProjectConfigurationPlatforms) = postSolution
		{D65E5A1F-719F-4F95-8835-88BDD67AD457}.Debug|Any CPU.ActiveCfg = Debug|Any CPU
		{D65E5A1F-719F-4F95-8835-88BDD67AD457}.Debug|Any CPU.Build.0 = Debug|Any CPU
		{D65E5A1F-719F-4F95-8835-88BDD67AD457}.Debug|x64.ActiveCfg = Debug|x64
		{D65E5A1F-719F-4F95-8835-88BDD67AD457}.Debug|x64.Build.0 = Debug|x64
		{D65E5A1F-719F-4F95-8835-88BDD67AD457}.Debug|x86.ActiveCfg = Debug|x86
		{D65E5A1F-719F-4F95-8835-88BDD67AD457}.Debug|x86.Build.0 = Debug|x86
		{D65E5A1F-719F-4F95-8835-88BDD67AD457}.Release|Any CPU.ActiveCfg = Release|Any CPU
		{D65E5A1F-719F-4F95-8835-88BDD67AD457}.Release|Any CPU.Build.0 = Release|Any CPU
		{D65E5A1F-719F-4F95-8835-88BDD67AD457}.Release|x64.ActiveCfg = Release|x64
		{D65E5A1F-719F-4F95-8835-88BDD67AD457}.Release|x64.Build.0 = Release|x64
		{D65E5A1F-719F-4F95-8835-88BDD67AD457}.Release|x86.ActiveCfg = Release|x86
		{D65E5A1F-719F-4F95-8835-88BDD67AD457}.Release|x86.Build.0 = Release|x86
	EndGlobalSection
	GlobalSection(SolutionProperties) = preSolution
		HideSolutionNode = FALSE
	EndGlobalSection
EndGlobal
";

        private const string ExpectedSlnFileAfterRemovingAllSolutionItemsExceptReadme = @"
Microsoft Visual Studio Solution File, Format Version 12.00
# Visual Studio 15
VisualStudioVersion = 15.0.26006.2
MinimumVisualStudioVersion = 10.0.40219.1
Project(""{FAE04EC0-301F-11D3-BF4B-00C04F79EFBC}"") = ""TestApp"", ""TestApp\TestApp.csproj"", ""{D65E5A1F-719F-4F95-8835-88BDD67AD457}""
EndProject
Project(""{2150E333-8FDC-42A3-9474-1A3956D46DE8}"") = ""Solution Items"", ""Solution Items"", ""{FAACC4BE-31AE-4EB7-A4C8-5BB4617EB4AF}""
	ProjectSection(SolutionItems) = preProject
		readme.txt = readme.txt
	EndProjectSection
EndProject
Global
	GlobalSection(SolutionConfigurationPlatforms) = preSolution
		Debug|Any CPU = Debug|Any CPU
		Debug|x64 = Debug|x64
		Debug|x86 = Debug|x86
		Release|Any CPU = Release|Any CPU
		Release|x64 = Release|x64
		Release|x86 = Release|x86
	EndGlobalSection
	GlobalSection(ProjectConfigurationPlatforms) = postSolution
		{D65E5A1F-719F-4F95-8835-88BDD67AD457}.Debug|Any CPU.ActiveCfg = Debug|Any CPU
		{D65E5A1F-719F-4F95-8835-88BDD67AD457}.Debug|Any CPU.Build.0 = Debug|Any CPU
		{D65E5A1F-719F-4F95-8835-88BDD67AD457}.Debug|x64.ActiveCfg = Debug|x64
		{D65E5A1F-719F-4F95-8835-88BDD67AD457}.Debug|x64.Build.0 = Debug|x64
		{D65E5A1F-719F-4F95-8835-88BDD67AD457}.Debug|x86.ActiveCfg = Debug|x86
		{D65E5A1F-719F-4F95-8835-88BDD67AD457}.Debug|x86.Build.0 = Debug|x86
		{D65E5A1F-719F-4F95-8835-88BDD67AD457}.Release|Any CPU.ActiveCfg = Release|Any CPU
		{D65E5A1F-719F-4F95-8835-88BDD67AD457}.Release|Any CPU.Build.0 = Release|Any CPU
		{D65E5A1F-719F-4F95-8835-88BDD67AD457}.Release|x64.ActiveCfg = Release|x64
		{D65E5A1F-719F-4F95-8835-88BDD67AD457}.Release|x64.Build.0 = Release|x64
		{D65E5A1F-719F-4F95-8835-88BDD67AD457}.Release|x86.ActiveCfg = Release|x86
		{D65E5A1F-719F-4F95-8835-88BDD67AD457}.Release|x86.Build.0 = Release|x86
	EndGlobalSection
	GlobalSection(SolutionProperties) = preSolution
		HideSolutionNode = FALSE
	EndGlobalSection
EndGlobal
";

        [Theory]
        [InlineData("PJAppWithSlnVersion14", "Visual Studio 15", "15.0.26114.2", "10.0.40219.1")]
        [InlineData("PJAppWithSlnVersion15", "Visual Studio 15 Custom", "15.9.12345.4", "10.9.1234.5")]
        [InlineData("PJAppWithSlnVersionUnknown", "Visual Studio 15", "15.0.26114.2", "10.0.40219.1")]
        public void ItMigratesSlnAndEnsuresAtLeastVS15(
            string projectName,
            string productDescription,
            string visualStudioVersion,
            string minVisualStudioVersion)
        {
            var projectDirectory = TestAssets
                .GetProjectJson(TestAssetKinds.NonRestoredTestProjects, projectName)
                .CreateInstance(identifier: projectName)
                .WithSourceFiles()
                .Root;

            var solutionRelPath = "TestApp.sln";

            new DotnetCommand()
                .WithWorkingDirectory(projectDirectory)
                .Execute($"migrate \"{solutionRelPath}\"")
                .Should().Pass();

            SlnFile slnFile = SlnFile.Read(Path.Combine(projectDirectory.FullName, solutionRelPath));
            slnFile.ProductDescription.Should().Be(productDescription);
            slnFile.VisualStudioVersion.Should().Be(visualStudioVersion);
            slnFile.MinimumVisualStudioVersion.Should().Be(minVisualStudioVersion);
        }

        [Fact]
        public void ItMigratesAndBuildsSln()
        {
            MigrateAndBuild(
                "NonRestoredTestProjects",
                "PJAppWithSlnAndXprojRefs");
        }

        [Fact]
        public void ItOnlyMigratesProjectsInTheSlnFile()
        {
            var projectDirectory = TestAssets
                .GetProjectJson(TestAssetKinds.NonRestoredTestProjects, "PJAppWithSlnAndXprojRefs")
                .CreateInstance()
                .WithSourceFiles()
                .Root;

            var solutionRelPath = Path.Combine("TestApp", "TestApp.sln");

            new DotnetCommand()
                .WithWorkingDirectory(projectDirectory)
                .Execute($"migrate \"{solutionRelPath}\"")
                .Should().Pass();

            projectDirectory
                .Should().HaveFiles(new []
                    {
                        Path.Combine("TestApp", "TestApp.csproj"),
                        Path.Combine("TestLibrary", "TestLibrary.csproj"),
                        Path.Combine("TestApp", "src", "subdir", "subdir.csproj"),
                        Path.Combine("TestApp", "TestAssets", "TestAsset", "project.json")
                    });
 
            projectDirectory
                .Should().NotHaveFile(Path.Combine("TestApp", "TestAssets", "TestAsset", "TestAsset.csproj"));
        }

        [Fact]
        public void WhenDirectoryAlreadyContainsCsprojFileItMigratesAndBuildsSln()
        {
            MigrateAndBuild(
                "NonRestoredTestProjects",
                "PJAppWithSlnAndXprojRefsAndUnrelatedCsproj");
        }

        [Fact]
        public void WhenXprojReferencesCsprojAndSlnDoesNotItMigratesAndBuildsSln()
        {
            MigrateAndBuild(
                "NonRestoredTestProjects",
                "PJAppWithSlnAndXprojRefThatRefsCsprojWhereSlnDoesNotRefCsproj");
        }

<<<<<<< HEAD
        [Theory]
        [InlineData("NoSolutionItemsAfterMigration.sln", ExpectedSlnFileAfterRemovingAllSolutionItems)]
        [InlineData("ReadmeSolutionItemAfterMigration.sln", ExpectedSlnFileAfterRemovingAllSolutionItemsExceptReadme)]
        public void WhenMigratingAnSlnLinksReferencingItemsMovedToBackupAreRemoved(
            string slnFileName,
            string expectedSlnContents)
        {
            var projectDirectory = TestAssets
                .Get("NonRestoredTestProjects", "PJAppWithSlnAndSolutionItemsToMoveToBackup")
                .CreateInstance(Path.GetFileNameWithoutExtension(slnFileName))
                .WithSourceFiles()
                .Root
                .FullName;

            new DotnetCommand()
                .WithWorkingDirectory(projectDirectory)
                .Execute($"migrate \"{slnFileName}\"")
                .Should().Pass();

            File.ReadAllText(Path.Combine(projectDirectory, slnFileName))
                .Should().BeVisuallyEquivalentTo(expectedSlnContents);
=======
        [Fact]
        public void WhenSolutionContainsACsprojFileItGetsMovedToBackup()
        {
            var projectDirectory = TestAssets
                .GetProjectJson("NonRestoredTestProjects", "PJAppWithSlnAndOneAlreadyMigratedCsproj")
                .CreateInstance()
                .WithSourceFiles()
                .Root;

            var solutionRelPath = Path.Combine("TestApp", "TestApp.sln");

            var cmd = new DotnetCommand()
                .WithWorkingDirectory(projectDirectory)
                .ExecuteWithCapturedOutput($"migrate \"{solutionRelPath}\"");

            cmd.Should().Pass();

            projectDirectory
                .GetDirectory("TestLibrary")
                .GetFile("TestLibrary.csproj")
                .Should().Exist();

            projectDirectory
                .GetDirectory("TestLibrary")
                .GetFile("TestLibrary.csproj.migration_in_place_backup")
                .Should().NotExist();

            projectDirectory
                .GetDirectory("backup", "TestLibrary")
                .GetFile("TestLibrary.csproj")
                .Should().Exist();
        }

        [Fact]
        public void WhenSolutionContainsACsprojFileItDoesNotTryToAddItAgain()
        {
            var projectDirectory = TestAssets
                .GetProjectJson(TestAssetKinds.NonRestoredTestProjects, "PJAppWithSlnAndOneAlreadyMigratedCsproj")
                .CreateInstance()
                .WithSourceFiles()
                .Root;

            var solutionRelPath = Path.Combine("TestApp", "TestApp.sln");

            var cmd = new DotnetCommand()
                .WithWorkingDirectory(projectDirectory)
                .ExecuteWithCapturedOutput($"migrate \"{solutionRelPath}\"");

            cmd.Should().Pass();
            cmd.StdOut.Should().NotContain("already contains project");
            cmd.StdErr.Should().BeEmpty();
>>>>>>> 1dfee9ea
        }

        private void MigrateAndBuild(string groupName, string projectName, [CallerMemberName] string callingMethod = "", string identifier = "")
        {
            var projectDirectory = TestAssets
                .Get(groupName, projectName)
                .CreateInstance(callingMethod: callingMethod, identifier: identifier)
                .WithSourceFiles()
                .Root;

            var solutionRelPath = Path.Combine("TestApp", "TestApp.sln");

            new DotnetCommand()
                .WithWorkingDirectory(projectDirectory)
                .Execute($"migrate \"{solutionRelPath}\"")
                .Should().Pass();

            new DotnetCommand()
                .WithWorkingDirectory(projectDirectory)
                .Execute($"restore \"{solutionRelPath}\"")
                .Should().Pass();

            //ISSUE: https://github.com/dotnet/cli/issues/5205
            //new DotnetCommand()
            //    .WithWorkingDirectory(projectDirectory)
            //    .Execute($"build \"{solutionRelPath}\"")
            //    .Should().Pass();

            SlnFile slnFile = SlnFile.Read(Path.Combine(projectDirectory.FullName, solutionRelPath));
            
            var nonSolutionFolderProjects = slnFile.Projects
                .Where(p => p.TypeGuid != ProjectTypeGuids.SolutionFolderGuid);

            nonSolutionFolderProjects.Count().Should().Be(3);

            var slnProject = nonSolutionFolderProjects.Where((p) => p.Name == "TestApp").Single();
            slnProject.TypeGuid.Should().Be(ProjectTypeGuids.CSharpProjectTypeGuid);
            slnProject.FilePath.Should().Be("TestApp.csproj");

            slnProject = nonSolutionFolderProjects.Where((p) => p.Name == "TestLibrary").Single();
            slnProject.TypeGuid.Should().Be(ProjectTypeGuids.CSharpProjectTypeGuid);
            slnProject.FilePath.Should().Be(Path.Combine("..", "TestLibrary", "TestLibrary.csproj"));

            slnProject = nonSolutionFolderProjects.Where((p) => p.Name == "subdir").Single();
            //ISSUE: https://github.com/dotnet/sdk/issues/522
            //Once we have that change migrate will always burn in the C# guid
            //slnProject.TypeGuid.Should().Be(ProjectTypeGuids.CSharpProjectTypeGuid);
            slnProject.FilePath.Should().Be(Path.Combine("src", "subdir", "subdir.csproj"));
        }
    }
}<|MERGE_RESOLUTION|>--- conflicted
+++ resolved
@@ -173,7 +173,59 @@
                 "PJAppWithSlnAndXprojRefThatRefsCsprojWhereSlnDoesNotRefCsproj");
         }
 
-<<<<<<< HEAD
+        [Fact]
+        public void WhenSolutionContainsACsprojFileItGetsMovedToBackup()
+        {
+            var projectDirectory = TestAssets
+                .GetProjectJson("NonRestoredTestProjects", "PJAppWithSlnAndOneAlreadyMigratedCsproj")
+                .CreateInstance()
+                .WithSourceFiles()
+                .Root;
+
+            var solutionRelPath = Path.Combine("TestApp", "TestApp.sln");
+
+            var cmd = new DotnetCommand()
+                .WithWorkingDirectory(projectDirectory)
+                .ExecuteWithCapturedOutput($"migrate \"{solutionRelPath}\"");
+
+            cmd.Should().Pass();
+
+            projectDirectory
+                .GetDirectory("TestLibrary")
+                .GetFile("TestLibrary.csproj")
+                .Should().Exist();
+
+            projectDirectory
+                .GetDirectory("TestLibrary")
+                .GetFile("TestLibrary.csproj.migration_in_place_backup")
+                .Should().NotExist();
+
+            projectDirectory
+                .GetDirectory("backup", "TestLibrary")
+                .GetFile("TestLibrary.csproj")
+                .Should().Exist();
+        }
+
+        [Fact]
+        public void WhenSolutionContainsACsprojFileItDoesNotTryToAddItAgain()
+        {
+            var projectDirectory = TestAssets
+                .GetProjectJson(TestAssetKinds.NonRestoredTestProjects, "PJAppWithSlnAndOneAlreadyMigratedCsproj")
+                .CreateInstance()
+                .WithSourceFiles()
+                .Root;
+
+            var solutionRelPath = Path.Combine("TestApp", "TestApp.sln");
+
+            var cmd = new DotnetCommand()
+                .WithWorkingDirectory(projectDirectory)
+                .ExecuteWithCapturedOutput($"migrate \"{solutionRelPath}\"");
+
+            cmd.Should().Pass();
+            cmd.StdOut.Should().NotContain("already contains project");
+            cmd.StdErr.Should().BeEmpty();
+        }
+
         [Theory]
         [InlineData("NoSolutionItemsAfterMigration.sln", ExpectedSlnFileAfterRemovingAllSolutionItems)]
         [InlineData("ReadmeSolutionItemAfterMigration.sln", ExpectedSlnFileAfterRemovingAllSolutionItemsExceptReadme)]
@@ -195,59 +247,6 @@
 
             File.ReadAllText(Path.Combine(projectDirectory, slnFileName))
                 .Should().BeVisuallyEquivalentTo(expectedSlnContents);
-=======
-        [Fact]
-        public void WhenSolutionContainsACsprojFileItGetsMovedToBackup()
-        {
-            var projectDirectory = TestAssets
-                .GetProjectJson("NonRestoredTestProjects", "PJAppWithSlnAndOneAlreadyMigratedCsproj")
-                .CreateInstance()
-                .WithSourceFiles()
-                .Root;
-
-            var solutionRelPath = Path.Combine("TestApp", "TestApp.sln");
-
-            var cmd = new DotnetCommand()
-                .WithWorkingDirectory(projectDirectory)
-                .ExecuteWithCapturedOutput($"migrate \"{solutionRelPath}\"");
-
-            cmd.Should().Pass();
-
-            projectDirectory
-                .GetDirectory("TestLibrary")
-                .GetFile("TestLibrary.csproj")
-                .Should().Exist();
-
-            projectDirectory
-                .GetDirectory("TestLibrary")
-                .GetFile("TestLibrary.csproj.migration_in_place_backup")
-                .Should().NotExist();
-
-            projectDirectory
-                .GetDirectory("backup", "TestLibrary")
-                .GetFile("TestLibrary.csproj")
-                .Should().Exist();
-        }
-
-        [Fact]
-        public void WhenSolutionContainsACsprojFileItDoesNotTryToAddItAgain()
-        {
-            var projectDirectory = TestAssets
-                .GetProjectJson(TestAssetKinds.NonRestoredTestProjects, "PJAppWithSlnAndOneAlreadyMigratedCsproj")
-                .CreateInstance()
-                .WithSourceFiles()
-                .Root;
-
-            var solutionRelPath = Path.Combine("TestApp", "TestApp.sln");
-
-            var cmd = new DotnetCommand()
-                .WithWorkingDirectory(projectDirectory)
-                .ExecuteWithCapturedOutput($"migrate \"{solutionRelPath}\"");
-
-            cmd.Should().Pass();
-            cmd.StdOut.Should().NotContain("already contains project");
-            cmd.StdErr.Should().BeEmpty();
->>>>>>> 1dfee9ea
         }
 
         private void MigrateAndBuild(string groupName, string projectName, [CallerMemberName] string callingMethod = "", string identifier = "")
