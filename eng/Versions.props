<?xml version="1.0" encoding="utf-8"?>
<!-- Copyright (c) .NET Foundation and contributors. All rights reserved. Licensed under the MIT license. See License.txt in the project root for full license information. -->
<Project>
  <PropertyGroup>
<<<<<<< HEAD
    <VersionPrefix>17.10.4</VersionPrefix><DotNetFinalVersionKind>release</DotNetFinalVersionKind>
=======
    <VersionPrefix>17.11.0</VersionPrefix>
>>>>>>> 195e9289
    <PackageValidationBaselineVersion>17.8.3</PackageValidationBaselineVersion>
    <AssemblyVersion>15.1.0.0</AssemblyVersion>
    <PreReleaseVersionLabel>preview</PreReleaseVersionLabel>
    <DotNetUseShippingVersions>true</DotNetUseShippingVersions>
    <!-- Workaround for https://github.com/dotnet/roslyn/issues/35793 -->
    <SemanticVersioningV1>true</SemanticVersioningV1>
    <MicroBuildPluginsSwixBuildVersion>1.1.87</MicroBuildPluginsSwixBuildVersion>
  </PropertyGroup>
  <!-- Repo Toolset Features -->
  <PropertyGroup>
    <UsingToolIbcOptimization>true</UsingToolIbcOptimization>
    <UsingToolVisualStudioIbcTraining>true</UsingToolVisualStudioIbcTraining>
    <UsingToolMicrosoftNetCompilers>true</UsingToolMicrosoftNetCompilers>
    <UsingToolSymbolUploader>true</UsingToolSymbolUploader>
    <UsingToolVSSDK>true</UsingToolVSSDK>
    <!-- Override Arcade's default VSSDK version with one that supports client enablement.
         Can be removed after Arcade moves up. -->
    <MicrosoftVSSDKBuildToolsVersion>16.7.13</MicrosoftVSSDKBuildToolsVersion>
  </PropertyGroup>
  <!-- Production Dependencies -->
  <PropertyGroup>
    <SystemCollectionsImmutableVersion>8.0.0</SystemCollectionsImmutableVersion>
    <SystemConfigurationConfigurationManagerVersion>8.0.0</SystemConfigurationConfigurationManagerVersion>
    <!--
        Modifying the version of System.Memory is very high impact and causes downstream breaks in third-party tooling that uses the MSBuild API.
        When updating the version of System.Memory file a breaking change here: https://github.com/dotnet/docs/issues/new?assignees=gewarren&labels=breaking-change%2CPri1%2Cdoc-idea&template=breaking-change.yml&title=%5BBreaking+change%5D%3A+
        and follow the guidelines written here (internal-link): https://dev.azure.com/devdiv/DevDiv/_wiki/wikis/DevDiv.wiki/1796/How-to-add-a-Known-Issue
    -->
    <SystemMemoryVersion>4.5.5</SystemMemoryVersion>
    <SystemNetHttpVersion>4.3.4</SystemNetHttpVersion>
    <SystemReflectionMetadataLoadContextVersion>8.0.0</SystemReflectionMetadataLoadContextVersion>
    <SystemReflectionMetadataVersion>8.0.0</SystemReflectionMetadataVersion>
    <SystemResourcesExtensionsVersion>8.0.0</SystemResourcesExtensionsVersion>
    <SystemSecurityPrincipalWindowsVersion>5.0.0</SystemSecurityPrincipalWindowsVersion>
    <SystemTextEncodingCodePagesVersion>7.0.0</SystemTextEncodingCodePagesVersion>
    <SystemTextJsonVersion>8.0.3</SystemTextJsonVersion>
    <SystemThreadingChannelsVersion>8.0.0</SystemThreadingChannelsVersion>
    <SystemThreadingTasksDataflowVersion>8.0.0</SystemThreadingTasksDataflowVersion>
  </PropertyGroup>
  <!-- Toolset Dependencies -->
  <PropertyGroup>
    <!-- DotNetCliVersion MUST match the dotnet version in global.json.
         Otherwise, this version of dotnet will not be installed and the build will error out. -->
    <DotNetCliVersion>$([System.Text.RegularExpressions.Regex]::Match($([System.IO.File]::ReadAllText('$(MSBuildThisFileDirectory)..\global.json')), '"dotnet": "([^"]*)"').Groups.get_Item(1))</DotNetCliVersion>
    <MicrosoftCodeAnalysisCollectionsVersion>4.2.0-1.22102.8</MicrosoftCodeAnalysisCollectionsVersion>
    <MicrosoftDotNetXUnitExtensionsVersion>8.0.0-beta.24204.3</MicrosoftDotNetXUnitExtensionsVersion>
    <MicrosoftExtensionsDependencyModelVersion>7.0.0</MicrosoftExtensionsDependencyModelVersion>
    <MicrosoftIORedistVersion>6.0.0</MicrosoftIORedistVersion>
    <MicrosoftNetCompilersToolsetVersion>4.10.0-3.24212.1</MicrosoftNetCompilersToolsetVersion>
    <NuGetBuildTasksVersion>6.10.0-preview.2.97</NuGetBuildTasksVersion>
    <SystemRuntimeCompilerServicesUnsafeVersion>6.0.0</SystemRuntimeCompilerServicesUnsafeVersion>
  </PropertyGroup>
  <Target Name="OverrideArcadeFileVersion" AfterTargets="_InitializeAssemblyVersion">
    <!-- See https://github.com/dotnet/arcade/issues/3386

         Arcade doesn't support this directly; AutoGenerateAssemblyVersion
         set to false means that FileVersion=$(AssemblyVersion), but that's
         not ok for MSBuild because we have a fixed AssemblyVersion for
         compat (15.1.0.0), but varied FileVersion, which is user-visible
         via $(MSBuildVersion) and msbuild -version.

         So: we want this to match the NuGet package version and also the
         AssemblyInformationalVersion. Jump through hoops to do so.
         -->
    <PropertyGroup>
      <FileVersion>$(VersionPrefix).$(FileVersion.Split('.')[3])</FileVersion>
    </PropertyGroup>
  </Target>
</Project><|MERGE_RESOLUTION|>--- conflicted
+++ resolved
@@ -2,11 +2,7 @@
 <!-- Copyright (c) .NET Foundation and contributors. All rights reserved. Licensed under the MIT license. See License.txt in the project root for full license information. -->
 <Project>
   <PropertyGroup>
-<<<<<<< HEAD
-    <VersionPrefix>17.10.4</VersionPrefix><DotNetFinalVersionKind>release</DotNetFinalVersionKind>
-=======
     <VersionPrefix>17.11.0</VersionPrefix>
->>>>>>> 195e9289
     <PackageValidationBaselineVersion>17.8.3</PackageValidationBaselineVersion>
     <AssemblyVersion>15.1.0.0</AssemblyVersion>
     <PreReleaseVersionLabel>preview</PreReleaseVersionLabel>
