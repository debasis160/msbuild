<?xml version="1.0" encoding="utf-8"?>
<!-- Copyright (c) .NET Foundation and contributors. All rights reserved. Licensed under the MIT license. See License.txt in the project root for full license information. -->
<Project>
  <PropertyGroup>
<<<<<<< HEAD
    <VersionPrefix>17.2.13</VersionPrefix>
=======
    <VersionPrefix>17.4.7</VersionPrefix>
>>>>>>> 7fc44145
    <DotNetFinalVersionKind>release</DotNetFinalVersionKind>
    <AssemblyVersion>15.1.0.0</AssemblyVersion>
    <PreReleaseVersionLabel>preview</PreReleaseVersionLabel>
    <DotNetUseShippingVersions>true</DotNetUseShippingVersions>
    <!-- Workaround for https://github.com/dotnet/roslyn/issues/35793 -->
    <SemanticVersioningV1>true</SemanticVersioningV1>
    <MicroBuildPluginsSwixBuildVersion>1.1.87</MicroBuildPluginsSwixBuildVersion>
    <MonoBuild Condition="'$(Configuration)' == 'Debug-MONO' or '$(Configuration)' == 'Release-MONO'">true</MonoBuild>
  </PropertyGroup>
  <!-- Repo Toolset Features -->
  <PropertyGroup Condition="'$(MonoBuild)' != 'true'">
    <UsingToolIbcOptimization>true</UsingToolIbcOptimization>
    <!-- Force a specific compiler version because record changes cause genapi output to flip-flop -->
    <UsingToolMicrosoftNetCompilers>true</UsingToolMicrosoftNetCompilers>
    <UsingToolVisualStudioIbcTraining>true</UsingToolVisualStudioIbcTraining>
    <UsingToolSymbolUploader>true</UsingToolSymbolUploader>
    <UsingToolVSSDK>true</UsingToolVSSDK>
    <!-- Override Arcade's default VSSDK version with one that supports client enablement.
         Can be removed after Arcade moves up. -->
    <MicrosoftVSSDKBuildToolsVersion>16.7.13</MicrosoftVSSDKBuildToolsVersion>
  </PropertyGroup>
  <!-- Production Dependencies -->
  <PropertyGroup>
    <SystemCollectionsImmutableVersion>6.0.0</SystemCollectionsImmutableVersion>
    <SystemConfigurationConfigurationManagerVersion>6.0.0</SystemConfigurationConfigurationManagerVersion>
    <SystemMemoryVersion>4.5.5</SystemMemoryVersion>
    <SystemNetHttpVersion>4.3.4</SystemNetHttpVersion>
    <SystemReflectionMetadataLoadContextVersion>6.0.0</SystemReflectionMetadataLoadContextVersion>
    <SystemReflectionMetadataVersion>6.0.0</SystemReflectionMetadataVersion>
    <SystemResourcesExtensionsPackageVersion>6.0.0</SystemResourcesExtensionsPackageVersion>
    <SystemSecurityPermissionsVersion>6.0.0</SystemSecurityPermissionsVersion>
    <SystemSecurityPrincipalWindowsVersion>5.0.0</SystemSecurityPrincipalWindowsVersion>
    <SystemTextEncodingCodePagesVersion>6.0.0</SystemTextEncodingCodePagesVersion>
  </PropertyGroup>
  <!-- Toolset Dependencies -->
  <PropertyGroup>
    <!-- DotNetCliVersion MUST match the dotnet version in global.json.
         Otherwise, this version of dotnet will not be installed and the build will error out. -->
    <DotNetCliVersion>$([System.Text.RegularExpressions.Regex]::Match($([System.IO.File]::ReadAllText('$(MSBuildThisFileDirectory)..\global.json')), '"dotnet": "([^"]*)"').Groups.get_Item(1))</DotNetCliVersion>
    <MicrosoftCodeAnalysisCollectionsVersion>4.2.0-1.22102.8</MicrosoftCodeAnalysisCollectionsVersion>
    <MicrosoftDotNetXUnitExtensionsVersion>6.0.0-beta.23221.7</MicrosoftDotNetXUnitExtensionsVersion>
    <MicrosoftExtensionsDependencyModelVersion>6.0.0-preview.2.21154.6</MicrosoftExtensionsDependencyModelVersion>
    <MicrosoftIORedistVersion>6.0.0</MicrosoftIORedistVersion>
    <MicrosoftNetCompilersToolsetVersion>4.4.0-2.22458.3</MicrosoftNetCompilersToolsetVersion>
    <NuGetBuildTasksVersion>6.4.0-preview.3.74</NuGetBuildTasksVersion>
    <SystemRuntimeCompilerServicesUnsafeVersion>6.0.0</SystemRuntimeCompilerServicesUnsafeVersion>
    <SystemTextJsonVersion>6.0.0</SystemTextJsonVersion>
    <SystemThreadingTasksDataflowVersion>6.0.0</SystemThreadingTasksDataflowVersion>
  </PropertyGroup>
  <Target Name="OverrideArcadeFileVersion" AfterTargets="_InitializeAssemblyVersion">
    <!-- See https://github.com/dotnet/arcade/issues/3386

         Arcade doesn't support this directly; AutoGenerateAssemblyVersion
         set to false means that FileVersion=$(AssemblyVersion), but that's
         not ok for MSBuild because we have a fixed AssemblyVersion for
         compat (15.1.0.0), but varied FileVersion, which is user-visible
         via $(MSBuildVersion) and msbuild -version.

         So: we want this to match the NuGet package version and also the
         AssemblyInformationalVersion. Jump through hoops to do so.
         -->
    <PropertyGroup>
      <FileVersion>$(VersionPrefix).$(FileVersion.Split('.')[3])</FileVersion>
    </PropertyGroup>
  </Target>
</Project><|MERGE_RESOLUTION|>--- conflicted
+++ resolved
@@ -2,11 +2,7 @@
 <!-- Copyright (c) .NET Foundation and contributors. All rights reserved. Licensed under the MIT license. See License.txt in the project root for full license information. -->
 <Project>
   <PropertyGroup>
-<<<<<<< HEAD
-    <VersionPrefix>17.2.13</VersionPrefix>
-=======
     <VersionPrefix>17.4.7</VersionPrefix>
->>>>>>> 7fc44145
     <DotNetFinalVersionKind>release</DotNetFinalVersionKind>
     <AssemblyVersion>15.1.0.0</AssemblyVersion>
     <PreReleaseVersionLabel>preview</PreReleaseVersionLabel>
