<?xml version="1.0" encoding="utf-8"?>
<!-- Copyright (c) .NET Foundation and contributors. All rights reserved. Licensed under the MIT license. See License.txt in the project root for full license information. -->
<Project>
  <PropertyGroup>
    <VersionPrefix>16.10.0</VersionPrefix>
    <AssemblyVersion>15.1.0.0</AssemblyVersion>
    <PreReleaseVersionLabel>preview</PreReleaseVersionLabel>
    <DotNetUseShippingVersions>true</DotNetUseShippingVersions>
    <!-- Workaround for https://github.com/dotnet/roslyn/issues/35793 -->
    <SemanticVersioningV1>true</SemanticVersioningV1>
    <MicroBuildPluginsSwixBuildVersion>1.0.672</MicroBuildPluginsSwixBuildVersion>
    <MonoBuild Condition="'$(Configuration)' == 'Debug-MONO' or '$(Configuration)' == 'Release-MONO'">true</MonoBuild>
  </PropertyGroup>
  <!-- Repo Toolset Features -->
  <PropertyGroup Condition="'$(MonoBuild)' != 'true'">
    <UsingToolIbcOptimization>true</UsingToolIbcOptimization>
    <UsingToolVisualStudioIbcTraining>true</UsingToolVisualStudioIbcTraining>
    <UsingToolSymbolUploader>true</UsingToolSymbolUploader>
    <UsingToolVSSDK>true</UsingToolVSSDK>
    <!-- Override Arcade's default VSSDK version with one that supports client enablement.
         Can be removed after Arcade moves up. -->
    <MicrosoftVSSDKBuildToolsVersion>16.7.13</MicrosoftVSSDKBuildToolsVersion>
  </PropertyGroup>
  <!-- Toolset Dependencies -->
  <PropertyGroup>
<<<<<<< HEAD
    <DotNetCliVersion>3.1.100</DotNetCliVersion>
    <MicrosoftNetCompilersToolsetVersion>3.3.1-beta3-final</MicrosoftNetCompilersToolsetVersion>
    <NuGetBuildTasksVersion>5.9.0-preview.3.7027</NuGetBuildTasksVersion>
=======
    <!-- DotNetCliVersion MUST match the dotnet version in global.json.
         Otherwise, this version of dotnet will not be installed and the build will error out. -->
    <DotNetCliVersion>5.0.102</DotNetCliVersion>
    <MicrosoftNetCompilersToolsetVersion>3.9.0-2.20574.26</MicrosoftNetCompilersToolsetVersion>
    <NuGetBuildTasksVersion>5.9.0-rc.7046</NuGetBuildTasksVersion>
>>>>>>> 27ff9a7b
  </PropertyGroup>
  <Target Name="OverrideArcadeFileVersion" AfterTargets="_InitializeAssemblyVersion">
    <!-- See https://github.com/dotnet/arcade/issues/3386

         Arcade doesn't support this directly; AutoGenerateAssemblyVersion
         set to false means that FileVersion=$(AssemblyVersion), but that's
         not ok for MSBuild because we have a fixed AssemblyVersion for
         compat (15.1.0.0), but varied FileVersion, which is user-visible
         via $(MSBuildVersion) and msbuild -version.

         So: we want this to match the NuGet package version and also the
         AssemblyInformationalVersion. Jump through hoops to do so.
         -->
    <PropertyGroup>
      <FileVersion>$(VersionPrefix).$(FileVersion.Split('.')[3])</FileVersion>
    </PropertyGroup>
  </Target>
</Project><|MERGE_RESOLUTION|>--- conflicted
+++ resolved
@@ -23,17 +23,11 @@
   </PropertyGroup>
   <!-- Toolset Dependencies -->
   <PropertyGroup>
-<<<<<<< HEAD
-    <DotNetCliVersion>3.1.100</DotNetCliVersion>
-    <MicrosoftNetCompilersToolsetVersion>3.3.1-beta3-final</MicrosoftNetCompilersToolsetVersion>
-    <NuGetBuildTasksVersion>5.9.0-preview.3.7027</NuGetBuildTasksVersion>
-=======
     <!-- DotNetCliVersion MUST match the dotnet version in global.json.
          Otherwise, this version of dotnet will not be installed and the build will error out. -->
     <DotNetCliVersion>5.0.102</DotNetCliVersion>
     <MicrosoftNetCompilersToolsetVersion>3.9.0-2.20574.26</MicrosoftNetCompilersToolsetVersion>
     <NuGetBuildTasksVersion>5.9.0-rc.7046</NuGetBuildTasksVersion>
->>>>>>> 27ff9a7b
   </PropertyGroup>
   <Target Name="OverrideArcadeFileVersion" AfterTargets="_InitializeAssemblyVersion">
     <!-- See https://github.com/dotnet/arcade/issues/3386
