<?xml version="1.0" encoding="utf-8"?>
<!-- Copyright (c) .NET Foundation and contributors. All rights reserved. Licensed under the MIT license. See License.txt in the project root for full license information. -->
<Project DefaultTargets="Build" xmlns="http://schemas.microsoft.com/developer/msbuild/2003">
  <PropertyGroup>
    <MSBuildAllProjects>$(MSBuildAllProjects);$(MSBuildThisFileFullPath)</MSBuildAllProjects>
  </PropertyGroup>
  <!-- Opt out of certain Arcade features -->
  <PropertyGroup>
    <UsingToolNetFrameworkReferenceAssemblies>true</UsingToolNetFrameworkReferenceAssemblies>
    <UsingToolMicrosoftNetCompilers>true</UsingToolMicrosoftNetCompilers>
  </PropertyGroup>
  <!-- Repo Version Information -->
  <PropertyGroup>
    <VersionPrefix>8.0.100</VersionPrefix>
    <WorkloadsFeatureBand>8.0.100</WorkloadsFeatureBand>
    <!-- Enable to remove prerelease label. -->
    <StabilizePackageVersion Condition="'$(StabilizePackageVersion)' == ''">false</StabilizePackageVersion>
    <DotNetFinalVersionKind Condition="'$(StabilizePackageVersion)' == 'true'">release</DotNetFinalVersionKind>
    <!-- Calculate prerelease label -->
    <PreReleaseVersionLabel Condition="'$(StabilizePackageVersion)' != 'true'">rc</PreReleaseVersionLabel>
    <PreReleaseVersionLabel Condition="'$(StabilizePackageVersion)' == 'true' and $(VersionPrefix.EndsWith('00'))">rtm</PreReleaseVersionLabel>
    <PreReleaseVersionLabel Condition="'$(StabilizePackageVersion)' == 'true' and !$(VersionPrefix.EndsWith('00'))">servicing</PreReleaseVersionLabel>
    <PreReleaseVersionIteration Condition="'$(StabilizePackageVersion)' != 'true'">1</PreReleaseVersionIteration>
  </PropertyGroup>
  <!-- Production Dependencies -->
  <PropertyGroup>
    <MicrosoftCssParserVersion>1.0.0-20230414.1</MicrosoftCssParserVersion>
    <MicrosoftExtensionsDependencyModelVersion>2.1.0-preview2-26306-03</MicrosoftExtensionsDependencyModelVersion>
    <MicrosoftApplicationInsightsPackageVersion>2.21.0</MicrosoftApplicationInsightsPackageVersion>
    <NETStandardLibraryNETFrameworkVersion>2.0.1-servicing-26011-01</NETStandardLibraryNETFrameworkVersion>
    <NewtonsoftJsonPackageVersion>13.0.1</NewtonsoftJsonPackageVersion>
    <StyleCopAnalyzersPackageVersion>1.2.0-beta.435</StyleCopAnalyzersPackageVersion>
    <SystemCollectionsImmutableVersion>7.0.0</SystemCollectionsImmutableVersion>
    <SystemDiagnosticsFileVersionInfoVersion>4.0.0</SystemDiagnosticsFileVersionInfoVersion>
    <SystemReflectionMetadataVersion>7.0.0</SystemReflectionMetadataVersion>
    <MicrosoftDotNetSignToolVersion>8.0.0-beta.23415.4</MicrosoftDotNetSignToolVersion>
    <MicrosoftWebXdtPackageVersion>7.0.0-preview.22423.2</MicrosoftWebXdtPackageVersion>
    <SystemSecurityCryptographyProtectedDataPackageVersion>8.0.0-rc.1.23415.2</SystemSecurityCryptographyProtectedDataPackageVersion>
    <SystemCollectionsSpecializedPackageVersion>4.3.0</SystemCollectionsSpecializedPackageVersion>
    <SystemXmlXmlDocumentPackageVersion>4.3.0</SystemXmlXmlDocumentPackageVersion>
    <WebDeploymentPackageVersion>4.0.5</WebDeploymentPackageVersion>
    <SystemTextJsonVersion>7.0.3</SystemTextJsonVersion>
    <SystemReflectionMetadataLoadContextVersion>8.0.0-rc.1.23415.2</SystemReflectionMetadataLoadContextVersion>
    <SystemManagementPackageVersion>4.6.0</SystemManagementPackageVersion>
    <SystemCommandLineVersion>2.0.0-beta4.23307.1</SystemCommandLineVersion>
    <MicrosoftDeploymentDotNetReleasesVersion>1.0.0-preview.6.23407.1</MicrosoftDeploymentDotNetReleasesVersion>
    <MicrosoftVisualStudioSetupConfigurationInteropVersion>3.2.2146</MicrosoftVisualStudioSetupConfigurationInteropVersion>
  </PropertyGroup>
  <PropertyGroup>
    <!-- Dependencies from https://github.com/dotnet/runtime -->
    <MicrosoftNETCoreAppRefPackageVersion>8.0.0-rc.1.23415.2</MicrosoftNETCoreAppRefPackageVersion>
    <VSRedistCommonNetCoreSharedFrameworkx6480PackageVersion>8.0.0-rc.1.23415.2</VSRedistCommonNetCoreSharedFrameworkx6480PackageVersion>
    <MicrosoftNETCoreAppRuntimewinx64PackageVersion>8.0.0-rc.1.23415.2</MicrosoftNETCoreAppRuntimewinx64PackageVersion>
    <MicrosoftNETCoreAppRuntimePackageVersion>$(MicrosoftNETCoreAppRuntimewinx64PackageVersion)</MicrosoftNETCoreAppRuntimePackageVersion>
    <MicrosoftExtensionsDependencyModelPackageVersion>8.0.0-rc.1.23415.2</MicrosoftExtensionsDependencyModelPackageVersion>
    <MicrosoftNETCoreDotNetHostResolverPackageVersion>8.0.0-rc.1.23415.2</MicrosoftNETCoreDotNetHostResolverPackageVersion>
    <MicrosoftNETHostModelVersion>8.0.0-rc.1.23415.2</MicrosoftNETHostModelVersion>
    <MicrosoftExtensionsFileSystemGlobbingPackageVersion>8.0.0-rc.1.23415.2</MicrosoftExtensionsFileSystemGlobbingPackageVersion>
    <MicrosoftExtensionsDependencyModelVersion>$(MicrosoftExtensionsDependencyModelPackageVersion)</MicrosoftExtensionsDependencyModelVersion>
    <MicrosoftExtensionsLoggingConsoleVersion>8.0.0-rc.1.23415.2</MicrosoftExtensionsLoggingConsoleVersion>
    <MicrosoftNETILLinkTasksPackageVersion>8.0.0-rc.1.23415.2</MicrosoftNETILLinkTasksPackageVersion>
    <SystemServiceProcessServiceControllerVersion>8.0.0-rc.1.23415.2</SystemServiceProcessServiceControllerVersion>
    <MicrosoftExtensionsLoggingPackageVersion>$(MicrosoftExtensionsLoggingConsoleVersion)</MicrosoftExtensionsLoggingPackageVersion>
    <MicrosoftExtensionsLoggingAbstractionsPackageVersion>$(MicrosoftExtensionsLoggingConsoleVersion)</MicrosoftExtensionsLoggingAbstractionsPackageVersion>
  </PropertyGroup>
  <PropertyGroup>
    <!-- Dependencies from https://github.com/nuget/nuget.client -->
    <NuGetBuildTasksPackageVersion>6.8.0-preview.1.68</NuGetBuildTasksPackageVersion>
    <NuGetBuildTasksConsolePackageVersion>6.8.0-preview.1.68</NuGetBuildTasksConsolePackageVersion>
    <NuGetLocalizationPackageVersion>6.0.0-rc.278</NuGetLocalizationPackageVersion>
    <NuGetBuildTasksPackPackageVersion>6.8.0-preview.1.68</NuGetBuildTasksPackPackageVersion>
    <NuGetCommandLineXPlatPackageVersion>6.8.0-preview.1.68</NuGetCommandLineXPlatPackageVersion>
    <NuGetProjectModelPackageVersion>6.8.0-preview.1.68</NuGetProjectModelPackageVersion>
    <MicrosoftBuildNuGetSdkResolverPackageVersion>6.8.0-preview.1.68</MicrosoftBuildNuGetSdkResolverPackageVersion>
    <NuGetCommonPackageVersion>6.8.0-preview.1.68</NuGetCommonPackageVersion>
    <NuGetConfigurationPackageVersion>6.8.0-preview.1.68</NuGetConfigurationPackageVersion>
    <NuGetFrameworksPackageVersion>6.8.0-preview.1.68</NuGetFrameworksPackageVersion>
    <NuGetPackagingPackageVersion>6.8.0-preview.1.68</NuGetPackagingPackageVersion>
    <NuGetVersioningPackageVersion>6.8.0-preview.1.68</NuGetVersioningPackageVersion>
    <NuGetPackagingVersion>$(NuGetPackagingPackageVersion)</NuGetPackagingVersion>
    <NuGetProjectModelVersion>$(NuGetProjectModelPackageVersion)</NuGetProjectModelVersion>
  </PropertyGroup>
  <PropertyGroup>
    <!-- Dependencies from https://github.com/Microsoft/vstest -->
    <MicrosoftNETTestSdkPackageVersion>17.8.0-preview-23414-01</MicrosoftNETTestSdkPackageVersion>
    <MicrosoftTestPlatformCLIPackageVersion>17.8.0-preview-23414-01</MicrosoftTestPlatformCLIPackageVersion>
    <MicrosoftTestPlatformBuildPackageVersion>17.8.0-preview-23414-01</MicrosoftTestPlatformBuildPackageVersion>
  </PropertyGroup>
  <PropertyGroup>
    <!-- Dependencies from https://github.com/dotnet/runtime -->
    <SystemCodeDomPackageVersion>8.0.0-rc.1.23415.2</SystemCodeDomPackageVersion>
    <SystemTextEncodingCodePagesPackageVersion>8.0.0-rc.1.23415.2</SystemTextEncodingCodePagesPackageVersion>
    <SystemResourcesExtensionsPackageVersion>8.0.0-rc.1.23415.2</SystemResourcesExtensionsPackageVersion>
  </PropertyGroup>
  <PropertyGroup>
    <!-- Dependencies from https://github.com/dotnet/format -->
    <dotnetformatVersion>8.0.437601</dotnetformatVersion>
  </PropertyGroup>
  <PropertyGroup>
    <!-- Dependencies from https://github.com/dotnet/roslyn-analyzers -->
    <MicrosoftCodeAnalysisNetAnalyzersVersion>8.0.0-preview.23414.1</MicrosoftCodeAnalysisNetAnalyzersVersion>
    <MicrosoftCodeAnalysisPublicApiAnalyzersVersion>3.11.0-beta1.23414.1</MicrosoftCodeAnalysisPublicApiAnalyzersVersion>
  </PropertyGroup>
  <PropertyGroup>
    <!-- Dependencies from https://github.com/Microsoft/msbuild -->
<<<<<<< HEAD
    <MicrosoftBuildPackageVersion>17.8.0-preview-23416-05</MicrosoftBuildPackageVersion>
    <MicrosoftBuildCurrentPackageVersion>$(MicrosoftBuildPackageVersion)</MicrosoftBuildCurrentPackageVersion>
=======
    <MicrosoftBuildPackageVersion>17.8.0-preview-23417-01</MicrosoftBuildPackageVersion>
>>>>>>> 21e06ed4
    <!-- Some tasks and the resolver will need to run in an MSBuild that is older than the very latest,
          so target one that matches the version in minimumMSBuildVersion.

          This avoids the need to juggle references to packages that have been updated in newer MSBuild. -->
    <MicrosoftBuildPackageVersion Condition="exists('$(RepoRoot)\src\Layout\redist\minimumMSBuildVersion') and '$(DotNetBuildFromSource)' != 'true'">$([System.IO.File]::ReadAllText('$(RepoRoot)\src\Layout\redist\minimumMSBuildVersion').Trim())</MicrosoftBuildPackageVersion>
    <MicrosoftBuildFrameworkPackageVersion>$(MicrosoftBuildPackageVersion)</MicrosoftBuildFrameworkPackageVersion>
    <MicrosoftBuildRuntimePackageVersion>$(MicrosoftBuildPackageVersion)</MicrosoftBuildRuntimePackageVersion>
    <MicrosoftBuildLocalizationPackageVersion>17.8.0-preview-23417-01</MicrosoftBuildLocalizationPackageVersion>
    <MicrosoftBuildUtilitiesCorePackageVersion>$(MicrosoftBuildPackageVersion)</MicrosoftBuildUtilitiesCorePackageVersion>
    <MicrosoftBuildTasksCorePackageVersion>$(MicrosoftBuildPackageVersion)</MicrosoftBuildTasksCorePackageVersion>
    <MicrosoftBuildTasksCoreVersion>$(MicrosoftBuildTasksCorePackageVersion)</MicrosoftBuildTasksCoreVersion>
  </PropertyGroup>
  <PropertyGroup>
    <!-- Dependencies from https://github.com/dotnet/templating -->
    <MicrosoftTemplateEngineAbstractionsPackageVersion>8.0.100-rc.1.23415.2</MicrosoftTemplateEngineAbstractionsPackageVersion>
    <MicrosoftTemplateEngineEdgePackageVersion>$(MicrosoftTemplateEngineAbstractionsPackageVersion)</MicrosoftTemplateEngineEdgePackageVersion>
    <MicrosoftTemplateEngineOrchestratorRunnableProjectsPackageVersion>$(MicrosoftTemplateEngineAbstractionsPackageVersion)</MicrosoftTemplateEngineOrchestratorRunnableProjectsPackageVersion>
    <MicrosoftTemplateEngineUtilsPackageVersion>$(MicrosoftTemplateEngineAbstractionsPackageVersion)</MicrosoftTemplateEngineUtilsPackageVersion>
    <MicrosoftTemplateSearchCommonPackageVersion>$(MicrosoftTemplateEngineAbstractionsPackageVersion)</MicrosoftTemplateSearchCommonPackageVersion>
    <!-- test dependencies -->
    <MicrosoftTemplateEngineMocksPackageVersion>$(MicrosoftTemplateEngineAbstractionsPackageVersion)</MicrosoftTemplateEngineMocksPackageVersion>
    <MicrosoftTemplateEngineTestHelperPackageVersion>$(MicrosoftTemplateEngineAbstractionsPackageVersion)</MicrosoftTemplateEngineTestHelperPackageVersion>
    <MicrosoftTemplateEngineAuthoringTemplateVerifierVersion>$(MicrosoftTemplateEngineAbstractionsPackageVersion)</MicrosoftTemplateEngineAuthoringTemplateVerifierVersion>
    <MicrosoftTemplateSearchTemplateDiscoveryPackageVersion>$(MicrosoftTemplateEngineAbstractionsPackageVersion)</MicrosoftTemplateSearchTemplateDiscoveryPackageVersion>
  </PropertyGroup>
  <PropertyGroup>
    <!-- Dependencies from https://github.com/Microsoft/visualfsharp -->
    <MicrosoftFSharpCompilerPackageVersion>12.8.0-beta.23416.4</MicrosoftFSharpCompilerPackageVersion>
  </PropertyGroup>
  <PropertyGroup>
    <!-- Dependencies from https://github.com/dotnet/roslyn -->
    <MicrosoftNetCompilersToolsetPackageVersion>4.8.0-1.23416.10</MicrosoftNetCompilersToolsetPackageVersion>
    <MicrosoftCodeAnalysisPackageVersion>4.8.0-1.23416.10</MicrosoftCodeAnalysisPackageVersion>
    <MicrosoftCodeAnalysisCSharpPackageVersion>4.8.0-1.23416.10</MicrosoftCodeAnalysisCSharpPackageVersion>
    <MicrosoftCodeAnalysisCSharpCodeStylePackageVersion>4.8.0-1.23416.10</MicrosoftCodeAnalysisCSharpCodeStylePackageVersion>
    <MicrosoftCodeAnalysisCSharpFeaturesPackageVersion>4.8.0-1.23416.10</MicrosoftCodeAnalysisCSharpFeaturesPackageVersion>
    <MicrosoftCodeAnalysisWorkspacesMSBuildPackageVersion>4.8.0-1.23416.10</MicrosoftCodeAnalysisWorkspacesMSBuildPackageVersion>
    <MicrosoftCodeAnalysisCSharpWorkspacesPackageVersion>4.8.0-1.23416.10</MicrosoftCodeAnalysisCSharpWorkspacesPackageVersion>
    <MicrosoftNetCompilersToolsetVersion>$(MicrosoftNetCompilersToolsetPackageVersion)</MicrosoftNetCompilersToolsetVersion>
  </PropertyGroup>
  <PropertyGroup>
    <!-- Dependencies from https://github.com/aspnet/AspNetCore -->
    <MicrosoftAspNetCoreAppRefPackageVersion>8.0.0-rc.1.23414.10</MicrosoftAspNetCoreAppRefPackageVersion>
    <MicrosoftAspNetCoreDeveloperCertificatesXPlatPackageVersion>8.0.0-rc.1.23414.10</MicrosoftAspNetCoreDeveloperCertificatesXPlatPackageVersion>
    <MicrosoftAspNetCoreComponentsSdkAnalyzersPackageVersion>8.0.0-rc.1.23414.10</MicrosoftAspNetCoreComponentsSdkAnalyzersPackageVersion>
    <MicrosoftAspNetCoreMvcAnalyzersPackageVersion>8.0.0-rc.1.23414.10</MicrosoftAspNetCoreMvcAnalyzersPackageVersion>
    <MicrosoftAspNetCoreMvcApiAnalyzersPackageVersion>8.0.0-rc.1.23414.10</MicrosoftAspNetCoreMvcApiAnalyzersPackageVersion>
    <MicrosoftAspNetCoreAnalyzersPackageVersion>8.0.0-rc.1.23414.10</MicrosoftAspNetCoreAnalyzersPackageVersion>
    <MicrosoftAspNetCoreTestHostPackageVersion>8.0.0-rc.1.23414.10</MicrosoftAspNetCoreTestHostPackageVersion>
  </PropertyGroup>
  <!-- Dependencies from https://github.com/dotnet/razor -->
  <PropertyGroup>
    <MicrosoftAspNetCoreMvcRazorExtensionsToolingInternalPackageVersion>7.0.0-preview.23416.4</MicrosoftAspNetCoreMvcRazorExtensionsToolingInternalPackageVersion>
    <MicrosoftCodeAnalysisRazorToolingInternalVersion>7.0.0-preview.23416.4</MicrosoftCodeAnalysisRazorToolingInternalVersion>
    <MicrosoftNETSdkRazorSourceGeneratorsTransportPackageVersion>7.0.0-preview.23416.4</MicrosoftNETSdkRazorSourceGeneratorsTransportPackageVersion>
  </PropertyGroup>
  <PropertyGroup>
    <!-- Dependencies from https://github.com/dotnet/wpf -->
    <MicrosoftNETSdkWindowsDesktopPackageVersion>8.0.0-rc.1.23412.1</MicrosoftNETSdkWindowsDesktopPackageVersion>
  </PropertyGroup>
  <PropertyGroup Label="Manually updated">
    <!-- Dependencies from https://github.com/microsoft/MSBuildLocator -->
    <MicrosoftBuildLocatorPackageVersion>1.5.5</MicrosoftBuildLocatorPackageVersion>
    <MicrosoftCodeAnalysisCSharpAnalyzerPinnedVersionPackageVersion>4.0.1</MicrosoftCodeAnalysisCSharpAnalyzerPinnedVersionPackageVersion>
  </PropertyGroup>
  <PropertyGroup>
    <!-- Dependencies from https://github.com/dotnet/xliff-tasks -->
    <MicrosoftDotNetXliffTasksVersion>1.0.0-beta.23415.1</MicrosoftDotNetXliffTasksVersion>
  </PropertyGroup>
  <PropertyGroup>
    <!-- Dependencies from https://github.com/dotnet/sourcelink -->
    <MicrosoftBuildTasksGitVersion>8.0.0-beta.23414.2</MicrosoftBuildTasksGitVersion>
    <MicrosoftSourceLinkCommonVersion>8.0.0-beta.23414.2</MicrosoftSourceLinkCommonVersion>
    <MicrosoftSourceLinkAzureReposGitVersion>8.0.0-beta.23414.2</MicrosoftSourceLinkAzureReposGitVersion>
    <MicrosoftSourceLinkGitHubVersion>8.0.0-beta.23414.2</MicrosoftSourceLinkGitHubVersion>
    <MicrosoftSourceLinkGitLabVersion>8.0.0-beta.23414.2</MicrosoftSourceLinkGitLabVersion>
    <MicrosoftSourceLinkBitbucketGitVersion>8.0.0-beta.23414.2</MicrosoftSourceLinkBitbucketGitVersion>
  </PropertyGroup>
  <!-- Get .NET Framework reference assemblies from NuGet packages -->
  <PropertyGroup>
    <UsingToolNetFrameworkReferenceAssemblies>true</UsingToolNetFrameworkReferenceAssemblies>
  </PropertyGroup>
  <!-- Test Dependencies -->
  <PropertyGroup>
    <FluentAssertionsVersion>6.11.0</FluentAssertionsVersion>
    <FluentAssertionsJsonVersion>6.1.0</FluentAssertionsJsonVersion>
    <MicrosoftDotNetXUnitExtensionsVersion>8.0.0-beta.23415.4</MicrosoftDotNetXUnitExtensionsVersion>
    <MoqPackageVersion>4.18.4</MoqPackageVersion>
    <XunitCombinatorialVersion>1.3.2</XunitCombinatorialVersion>
    <MicrosoftDotNetInstallerWindowsSecurityTestDataPackageVersion>6.0.0-beta.22262.1</MicrosoftDotNetInstallerWindowsSecurityTestDataPackageVersion>
  </PropertyGroup>
  <PropertyGroup>
    <ExeExtension>.exe</ExeExtension>
    <ExeExtension Condition=" '$(OS)' != 'Windows_NT' ">
    </ExeExtension>
    <_DotNetHiveRoot>$(DOTNET_INSTALL_DIR)</_DotNetHiveRoot>
    <_DotNetHiveRoot Condition="'$(_DotNetHiveRoot)' == ''">$(RepoRoot).dotnet/</_DotNetHiveRoot>
    <_DotNetHiveRoot Condition="!HasTrailingSlash('$(_DotNetHiveRoot)')">$(_DotNetHiveRoot)/</_DotNetHiveRoot>
    <DotNetExe>$(_DotNetHiveRoot)dotnet$(ExeExtension)</DotNetExe>
  </PropertyGroup>
  <PropertyGroup>
    <!-- Workloads from dotnet/emsdk -->
    <MicrosoftNETWorkloadEmscriptenCurrentManifest80100TransportPackageVersion>8.0.0-rc.1.23411.2</MicrosoftNETWorkloadEmscriptenCurrentManifest80100TransportPackageVersion>
    <EmscriptenWorkloadManifestVersion>$(MicrosoftNETWorkloadEmscriptenCurrentManifest80100TransportPackageVersion)</EmscriptenWorkloadManifestVersion>
    <!-- emsdk workload prerelease version band must match the emsdk feature band -->
    <EmscriptenWorkloadFeatureBand>8.0.100$([System.Text.RegularExpressions.Regex]::Match($(EmscriptenWorkloadManifestVersion), `-[A-z]*[\.]*\d*`))</EmscriptenWorkloadFeatureBand>
    <!-- Workloads from dotnet/runtime use MicrosoftNETCoreAppRefPackageVersion because it has a stable name that does not include the full feature band -->
    <MonoWorkloadManifestVersion>$(MicrosoftNETCoreAppRefPackageVersion)</MonoWorkloadManifestVersion>
    <!-- mono workload prerelease version band must match the runtime feature band -->
    <MonoWorkloadFeatureBand>8.0.100$([System.Text.RegularExpressions.Regex]::Match($(MonoWorkloadManifestVersion), `-[A-z]*[\.]*\d*`))</MonoWorkloadFeatureBand>
  </PropertyGroup>
</Project><|MERGE_RESOLUTION|>--- conflicted
+++ resolved
@@ -103,12 +103,8 @@
   </PropertyGroup>
   <PropertyGroup>
     <!-- Dependencies from https://github.com/Microsoft/msbuild -->
-<<<<<<< HEAD
-    <MicrosoftBuildPackageVersion>17.8.0-preview-23416-05</MicrosoftBuildPackageVersion>
+    <MicrosoftBuildPackageVersion>17.8.0-preview-23417-01</MicrosoftBuildPackageVersion>
     <MicrosoftBuildCurrentPackageVersion>$(MicrosoftBuildPackageVersion)</MicrosoftBuildCurrentPackageVersion>
-=======
-    <MicrosoftBuildPackageVersion>17.8.0-preview-23417-01</MicrosoftBuildPackageVersion>
->>>>>>> 21e06ed4
     <!-- Some tasks and the resolver will need to run in an MSBuild that is older than the very latest,
           so target one that matches the version in minimumMSBuildVersion.
 
