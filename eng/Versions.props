<?xml version="1.0" encoding="utf-8"?>
<!-- Copyright (c) .NET Foundation and contributors. All rights reserved. Licensed under the MIT license. See License.txt in the project root for full license information. -->
<Project>
  <PropertyGroup>
    <VersionPrefix>17.0.0</VersionPrefix>
    <AssemblyVersion>15.1.0.0</AssemblyVersion>
    <PreReleaseVersionLabel>preview</PreReleaseVersionLabel>
    <DotNetUseShippingVersions>true</DotNetUseShippingVersions>
    <!-- Workaround for https://github.com/dotnet/roslyn/issues/35793 -->
    <SemanticVersioningV1>true</SemanticVersioningV1>
    <MicroBuildPluginsSwixBuildVersion>1.0.672</MicroBuildPluginsSwixBuildVersion>
    <MonoBuild Condition="'$(Configuration)' == 'Debug-MONO' or '$(Configuration)' == 'Release-MONO'">true</MonoBuild>
  </PropertyGroup>
  <!-- Repo Toolset Features -->
  <PropertyGroup Condition="'$(MonoBuild)' != 'true'">
    <UsingToolIbcOptimization>true</UsingToolIbcOptimization>
<<<<<<< HEAD
    <UsingToolMicrosoftNetCompilers>true</UsingToolMicrosoftNetCompilers>
    <!-- Force a specific compiler version because record changes cause genapi output to flip-flop -->
=======
    <!-- Force a specific compiler version because record changes cause genapi output to flip-flop -->
    <UsingToolMicrosoftNetCompilers>true</UsingToolMicrosoftNetCompilers>
>>>>>>> 206d7ae3
    <UsingToolVisualStudioIbcTraining>true</UsingToolVisualStudioIbcTraining>
    <UsingToolSymbolUploader>true</UsingToolSymbolUploader>
    <UsingToolVSSDK>true</UsingToolVSSDK>
    <!-- Override Arcade's default VSSDK version with one that supports client enablement.
         Can be removed after Arcade moves up. -->
    <MicrosoftVSSDKBuildToolsVersion>16.7.13</MicrosoftVSSDKBuildToolsVersion>
  </PropertyGroup>
  <!-- Production Dependencies -->
  <PropertyGroup>
    <SystemResourcesExtensionsPackageVersion>4.6.0</SystemResourcesExtensionsPackageVersion>
  </PropertyGroup>
  <!-- Toolset Dependencies -->
  <PropertyGroup>
    <!-- DotNetCliVersion MUST match the dotnet version in global.json.
         Otherwise, this version of dotnet will not be installed and the build will error out. -->
    <DotNetCliVersion>6.0.100-preview.3.21202.5</DotNetCliVersion>
    <MicrosoftExtensionsDependencyModelVersion>6.0.0-preview.2.21154.6</MicrosoftExtensionsDependencyModelVersion>
    <MicrosoftNetCompilersToolsetVersion>4.0.0-1.21302.11</MicrosoftNetCompilersToolsetVersion>
    <NuGetBuildTasksVersion>6.0.0-preview.1.66</NuGetBuildTasksVersion>
  </PropertyGroup>
  <Target Name="OverrideArcadeFileVersion" AfterTargets="_InitializeAssemblyVersion">
    <!-- See https://github.com/dotnet/arcade/issues/3386

         Arcade doesn't support this directly; AutoGenerateAssemblyVersion
         set to false means that FileVersion=$(AssemblyVersion), but that's
         not ok for MSBuild because we have a fixed AssemblyVersion for
         compat (15.1.0.0), but varied FileVersion, which is user-visible
         via $(MSBuildVersion) and msbuild -version.

         So: we want this to match the NuGet package version and also the
         AssemblyInformationalVersion. Jump through hoops to do so.
         -->
    <PropertyGroup>
      <FileVersion>$(VersionPrefix).$(FileVersion.Split('.')[3])</FileVersion>
    </PropertyGroup>
  </Target>
</Project><|MERGE_RESOLUTION|>--- conflicted
+++ resolved
@@ -14,13 +14,8 @@
   <!-- Repo Toolset Features -->
   <PropertyGroup Condition="'$(MonoBuild)' != 'true'">
     <UsingToolIbcOptimization>true</UsingToolIbcOptimization>
-<<<<<<< HEAD
-    <UsingToolMicrosoftNetCompilers>true</UsingToolMicrosoftNetCompilers>
-    <!-- Force a specific compiler version because record changes cause genapi output to flip-flop -->
-=======
     <!-- Force a specific compiler version because record changes cause genapi output to flip-flop -->
     <UsingToolMicrosoftNetCompilers>true</UsingToolMicrosoftNetCompilers>
->>>>>>> 206d7ae3
     <UsingToolVisualStudioIbcTraining>true</UsingToolVisualStudioIbcTraining>
     <UsingToolSymbolUploader>true</UsingToolSymbolUploader>
     <UsingToolVSSDK>true</UsingToolVSSDK>
