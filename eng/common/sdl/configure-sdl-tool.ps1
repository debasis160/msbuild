--- conflicted
+++ resolved
@@ -45,7 +45,7 @@
       if (-not ($_['Args'])) { $_.Args = @() }
       $_
     }
-  
+
   Write-Host "List of tools to configure:"
   $ToolsList | ForEach-Object { $_ | Out-String | Write-Host }
 
@@ -93,13 +93,9 @@
       }
       'binskim' {
         if ($targetDirectory) {
-<<<<<<< HEAD
           # Binskim crashes due to specific PDBs. GitHub issue: https://github.com/microsoft/binskim/issues/924.
           # We are excluding all `_.pdb` files from the scan.
           $tool.Args += "`"Target < $TargetDirectory\**;-:file|$TargetDirectory\**\_.pdb`""
-=======
-          $tool.Args += "`"Target < $TargetDirectory\**`""
->>>>>>> 2e459bab
         }
         $tool.Args += $BinskimAdditionalRunConfigParams
       }
