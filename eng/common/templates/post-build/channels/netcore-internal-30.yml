parameters:
  symbolPublishingAdditionalParameters: ''
  artifactsPublishingAdditionalParameters: ''

stages:
- stage: NetCore_30_Internal_Servicing_Publishing
  dependsOn: validate
  variables:
    - template: ../common-variables.yml
  displayName: .NET Core 3.0 Internal Servicing Publishing
  jobs:
  - template: ../setup-maestro-vars.yml

  - job:
    displayName: Symbol Publishing
    dependsOn: setupMaestroVars
    condition: contains(dependencies.setupMaestroVars.outputs['setReleaseVars.InitialChannels'], format('[{0}]', variables.InternalServicing_30_Channel_Id))
    variables:
      - group: DotNet-Symbol-Server-Pats
    pool:
      vmImage: 'windows-2019'
    steps:
      - task: DownloadBuildArtifacts@0
        displayName: Download Blob Artifacts
        inputs:
          artifactName: 'BlobArtifacts'
        continueOnError: true

      - task: DownloadBuildArtifacts@0
        displayName: Download PDB Artifacts
        inputs:
          artifactName: 'PDBArtifacts'
        continueOnError: true

      - task: PowerShell@2
        displayName: Publish
        inputs:
          filePath: eng\common\sdk-task.ps1
          arguments: -task PublishToSymbolServers -restore -msbuildEngine dotnet
            /p:DotNetSymbolServerTokenMsdl=$(microsoft-symbol-server-pat)
            /p:DotNetSymbolServerTokenSymWeb=$(symweb-symbol-server-pat)
            /p:PDBArtifactsDirectory='$(Build.ArtifactStagingDirectory)/PDBArtifacts/'
            /p:BlobBasePath='$(Build.ArtifactStagingDirectory)/BlobArtifacts/'
            /p:SymbolPublishingExclusionsFile='$(Build.SourcesDirectory)/eng/SymbolPublishingExclusionsFile.txt'
            /p:Configuration=Release
            ${{ parameters.symbolPublishingAdditionalParameters }}

  - job: publish_assets
    displayName: Publish Assets
    dependsOn: setupMaestroVars
    variables:
      - group: DotNet-Blob-Feed
      - group: AzureDevOps-Artifact-Feeds-Pats
      - name: BARBuildId
        value: $[ dependencies.setupMaestroVars.outputs['setReleaseVars.BARBuildId'] ]
      - name: IsStableBuild
        value: $[ dependencies.setupMaestroVars.outputs['setReleaseVars.IsStableBuild'] ]
    condition: contains(dependencies.setupMaestroVars.outputs['setReleaseVars.InitialChannels'], format('[{0}]', variables.InternalServicing_30_Channel_Id))
    pool:
      vmImage: 'windows-2019'
    steps:
      - task: DownloadBuildArtifacts@0
        displayName: Download Package Artifacts
        inputs:
          buildType: current
          artifactName: PackageArtifacts

      - task: DownloadBuildArtifacts@0
        displayName: Download Blob Artifacts
        inputs:
          buildType: current
          artifactName: BlobArtifacts

      - task: DownloadBuildArtifacts@0
        displayName: Download Asset Manifests
        inputs:
          buildType: current
          artifactName: AssetManifests

      - task: NuGetToolInstaller@1
        displayName: 'Install NuGet.exe'

      # This is necessary whenever we want to publish/restore to an AzDO private feed
      - task: NuGetAuthenticate@0
        displayName: 'Authenticate to AzDO Feeds'

      - task: PowerShell@2
        displayName: Publish Assets
        env:
          AZURE_DEVOPS_EXT_PAT: $(dn-bot-dnceng-universal-packages-rw)
        inputs:
          filePath: eng\common\sdk-task.ps1
          arguments: -task PublishArtifactsInManifest -restore -msbuildEngine dotnet
            /p:IsStableBuild=$(IsStableBuild)
            /p:IsInternalBuild=$(IsInternalBuild)
            /p:RepositoryName=$(Build.Repository.Name)
            /p:CommitSha=$(Build.SourceVersion)
            /p:NugetPath=$(NuGetExeToolPath)
            /p:AzdoTargetFeedPAT='$(dn-bot-dnceng-universal-packages-rw)'
            /p:AzureStorageTargetFeedPAT='$(dotnetfeed-storage-access-key-1)'
            /p:BARBuildId=$(BARBuildId)
            /p:MaestroApiEndpoint='$(MaestroApiEndPoint)'
            /p:BuildAssetRegistryToken='$(MaestroApiAccessToken)'
            /p:ManifestsBasePath='$(Build.ArtifactStagingDirectory)/AssetManifests/'
            /p:BlobBasePath='$(Build.ArtifactStagingDirectory)/BlobArtifacts/'
            /p:PackageBasePath='$(Build.ArtifactStagingDirectory)/PackageArtifacts/'
            /p:Configuration=Release
            /p:PublishInstallersAndChecksums=true
            /p:ChecksumsTargetStaticFeed=$(InternalChecksumsBlobFeedUrl)
<<<<<<< HEAD
            /p:ChecksumsAzureAccountKey=$(InternalChecksumsBlobFeedKey)
            /p:InstallersTargetStaticFeed=$(InternalInstallersBlobFeedUrl)
            /p:InstallersAzureAccountKey=$(InternalInstallersBlobFeedKey)
=======
            /p:ChecksumsTargetStaticFeedKey=$(InternalChecksumsBlobFeedKey)
            /p:InstallersTargetStaticFeed=$(InternalInstallersBlobFeedUrl)
            /p:InstallersTargetStaticFeedKey=$(InternalInstallersBlobFeedKey)
>>>>>>> 7244393e
            /p:PublishToAzureDevOpsNuGetFeeds=true
            /p:AzureDevOpsStaticShippingFeed='https://pkgs.dev.azure.com/dnceng/_packaging/dotnet3-internal/nuget/v3/index.json'
            /p:AzureDevOpsStaticShippingFeedKey='$(dn-bot-dnceng-artifact-feeds-rw)'
            /p:AzureDevOpsStaticTransportFeed='https://pkgs.dev.azure.com/dnceng/_packaging/dotnet3-internal-transport/nuget/v3/index.json'
            /p:AzureDevOpsStaticTransportFeedKey='$(dn-bot-dnceng-artifact-feeds-rw)'
            /p:AzureDevOpsStaticSymbolsFeed='https://pkgs.dev.azure.com/dnceng/_packaging/dotnet3-internal-symbols/nuget/v3/index.json'
            /p:AzureDevOpsStaticSymbolsFeedKey='$(dn-bot-dnceng-artifact-feeds-rw)'
            ${{ parameters.artifactsPublishingAdditionalParameters }}

      - template: ../../steps/promote-build.yml
        parameters:
          ChannelId: ${{ variables.InternalServicing_30_Channel_Id }}<|MERGE_RESOLUTION|>--- conflicted
+++ resolved
@@ -107,15 +107,9 @@
             /p:Configuration=Release
             /p:PublishInstallersAndChecksums=true
             /p:ChecksumsTargetStaticFeed=$(InternalChecksumsBlobFeedUrl)
-<<<<<<< HEAD
-            /p:ChecksumsAzureAccountKey=$(InternalChecksumsBlobFeedKey)
-            /p:InstallersTargetStaticFeed=$(InternalInstallersBlobFeedUrl)
-            /p:InstallersAzureAccountKey=$(InternalInstallersBlobFeedKey)
-=======
             /p:ChecksumsTargetStaticFeedKey=$(InternalChecksumsBlobFeedKey)
             /p:InstallersTargetStaticFeed=$(InternalInstallersBlobFeedUrl)
             /p:InstallersTargetStaticFeedKey=$(InternalInstallersBlobFeedKey)
->>>>>>> 7244393e
             /p:PublishToAzureDevOpsNuGetFeeds=true
             /p:AzureDevOpsStaticShippingFeed='https://pkgs.dev.azure.com/dnceng/_packaging/dotnet3-internal/nuget/v3/index.json'
             /p:AzureDevOpsStaticShippingFeedKey='$(dn-bot-dnceng-artifact-feeds-rw)'
