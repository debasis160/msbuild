--- conflicted
+++ resolved
@@ -24,13 +24,9 @@
   enablePublishBuildAssets: false
   enablePublishTestResults: false
   enablePublishUsingPipelines: false
-<<<<<<< HEAD
   enableBuildRetry: false
   disableComponentGovernance: false
   componentGovernanceIgnoreDirectories: ''
-=======
-  disableComponentGovernance: ''
->>>>>>> d11f53a8
   mergeTestResults: false
   testRunTitle: ''
   testResultsFormat: ''
@@ -163,23 +159,11 @@
         uploadRichNavArtifacts: ${{ coalesce(parameters.richCodeNavigationUploadArtifacts, false) }}
       continueOnError: true
 
-<<<<<<< HEAD
   - ${{ if and(eq(parameters.runAsPublic, 'false'), ne(variables['System.TeamProject'], 'public'), notin(variables['Build.Reason'], 'PullRequest'), ne(parameters.disableComponentGovernance, 'true')) }}:
       - task: ComponentGovernanceComponentDetection@0
         continueOnError: true
         inputs:
           ignoreDirectories: ${{ parameters.componentGovernanceIgnoreDirectories }}
-=======
-  - template: /eng/common/templates/steps/component-governance.yml
-    parameters:
-      ${{ if eq(parameters.disableComponentGovernance, '') }}:
-        ${{ if and(ne(variables['System.TeamProject'], 'public'), notin(variables['Build.Reason'], 'PullRequest'), eq(parameters.runAsPublic, 'false'), or(startsWith(variables['Build.SourceBranch'], 'refs/heads/release/'), startsWith(variables['Build.SourceBranch'], 'refs/heads/dotnet/'), startsWith(variables['Build.SourceBranch'], 'refs/heads/microsoft/'), eq(variables['Build.SourceBranch'], 'refs/heads/main'))) }}:
-          disableComponentGovernance: false
-        ${{ else }}:
-          disableComponentGovernance: true
-      ${{ else }}:
-        disableComponentGovernance: ${{ parameters.disableComponentGovernance }}
->>>>>>> d11f53a8
 
   - ${{ if eq(parameters.enableMicrobuild, 'true') }}:
     - ${{ if and(eq(parameters.runAsPublic, 'false'), ne(variables['System.TeamProject'], 'public'), notin(variables['Build.Reason'], 'PullRequest')) }}:
