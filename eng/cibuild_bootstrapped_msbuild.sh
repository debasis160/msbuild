--- conflicted
+++ resolved
@@ -3,12 +3,10 @@
 configuration="debug"
 host_type="core"
 build_stage1=true
-<<<<<<< HEAD
 run_tests="--test"
 run_restore="--restore"
-=======
 properties=
->>>>>>> 0da7e483
+extra_properties=
 
 SOURCE="${BASH_SOURCE[0]}"
 while [ -h "$SOURCE" ]; do # resolve $SOURCE until the file is no longer a symlink
@@ -93,8 +91,12 @@
 
 if [ $host_type = "core" ]
 then
-<<<<<<< HEAD
-	_InitializeMSBuildToUse="$bootstrapRoot/netcoreapp2.1/MSBuild/MSBuild.dll"
+  . "$ScriptRoot/common/tools.sh"
+
+  InitializeDotNetCli true
+
+  _InitializeBuildTool="$_InitializeDotNetCli/dotnet"
+  _InitializeBuildToolCommand="$bootstrapRoot/netcoreapp2.1/MSBuild/MSBuild.dll"
 elif [ $host_type = "mono" ]
 then
   export _InitializeBuildTool="mono"
@@ -106,22 +108,10 @@
 
   extn_path="$bootstrapRoot/net472/MSBuild"
   extra_properties=" /p:MSBuildExtensionsPath=$extn_path /p:MSBuildExtensionsPath32=$extn_path /p:MSBuildExtensionsPath64=$extn_path /p:DeterministicSourcePaths=false"
-=======
-  . "$ScriptRoot/common/tools.sh"
-
-  InitializeDotNetCli true
-
-  _InitializeBuildTool="$_InitializeDotNetCli/dotnet"
-  _InitializeBuildToolCommand="$bootstrapRoot/netcoreapp2.1/MSBuild/MSBuild.dll"
->>>>>>> 0da7e483
 else
   echo "Unsupported hostType ($host_type)"
   exit 1
 fi
-
-<<<<<<< HEAD
-=======
-mv $ArtifactsDir $Stage1Dir
 
 # Ensure that debug bits fail fast, rather than hanging waiting for a debugger attach.
 export MSBUILDDONOTLAUNCHDEBUGGER=true
@@ -130,7 +120,6 @@
 # a CLI host or directly execute the compiler.
 export DOTNET_HOST_PATH="$_InitializeDotNetCli/dotnet"
 
->>>>>>> 0da7e483
 # When using bootstrapped MSBuild:
 # - Turn off node reuse (so that bootstrapped MSBuild processes don't stay running and lock files)
 # - Do run tests
