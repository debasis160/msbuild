<?xml version="1.0" encoding="utf-8"?>
<Dependencies>
  <ProductDependencies>
    <Dependency Name="Microsoft.TemplateEngine.Cli" Version="7.0.100-alpha.1.22069.1">
      <Uri>https://github.com/dotnet/templating</Uri>
      <Sha>450135b4211c5ff4356895d39694bed0b9bc0dea</Sha>
      <SourceBuild RepoName="templating" ManagedOnly="true" />
    </Dependency>
    <Dependency Name="Microsoft.TemplateEngine.Abstractions" Version="7.0.100-alpha.1.22069.1">
      <Uri>https://github.com/dotnet/templating</Uri>
      <Sha>450135b4211c5ff4356895d39694bed0b9bc0dea</Sha>
    </Dependency>
    <Dependency Name="Microsoft.TemplateEngine.Orchestrator.RunnableProjects" Version="7.0.100-alpha.1.22069.1">
      <Uri>https://github.com/dotnet/templating</Uri>
      <Sha>450135b4211c5ff4356895d39694bed0b9bc0dea</Sha>
    </Dependency>
    <Dependency Name="Microsoft.TemplateEngine.Utils" Version="7.0.100-alpha.1.22069.1">
      <Uri>https://github.com/dotnet/templating</Uri>
      <Sha>450135b4211c5ff4356895d39694bed0b9bc0dea</Sha>
    </Dependency>
    <Dependency Name="Microsoft.TemplateSearch.Common" Version="7.0.100-alpha.1.22069.1">
      <Uri>https://github.com/dotnet/templating</Uri>
      <Sha>450135b4211c5ff4356895d39694bed0b9bc0dea</Sha>
    </Dependency>
    <Dependency Name="Microsoft.DotNet.Common.ItemTemplates" Version="7.0.100-alpha.1.22069.1">
      <Uri>https://github.com/dotnet/templating</Uri>
      <Sha>450135b4211c5ff4356895d39694bed0b9bc0dea</Sha>
    </Dependency>
    <Dependency Name="Microsoft.NETCore.App.Ref" Version="7.0.0-alpha.1.22068.13">
      <Uri>https://github.com/dotnet/runtime</Uri>
      <Sha>fc3875f14f310cdce716df30a94feb43db79a28a</Sha>
    </Dependency>
    <Dependency Name="VS.Redist.Common.NetCore.SharedFramework.x64.7.0" Version="7.0.0-alpha.1.22068.13">
      <Uri>https://github.com/dotnet/runtime</Uri>
      <Sha>fc3875f14f310cdce716df30a94feb43db79a28a</Sha>
    </Dependency>
    <Dependency Name="VS.Redist.Common.NetCore.TargetingPack.x64.7.0" Version="7.0.0-alpha.1.22068.13">
      <Uri>https://github.com/dotnet/runtime</Uri>
      <Sha>fc3875f14f310cdce716df30a94feb43db79a28a</Sha>
    </Dependency>
    <Dependency Name="Microsoft.NETCore.App.Runtime.win-x64" Version="7.0.0-alpha.1.22068.13">
      <Uri>https://github.com/dotnet/runtime</Uri>
      <Sha>fc3875f14f310cdce716df30a94feb43db79a28a</Sha>
    </Dependency>
    <Dependency Name="Microsoft.NETCore.App.Host.win-x64" Version="7.0.0-alpha.1.22068.13">
      <Uri>https://github.com/dotnet/runtime</Uri>
      <Sha>fc3875f14f310cdce716df30a94feb43db79a28a</Sha>
    </Dependency>
    <Dependency Name="Microsoft.NETCore.Platforms" Version="7.0.0-alpha.1.22068.13">
      <Uri>https://github.com/dotnet/runtime</Uri>
      <Sha>fc3875f14f310cdce716df30a94feb43db79a28a</Sha>
    </Dependency>
    <Dependency Name="Microsoft.NET.HostModel" Version="7.0.0-alpha.1.22068.13">
      <Uri>https://github.com/dotnet/runtime</Uri>
      <Sha>fc3875f14f310cdce716df30a94feb43db79a28a</Sha>
    </Dependency>
    <Dependency Name="Microsoft.Extensions.DependencyModel" Version="7.0.0-alpha.1.22068.13">
      <Uri>https://github.com/dotnet/runtime</Uri>
      <Sha>fc3875f14f310cdce716df30a94feb43db79a28a</Sha>
    </Dependency>
    <Dependency Name="Microsoft.NETCore.DotNetHostResolver" Version="7.0.0-alpha.1.22068.13">
      <Uri>https://github.com/dotnet/runtime</Uri>
      <Sha>fc3875f14f310cdce716df30a94feb43db79a28a</Sha>
    </Dependency>
    <Dependency Name="Microsoft.Build" Version="17.2.0-preview-22062-10">
      <Uri>https://github.com/dotnet/msbuild</Uri>
      <Sha>32e260b1218b64b9985185602e667a064850ae85</Sha>
    </Dependency>
    <Dependency Name="Microsoft.Build.Localization" Version="17.2.0-preview-22062-10">
      <Uri>https://github.com/dotnet/msbuild</Uri>
      <Sha>32e260b1218b64b9985185602e667a064850ae85</Sha>
    </Dependency>
    <Dependency Name="Microsoft.FSharp.Compiler" Version="12.0.0-beta.21522.2">
      <Uri>https://github.com/dotnet/fsharp</Uri>
      <Sha>6d626ff0752a77d339f609b4d361787dc9ca93a5</Sha>
    </Dependency>
    <Dependency Name="Microsoft.SourceBuild.Intermediate.fsharp" Version="6.0.1-beta.21522.2">
      <Uri>https://github.com/dotnet/fsharp</Uri>
      <Sha>6d626ff0752a77d339f609b4d361787dc9ca93a5</Sha>
      <SourceBuild RepoName="fsharp" ManagedOnly="true" />
    </Dependency>
    <Dependency Name="dotnet-format" Version="7.0.306801">
      <Uri>https://github.com/dotnet/format</Uri>
      <Sha>c4b84425e10609d7eb8ffd771cf42a665d04096a</Sha>
      <SourceBuildTarball RepoName="format" ManagedOnly="true" />
    </Dependency>
<<<<<<< HEAD
    <Dependency Name="Microsoft.Net.Compilers.Toolset" Version="4.0.1-1.22053.6">
      <Uri>https://github.com/dotnet/roslyn</Uri>
      <Sha>9942dc957472b9bf179b11742bc161ef6c79691e</Sha>
      <SourceBuild RepoName="roslyn" ManagedOnly="true" />
    </Dependency>
    <Dependency Name="Microsoft.CodeAnalysis" Version="4.0.1-1.22053.6">
      <Uri>https://github.com/dotnet/roslyn</Uri>
      <Sha>9942dc957472b9bf179b11742bc161ef6c79691e</Sha>
    </Dependency>
    <Dependency Name="Microsoft.CodeAnalysis.CSharp" Version="4.0.1-1.22053.6">
      <Uri>https://github.com/dotnet/roslyn</Uri>
      <Sha>9942dc957472b9bf179b11742bc161ef6c79691e</Sha>
    </Dependency>
    <Dependency Name="Microsoft.CodeAnalysis.CSharp.Features" Version="4.0.1-1.22053.6">
      <Uri>https://github.com/dotnet/roslyn</Uri>
      <Sha>9942dc957472b9bf179b11742bc161ef6c79691e</Sha>
    </Dependency>
    <Dependency Name="Microsoft.CodeAnalysis.CSharp.Workspaces" Version="4.0.1-1.22053.6">
      <Uri>https://github.com/dotnet/roslyn</Uri>
      <Sha>9942dc957472b9bf179b11742bc161ef6c79691e</Sha>
    </Dependency>
    <Dependency Name="Microsoft.CodeAnalysis.Workspaces.MSBuild" Version="4.0.1-1.22053.6">
      <Uri>https://github.com/dotnet/roslyn</Uri>
      <Sha>9942dc957472b9bf179b11742bc161ef6c79691e</Sha>
=======
    <Dependency Name="Microsoft.Net.Compilers.Toolset" Version="4.1.0-3.22068.11">
      <Uri>https://github.com/dotnet/roslyn</Uri>
      <Sha>073b71936e04e334dacebea3cf00662b0a13a280</Sha>
      <SourceBuild RepoName="roslyn" ManagedOnly="true" />
    </Dependency>
    <Dependency Name="Microsoft.CodeAnalysis" Version="4.1.0-3.22068.11">
      <Uri>https://github.com/dotnet/roslyn</Uri>
      <Sha>073b71936e04e334dacebea3cf00662b0a13a280</Sha>
    </Dependency>
    <Dependency Name="Microsoft.CodeAnalysis.CSharp" Version="4.1.0-3.22068.11">
      <Uri>https://github.com/dotnet/roslyn</Uri>
      <Sha>073b71936e04e334dacebea3cf00662b0a13a280</Sha>
    </Dependency>
    <Dependency Name="Microsoft.CodeAnalysis.CSharp.Features" Version="4.1.0-3.22068.11">
      <Uri>https://github.com/dotnet/roslyn</Uri>
      <Sha>073b71936e04e334dacebea3cf00662b0a13a280</Sha>
    </Dependency>
    <Dependency Name="Microsoft.CodeAnalysis.CSharp.Workspaces" Version="4.1.0-3.22068.11">
      <Uri>https://github.com/dotnet/roslyn</Uri>
      <Sha>073b71936e04e334dacebea3cf00662b0a13a280</Sha>
    </Dependency>
    <Dependency Name="Microsoft.CodeAnalysis.Workspaces.MSBuild" Version="4.1.0-3.22068.11">
      <Uri>https://github.com/dotnet/roslyn</Uri>
      <Sha>073b71936e04e334dacebea3cf00662b0a13a280</Sha>
>>>>>>> 419a8b34
    </Dependency>
    <Dependency Name="Microsoft.AspNetCore.DeveloperCertificates.XPlat" Version="7.0.0-alpha.1.22068.4">
      <Uri>https://github.com/dotnet/aspnetcore</Uri>
      <Sha>7f67c1fc781ce5ce5d4c79f1d01b95deedd4194e</Sha>
    </Dependency>
    <Dependency Name="Microsoft.AspNetCore.TestHost" Version="7.0.0-alpha.1.22068.4">
      <Uri>https://github.com/dotnet/aspnetcore</Uri>
      <Sha>7f67c1fc781ce5ce5d4c79f1d01b95deedd4194e</Sha>
    </Dependency>
    <Dependency Name="NuGet.Build.Tasks" Version="6.0.0-rc.278">
      <Uri>https://github.com/nuget/nuget.client</Uri>
      <Sha>078701b97eeef2283c1f4605032b5bcf55a80653</Sha>
    </Dependency>
    <Dependency Name="Microsoft.NET.Test.Sdk" Version="17.2.0-preview-20220113-04">
      <Uri>https://github.com/microsoft/vstest</Uri>
      <Sha>d39826aa6461b639f8a1121c4d95c9f48ea68e11</Sha>
    </Dependency>
<<<<<<< HEAD
    <Dependency Name="Microsoft.NET.ILLink.Tasks" Version="7.0.100-1.22063.2">
      <Uri>https://github.com/dotnet/linker</Uri>
      <Sha>e485816b48273d03bd6266a64dad9bea97f861d5</Sha>
      <SourceBuild RepoName="linker" ManagedOnly="true" />
    </Dependency>
    <Dependency Name="Microsoft.NET.ILLink.Analyzers" Version="7.0.100-1.22063.2">
      <Uri>https://github.com/dotnet/linker</Uri>
      <Sha>e485816b48273d03bd6266a64dad9bea97f861d5</Sha>
=======
    <Dependency Name="Microsoft.NET.ILLink.Tasks" Version="6.0.200-1.22069.1">
      <Uri>https://github.com/dotnet/linker</Uri>
      <Sha>70dc7f6daaf50e8eb67afb91876b8efc8330103f</Sha>
      <SourceBuild RepoName="linker" ManagedOnly="true" />
    </Dependency>
    <Dependency Name="Microsoft.NET.ILLink.Analyzers" Version="6.0.200-1.22069.1">
      <Uri>https://github.com/dotnet/linker</Uri>
      <Sha>70dc7f6daaf50e8eb67afb91876b8efc8330103f</Sha>
    </Dependency>
    <Dependency Name="System.CodeDom" Version="6.0.0">
      <Uri>https://github.com/dotnet/runtime</Uri>
      <Sha>4822e3c3aa77eb82b2fb33c9321f923cf11ddde6</Sha>
>>>>>>> 419a8b34
    </Dependency>
    <Dependency Name="System.CodeDom" Version="7.0.0-alpha.1.22068.13">
      <Uri>https://github.com/dotnet/runtime</Uri>
      <Sha>fc3875f14f310cdce716df30a94feb43db79a28a</Sha>
    </Dependency>
    <Dependency Name="System.Security.Cryptography.ProtectedData" Version="7.0.0-alpha.1.22068.13">
      <Uri>https://github.com/dotnet/runtime</Uri>
      <Sha>fc3875f14f310cdce716df30a94feb43db79a28a</Sha>
    </Dependency>
    <Dependency Name="System.Text.Encoding.CodePages" Version="7.0.0-alpha.1.22068.13">
      <Uri>https://github.com/dotnet/runtime</Uri>
      <Sha>fc3875f14f310cdce716df30a94feb43db79a28a</Sha>
    </Dependency>
    <Dependency Name="System.Resources.Extensions" Version="7.0.0-alpha.1.22068.13">
      <Uri>https://github.com/dotnet/runtime</Uri>
      <Sha>fc3875f14f310cdce716df30a94feb43db79a28a</Sha>
    </Dependency>
    <Dependency Name="Microsoft.WindowsDesktop.App.Runtime.win-x64" Version="7.0.0-alpha.1.22069.1">
      <Uri>https://github.com/dotnet/windowsdesktop</Uri>
      <Sha>98b6c364dfd2526c5bd96209f6789c897a5154b2</Sha>
    </Dependency>
    <Dependency Name="VS.Redist.Common.WindowsDesktop.SharedFramework.x64.7.0" Version="7.0.0-alpha.1.22069.1">
      <Uri>https://github.com/dotnet/windowsdesktop</Uri>
      <Sha>98b6c364dfd2526c5bd96209f6789c897a5154b2</Sha>
    </Dependency>
    <Dependency Name="Microsoft.WindowsDesktop.App.Ref" Version="7.0.0-alpha.1.22069.1">
      <Uri>https://github.com/dotnet/windowsdesktop</Uri>
      <Sha>98b6c364dfd2526c5bd96209f6789c897a5154b2</Sha>
    </Dependency>
    <Dependency Name="VS.Redist.Common.WindowsDesktop.TargetingPack.x64.7.0" Version="7.0.0-alpha.1.22069.1">
      <Uri>https://github.com/dotnet/windowsdesktop</Uri>
      <Sha>98b6c364dfd2526c5bd96209f6789c897a5154b2</Sha>
    </Dependency>
    <Dependency Name="Microsoft.NET.Sdk.WindowsDesktop" Version="7.0.0-alpha.1.22069.1" CoherentParentDependency="Microsoft.WindowsDesktop.App.Ref">
      <Uri>https://github.com/dotnet/wpf</Uri>
      <Sha>5e894ad87310b02e2828473bb26870ebfe34c9ca</Sha>
    </Dependency>
    <Dependency Name="Microsoft.AspNetCore.App.Ref" Version="7.0.0-alpha.1.22068.4">
      <Uri>https://github.com/dotnet/aspnetcore</Uri>
      <Sha>7f67c1fc781ce5ce5d4c79f1d01b95deedd4194e</Sha>
    </Dependency>
    <Dependency Name="Microsoft.AspNetCore.App.Ref.Internal" Version="7.0.0-alpha.1.22068.4">
      <Uri>https://github.com/dotnet/aspnetcore</Uri>
      <Sha>7f67c1fc781ce5ce5d4c79f1d01b95deedd4194e</Sha>
    </Dependency>
    <Dependency Name="Microsoft.AspNetCore.App.Runtime.win-x64" Version="7.0.0-alpha.1.22068.4">
      <Uri>https://github.com/dotnet/aspnetcore</Uri>
      <Sha>7f67c1fc781ce5ce5d4c79f1d01b95deedd4194e</Sha>
    </Dependency>
    <Dependency Name="VS.Redist.Common.AspNetCore.SharedFramework.x64.7.0" Version="7.0.0-alpha.1.22068.4">
      <Uri>https://github.com/dotnet/aspnetcore</Uri>
      <Sha>7f67c1fc781ce5ce5d4c79f1d01b95deedd4194e</Sha>
      <SourceBuild RepoName="aspnetcore" ManagedOnly="true" />
    </Dependency>
    <Dependency Name="dotnet-dev-certs" Version="7.0.0-alpha.1.22068.4">
      <Uri>https://github.com/dotnet/aspnetcore</Uri>
      <Sha>7f67c1fc781ce5ce5d4c79f1d01b95deedd4194e</Sha>
    </Dependency>
    <Dependency Name="dotnet-user-secrets" Version="7.0.0-alpha.1.22068.4">
      <Uri>https://github.com/dotnet/aspnetcore</Uri>
      <Sha>7f67c1fc781ce5ce5d4c79f1d01b95deedd4194e</Sha>
    </Dependency>
    <Dependency Name="Microsoft.AspNetCore.Analyzers" Version="7.0.0-alpha.1.22068.4">
      <Uri>https://github.com/dotnet/aspnetcore</Uri>
      <Sha>7f67c1fc781ce5ce5d4c79f1d01b95deedd4194e</Sha>
    </Dependency>
    <Dependency Name="Microsoft.AspNetCore.Components.Analyzers" Version="7.0.0-alpha.1.22068.4">
      <Uri>https://github.com/dotnet/aspnetcore</Uri>
      <Sha>7f67c1fc781ce5ce5d4c79f1d01b95deedd4194e</Sha>
    </Dependency>
    <Dependency Name="Microsoft.AspNetCore.Mvc.Analyzers" Version="7.0.0-alpha.1.22068.4">
      <Uri>https://github.com/dotnet/aspnetcore</Uri>
      <Sha>7f67c1fc781ce5ce5d4c79f1d01b95deedd4194e</Sha>
    </Dependency>
    <Dependency Name="Microsoft.AspNetCore.Mvc.Api.Analyzers" Version="7.0.0-alpha.1.22068.4">
      <Uri>https://github.com/dotnet/aspnetcore</Uri>
      <Sha>7f67c1fc781ce5ce5d4c79f1d01b95deedd4194e</Sha>
    </Dependency>
    <Dependency Name="Microsoft.CodeAnalysis.Razor.Tooling.Internal" Version="7.0.0-alpha.1.22062.1">
      <Uri>https://github.com/dotnet/razor-compiler</Uri>
      <Sha>952c29ce2475895154856c39c3eb1d531de3a023</Sha>
    </Dependency>
    <Dependency Name="Microsoft.AspNetCore.Mvc.Razor.Extensions.Tooling.Internal" Version="7.0.0-alpha.1.22062.1">
      <Uri>https://github.com/dotnet/razor-compiler</Uri>
      <Sha>952c29ce2475895154856c39c3eb1d531de3a023</Sha>
    </Dependency>
    <Dependency Name="Microsoft.AspNetCore.Razor.SourceGenerator.Tooling.Internal" Version="7.0.0-alpha.1.22062.1">
      <Uri>https://github.com/dotnet/razor-compiler</Uri>
      <Sha>952c29ce2475895154856c39c3eb1d531de3a023</Sha>
    </Dependency>
    <Dependency Name="Microsoft.Extensions.FileProviders.Embedded" Version="7.0.0-alpha.1.22068.4">
      <Uri>https://github.com/dotnet/aspnetcore</Uri>
      <Sha>7f67c1fc781ce5ce5d4c79f1d01b95deedd4194e</Sha>
    </Dependency>
    <Dependency Name="Microsoft.AspNetCore.Authorization" Version="7.0.0-alpha.1.22068.4">
      <Uri>https://github.com/dotnet/aspnetcore</Uri>
      <Sha>7f67c1fc781ce5ce5d4c79f1d01b95deedd4194e</Sha>
    </Dependency>
    <Dependency Name="Microsoft.AspNetCore.Components.Web" Version="7.0.0-alpha.1.22068.4">
      <Uri>https://github.com/dotnet/aspnetcore</Uri>
      <Sha>7f67c1fc781ce5ce5d4c79f1d01b95deedd4194e</Sha>
    </Dependency>
    <Dependency Name="Microsoft.JSInterop" Version="7.0.0-alpha.1.22068.4">
      <Uri>https://github.com/dotnet/aspnetcore</Uri>
      <Sha>7f67c1fc781ce5ce5d4c79f1d01b95deedd4194e</Sha>
    </Dependency>
    <Dependency Name="Microsoft.Web.Xdt" Version="3.1.0" Pinned="true">
      <Uri>https://github.com/aspnet/xdt</Uri>
      <Sha>c01a538851a8ab1a1fbeb2e6243f391fff7587b4</Sha>
    </Dependency>
    <Dependency Name="Microsoft.CodeAnalysis.NetAnalyzers" Version="7.0.0-preview1.22068.2">
      <Uri>https://github.com/dotnet/roslyn-analyzers</Uri>
      <Sha>f471d3381584f10f9908432e0b2b2b8ef07a0aa6</Sha>
    </Dependency>
    <Dependency Name="Microsoft.SourceBuild.Intermediate.roslyn-analyzers" Version="3.3.4-beta1.22068.2">
      <Uri>https://github.com/dotnet/roslyn-analyzers</Uri>
      <Sha>f471d3381584f10f9908432e0b2b2b8ef07a0aa6</Sha>
      <SourceBuild RepoName="roslyn-analyzers" ManagedOnly="true" />
    </Dependency>
    <Dependency Name="System.CommandLine" Version="2.0.0-beta2.22067.1">
      <Uri>https://github.com/dotnet/command-line-api</Uri>
      <Sha>1b1c4875beb67e1d66feced1d060957f4e05de60</Sha>
    </Dependency>
    <Dependency Name="Microsoft.SourceBuild.Intermediate.command-line-api" Version="0.1.306701">
      <Uri>https://github.com/dotnet/command-line-api</Uri>
      <Sha>1b1c4875beb67e1d66feced1d060957f4e05de60</Sha>
      <SourceBuild RepoName="command-line-api" ManagedOnly="true" />
    </Dependency>
    <Dependency Name="Microsoft.SourceBuild.Intermediate.source-build" Version="0.1.0-alpha.1.21475.1">
      <Uri>https://github.com/dotnet/source-build</Uri>
      <Sha>10d0f7e94aa45889155c312f51cfc01bf326b853</Sha>
      <SourceBuild RepoName="source-build" ManagedOnly="true" />
    </Dependency>
  </ProductDependencies>
  <ToolsetDependencies>
    <Dependency Name="Microsoft.DotNet.Arcade.Sdk" Version="7.0.0-beta.22068.3">
      <Uri>https://github.com/dotnet/arcade</Uri>
      <Sha>9ffc76ac9f5799de9b28ee59f9bfbe0f8844d0d7</Sha>
      <SourceBuild RepoName="arcade" ManagedOnly="true" />
    </Dependency>
    <Dependency Name="Microsoft.DotNet.Helix.Sdk" Version="7.0.0-beta.22068.3">
      <Uri>https://github.com/dotnet/arcade</Uri>
      <Sha>9ffc76ac9f5799de9b28ee59f9bfbe0f8844d0d7</Sha>
    </Dependency>
    <Dependency Name="Microsoft.DotNet.SignTool" Version="7.0.0-beta.22068.3">
      <Uri>https://github.com/dotnet/arcade</Uri>
      <Sha>9ffc76ac9f5799de9b28ee59f9bfbe0f8844d0d7</Sha>
    </Dependency>
    <Dependency Name="Microsoft.DotNet.XUnitExtensions" Version="7.0.0-beta.22068.3">
      <Uri>https://github.com/dotnet/arcade</Uri>
      <Sha>9ffc76ac9f5799de9b28ee59f9bfbe0f8844d0d7</Sha>
    </Dependency>
    <Dependency Name="System.Reflection.MetadataLoadContext" Version="7.0.0-alpha.1.22068.13">
      <Uri>https://github.com/dotnet/runtime</Uri>
      <Sha>fc3875f14f310cdce716df30a94feb43db79a28a</Sha>
    </Dependency>
    <Dependency Name="Microsoft.DotNet.XliffTasks" Version="1.0.0-beta.22065.1" CoherentParentDependency="Microsoft.DotNet.Arcade.Sdk">
      <Uri>https://github.com/dotnet/xliff-tasks</Uri>
      <Sha>59c4d4a3a4e9a375387686727d6f96df6f7ef471</Sha>
      <SourceBuild RepoName="xliff-tasks" ManagedOnly="true" />
    </Dependency>
  </ToolsetDependencies>
</Dependencies><|MERGE_RESOLUTION|>--- conflicted
+++ resolved
@@ -84,37 +84,11 @@
       <Sha>c4b84425e10609d7eb8ffd771cf42a665d04096a</Sha>
       <SourceBuildTarball RepoName="format" ManagedOnly="true" />
     </Dependency>
-<<<<<<< HEAD
-    <Dependency Name="Microsoft.Net.Compilers.Toolset" Version="4.0.1-1.22053.6">
-      <Uri>https://github.com/dotnet/roslyn</Uri>
-      <Sha>9942dc957472b9bf179b11742bc161ef6c79691e</Sha>
+    <Dependency Name="Microsoft.Net.Compilers.Toolset" Version="4.1.0-3.22068.11">
+      <Uri>https://github.com/dotnet/roslyn</Uri>
+      <Sha>073b71936e04e334dacebea3cf00662b0a13a280</Sha>
       <SourceBuild RepoName="roslyn" ManagedOnly="true" />
     </Dependency>
-    <Dependency Name="Microsoft.CodeAnalysis" Version="4.0.1-1.22053.6">
-      <Uri>https://github.com/dotnet/roslyn</Uri>
-      <Sha>9942dc957472b9bf179b11742bc161ef6c79691e</Sha>
-    </Dependency>
-    <Dependency Name="Microsoft.CodeAnalysis.CSharp" Version="4.0.1-1.22053.6">
-      <Uri>https://github.com/dotnet/roslyn</Uri>
-      <Sha>9942dc957472b9bf179b11742bc161ef6c79691e</Sha>
-    </Dependency>
-    <Dependency Name="Microsoft.CodeAnalysis.CSharp.Features" Version="4.0.1-1.22053.6">
-      <Uri>https://github.com/dotnet/roslyn</Uri>
-      <Sha>9942dc957472b9bf179b11742bc161ef6c79691e</Sha>
-    </Dependency>
-    <Dependency Name="Microsoft.CodeAnalysis.CSharp.Workspaces" Version="4.0.1-1.22053.6">
-      <Uri>https://github.com/dotnet/roslyn</Uri>
-      <Sha>9942dc957472b9bf179b11742bc161ef6c79691e</Sha>
-    </Dependency>
-    <Dependency Name="Microsoft.CodeAnalysis.Workspaces.MSBuild" Version="4.0.1-1.22053.6">
-      <Uri>https://github.com/dotnet/roslyn</Uri>
-      <Sha>9942dc957472b9bf179b11742bc161ef6c79691e</Sha>
-=======
-    <Dependency Name="Microsoft.Net.Compilers.Toolset" Version="4.1.0-3.22068.11">
-      <Uri>https://github.com/dotnet/roslyn</Uri>
-      <Sha>073b71936e04e334dacebea3cf00662b0a13a280</Sha>
-      <SourceBuild RepoName="roslyn" ManagedOnly="true" />
-    </Dependency>
     <Dependency Name="Microsoft.CodeAnalysis" Version="4.1.0-3.22068.11">
       <Uri>https://github.com/dotnet/roslyn</Uri>
       <Sha>073b71936e04e334dacebea3cf00662b0a13a280</Sha>
@@ -134,7 +108,6 @@
     <Dependency Name="Microsoft.CodeAnalysis.Workspaces.MSBuild" Version="4.1.0-3.22068.11">
       <Uri>https://github.com/dotnet/roslyn</Uri>
       <Sha>073b71936e04e334dacebea3cf00662b0a13a280</Sha>
->>>>>>> 419a8b34
     </Dependency>
     <Dependency Name="Microsoft.AspNetCore.DeveloperCertificates.XPlat" Version="7.0.0-alpha.1.22068.4">
       <Uri>https://github.com/dotnet/aspnetcore</Uri>
@@ -152,7 +125,6 @@
       <Uri>https://github.com/microsoft/vstest</Uri>
       <Sha>d39826aa6461b639f8a1121c4d95c9f48ea68e11</Sha>
     </Dependency>
-<<<<<<< HEAD
     <Dependency Name="Microsoft.NET.ILLink.Tasks" Version="7.0.100-1.22063.2">
       <Uri>https://github.com/dotnet/linker</Uri>
       <Sha>e485816b48273d03bd6266a64dad9bea97f861d5</Sha>
@@ -161,20 +133,6 @@
     <Dependency Name="Microsoft.NET.ILLink.Analyzers" Version="7.0.100-1.22063.2">
       <Uri>https://github.com/dotnet/linker</Uri>
       <Sha>e485816b48273d03bd6266a64dad9bea97f861d5</Sha>
-=======
-    <Dependency Name="Microsoft.NET.ILLink.Tasks" Version="6.0.200-1.22069.1">
-      <Uri>https://github.com/dotnet/linker</Uri>
-      <Sha>70dc7f6daaf50e8eb67afb91876b8efc8330103f</Sha>
-      <SourceBuild RepoName="linker" ManagedOnly="true" />
-    </Dependency>
-    <Dependency Name="Microsoft.NET.ILLink.Analyzers" Version="6.0.200-1.22069.1">
-      <Uri>https://github.com/dotnet/linker</Uri>
-      <Sha>70dc7f6daaf50e8eb67afb91876b8efc8330103f</Sha>
-    </Dependency>
-    <Dependency Name="System.CodeDom" Version="6.0.0">
-      <Uri>https://github.com/dotnet/runtime</Uri>
-      <Sha>4822e3c3aa77eb82b2fb33c9321f923cf11ddde6</Sha>
->>>>>>> 419a8b34
     </Dependency>
     <Dependency Name="System.CodeDom" Version="7.0.0-alpha.1.22068.13">
       <Uri>https://github.com/dotnet/runtime</Uri>
