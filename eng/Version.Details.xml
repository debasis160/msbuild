--- conflicted
+++ resolved
@@ -1,15 +1,9 @@
 <?xml version="1.0" encoding="utf-8"?>
 <Dependencies>
   <ProductDependencies>
-<<<<<<< HEAD
-    <Dependency Name="Microsoft.TemplateEngine.Abstractions" Version="8.0.100-rc.1.23420.1">
-      <Uri>https://dev.azure.com/dnceng/internal/_git/dotnet-templating</Uri>
-      <Sha>d6094ca85193c4f1903a35b23147127a2ca7cdac</Sha>
-=======
     <Dependency Name="Microsoft.TemplateEngine.Abstractions" Version="8.0.100-rc.2.23462.8">
       <Uri>https://github.com/dotnet/templating</Uri>
       <Sha>c396f5b47db08395b5c842ec81cf9825433a0b5a</Sha>
->>>>>>> d7a3ab57
       <SourceBuild RepoName="templating" ManagedOnly="true" />
     </Dependency>
     <Dependency Name="Microsoft.NETCore.App.Ref" Version="8.0.0-rc.1.23419.4">
@@ -54,28 +48,6 @@
       <Sha>66dbaefff04250dc72849f0172e0c53bcfb3ab38</Sha>
       <SourceBuild RepoName="emsdk" ManagedOnly="true" />
     </Dependency>
-<<<<<<< HEAD
-    <Dependency Name="Microsoft.Build" Version="17.8.0-preview-23418-03">
-      <Uri>https://github.com/dotnet/msbuild</Uri>
-      <Sha>0125fc9fb838951c8750135c71336aa1f5e868a9</Sha>
-      <SourceBuild RepoName="msbuild" ManagedOnly="true" />
-    </Dependency>
-    <Dependency Name="Microsoft.Build.Localization" Version="17.8.0-preview-23418-03">
-      <Uri>https://github.com/dotnet/msbuild</Uri>
-      <Sha>0125fc9fb838951c8750135c71336aa1f5e868a9</Sha>
-    </Dependency>
-    <Dependency Name="Microsoft.SourceBuild.Intermediate.msbuild" Version="17.8.0-preview-23418-03">
-      <Uri>https://github.com/dotnet/msbuild</Uri>
-      <Sha>0125fc9fb838951c8750135c71336aa1f5e868a9</Sha>
-    </Dependency>
-    <Dependency Name="Microsoft.FSharp.Compiler" Version="12.8.0-beta.23418.2">
-      <Uri>https://github.com/dotnet/fsharp</Uri>
-      <Sha>711de175bf0c7ddfda4005c3334606b90bb11146</Sha>
-    </Dependency>
-    <Dependency Name="Microsoft.SourceBuild.Intermediate.fsharp" Version="8.0.100-beta.23418.2">
-      <Uri>https://github.com/dotnet/fsharp</Uri>
-      <Sha>711de175bf0c7ddfda4005c3334606b90bb11146</Sha>
-=======
     <Dependency Name="Microsoft.Build" Version="17.8.0-preview-23462-02">
       <Uri>https://github.com/dotnet/msbuild</Uri>
       <Sha>caf06d19326f9e7dcc06d4d4f4b04f1c6ddae5f0</Sha>
@@ -96,7 +68,6 @@
     <Dependency Name="Microsoft.SourceBuild.Intermediate.fsharp" Version="8.0.100-beta.23463.3">
       <Uri>https://github.com/dotnet/fsharp</Uri>
       <Sha>e913e29ad1426abb2cc8eef13326361c800115f1</Sha>
->>>>>>> d7a3ab57
       <SourceBuild RepoName="fsharp" ManagedOnly="true" />
     </Dependency>
     <Dependency Name="dotnet-format" Version="8.0.446301">
@@ -104,49 +75,11 @@
       <Sha>b828202b513ce005f0eba710dc39a2a8265737d6</Sha>
       <SourceBuild RepoName="format" ManagedOnly="true" />
     </Dependency>
-<<<<<<< HEAD
-    <Dependency Name="Microsoft.Net.Compilers.Toolset" Version="4.8.0-1.23419.1">
-      <Uri>https://github.com/dotnet/roslyn</Uri>
-      <Sha>5fcefbef4fa8a28c2ac73c8c03ab37fca30e4570</Sha>
+    <Dependency Name="Microsoft.Net.Compilers.Toolset" Version="4.8.0-3.23462.10">
+      <Uri>https://github.com/dotnet/roslyn</Uri>
+      <Sha>1b7a6f807cb8ce709048debae6b771f4705a697a</Sha>
       <SourceBuild RepoName="roslyn" ManagedOnly="true" />
     </Dependency>
-    <Dependency Name="Microsoft.CodeAnalysis" Version="4.8.0-1.23419.1">
-      <Uri>https://github.com/dotnet/roslyn</Uri>
-      <Sha>5fcefbef4fa8a28c2ac73c8c03ab37fca30e4570</Sha>
-    </Dependency>
-    <Dependency Name="Microsoft.CodeAnalysis.CSharp" Version="4.8.0-1.23419.1">
-      <Uri>https://github.com/dotnet/roslyn</Uri>
-      <Sha>5fcefbef4fa8a28c2ac73c8c03ab37fca30e4570</Sha>
-    </Dependency>
-    <Dependency Name="Microsoft.CodeAnalysis.CSharp.CodeStyle" Version="4.8.0-1.23419.1">
-      <Uri>https://github.com/dotnet/roslyn</Uri>
-      <Sha>5fcefbef4fa8a28c2ac73c8c03ab37fca30e4570</Sha>
-    </Dependency>
-    <Dependency Name="Microsoft.CodeAnalysis.CSharp.Features" Version="4.8.0-1.23419.1">
-      <Uri>https://github.com/dotnet/roslyn</Uri>
-      <Sha>5fcefbef4fa8a28c2ac73c8c03ab37fca30e4570</Sha>
-    </Dependency>
-    <Dependency Name="Microsoft.CodeAnalysis.CSharp.Workspaces" Version="4.8.0-1.23419.1">
-      <Uri>https://github.com/dotnet/roslyn</Uri>
-      <Sha>5fcefbef4fa8a28c2ac73c8c03ab37fca30e4570</Sha>
-    </Dependency>
-    <Dependency Name="Microsoft.CodeAnalysis.Workspaces.MSBuild" Version="4.8.0-1.23419.1">
-      <Uri>https://github.com/dotnet/roslyn</Uri>
-      <Sha>5fcefbef4fa8a28c2ac73c8c03ab37fca30e4570</Sha>
-    </Dependency>
-    <Dependency Name="Microsoft.AspNetCore.DeveloperCertificates.XPlat" Version="8.0.0-rc.1.23421.29">
-      <Uri>https://dev.azure.com/dnceng/internal/_git/dotnet-aspnetcore</Uri>
-      <Sha>8ad057426fa6a27cd648b05684afddab9d97d3d9</Sha>
-    </Dependency>
-    <Dependency Name="Microsoft.AspNetCore.TestHost" Version="8.0.0-rc.1.23421.29">
-      <Uri>https://dev.azure.com/dnceng/internal/_git/dotnet-aspnetcore</Uri>
-      <Sha>8ad057426fa6a27cd648b05684afddab9d97d3d9</Sha>
-=======
-    <Dependency Name="Microsoft.Net.Compilers.Toolset" Version="4.8.0-3.23462.10">
-      <Uri>https://github.com/dotnet/roslyn</Uri>
-      <Sha>1b7a6f807cb8ce709048debae6b771f4705a697a</Sha>
-      <SourceBuild RepoName="roslyn" ManagedOnly="true" />
-    </Dependency>
     <Dependency Name="Microsoft.CodeAnalysis" Version="4.8.0-3.23462.10">
       <Uri>https://github.com/dotnet/roslyn</Uri>
       <Sha>1b7a6f807cb8ce709048debae6b771f4705a697a</Sha>
@@ -178,7 +111,6 @@
     <Dependency Name="Microsoft.AspNetCore.TestHost" Version="8.0.0-rc.2.23463.3">
       <Uri>https://github.com/dotnet/aspnetcore</Uri>
       <Sha>0005026d4eca7d681976b5d1967f6de86538cca3</Sha>
->>>>>>> d7a3ab57
     </Dependency>
     <Dependency Name="Microsoft.Build.NuGetSdkResolver" Version="6.8.0-preview.1.69">
       <Uri>https://github.com/nuget/nuget.client</Uri>
@@ -277,101 +209,6 @@
       <Uri>https://dev.azure.com/dnceng/internal/_git/dotnet-runtime</Uri>
       <Sha>92959931a32a37a19d8e1b1684edc6db0857d7de</Sha>
     </Dependency>
-<<<<<<< HEAD
-    <Dependency Name="Microsoft.WindowsDesktop.App.Runtime.win-x64" Version="8.0.0-rc.1.23420.5">
-      <Uri>https://dev.azure.com/dnceng/internal/_git/dotnet-windowsdesktop</Uri>
-      <Sha>5929eec40dae0d39074bbf023b245c692edb5fee</Sha>
-    </Dependency>
-    <Dependency Name="VS.Redist.Common.WindowsDesktop.SharedFramework.x64.8.0" Version="8.0.0-rc.1.23420.5">
-      <Uri>https://dev.azure.com/dnceng/internal/_git/dotnet-windowsdesktop</Uri>
-      <Sha>5929eec40dae0d39074bbf023b245c692edb5fee</Sha>
-    </Dependency>
-    <Dependency Name="Microsoft.WindowsDesktop.App.Ref" Version="8.0.0-rc.1.23420.5">
-      <Uri>https://dev.azure.com/dnceng/internal/_git/dotnet-windowsdesktop</Uri>
-      <Sha>5929eec40dae0d39074bbf023b245c692edb5fee</Sha>
-    </Dependency>
-    <Dependency Name="VS.Redist.Common.WindowsDesktop.TargetingPack.x64.8.0" Version="8.0.0-rc.1.23420.5">
-      <Uri>https://dev.azure.com/dnceng/internal/_git/dotnet-windowsdesktop</Uri>
-      <Sha>5929eec40dae0d39074bbf023b245c692edb5fee</Sha>
-    </Dependency>
-    <Dependency Name="Microsoft.NET.Sdk.WindowsDesktop" Version="8.0.0-rc.1.23420.4" CoherentParentDependency="Microsoft.WindowsDesktop.App.Ref">
-      <Uri>https://dev.azure.com/dnceng/internal/_git/dotnet-wpf</Uri>
-      <Sha>f8a9263959d3bd594e9e2c85a917222d17278827</Sha>
-    </Dependency>
-    <Dependency Name="Microsoft.AspNetCore.App.Ref" Version="8.0.0-rc.1.23421.29">
-      <Uri>https://dev.azure.com/dnceng/internal/_git/dotnet-aspnetcore</Uri>
-      <Sha>8ad057426fa6a27cd648b05684afddab9d97d3d9</Sha>
-    </Dependency>
-    <Dependency Name="Microsoft.AspNetCore.App.Ref.Internal" Version="8.0.0-rc.1.23421.29">
-      <Uri>https://dev.azure.com/dnceng/internal/_git/dotnet-aspnetcore</Uri>
-      <Sha>8ad057426fa6a27cd648b05684afddab9d97d3d9</Sha>
-    </Dependency>
-    <Dependency Name="Microsoft.AspNetCore.App.Runtime.win-x64" Version="8.0.0-rc.1.23421.29">
-      <Uri>https://dev.azure.com/dnceng/internal/_git/dotnet-aspnetcore</Uri>
-      <Sha>8ad057426fa6a27cd648b05684afddab9d97d3d9</Sha>
-    </Dependency>
-    <Dependency Name="VS.Redist.Common.AspNetCore.SharedFramework.x64.8.0" Version="8.0.0-rc.1.23421.29">
-      <Uri>https://dev.azure.com/dnceng/internal/_git/dotnet-aspnetcore</Uri>
-      <Sha>8ad057426fa6a27cd648b05684afddab9d97d3d9</Sha>
-      <SourceBuild RepoName="aspnetcore" ManagedOnly="true" />
-    </Dependency>
-    <Dependency Name="dotnet-dev-certs" Version="8.0.0-rc.1.23421.29">
-      <Uri>https://dev.azure.com/dnceng/internal/_git/dotnet-aspnetcore</Uri>
-      <Sha>8ad057426fa6a27cd648b05684afddab9d97d3d9</Sha>
-    </Dependency>
-    <Dependency Name="dotnet-user-jwts" Version="8.0.0-rc.1.23421.29">
-      <Uri>https://dev.azure.com/dnceng/internal/_git/dotnet-aspnetcore</Uri>
-      <Sha>8ad057426fa6a27cd648b05684afddab9d97d3d9</Sha>
-    </Dependency>
-    <Dependency Name="dotnet-user-secrets" Version="8.0.0-rc.1.23421.29">
-      <Uri>https://dev.azure.com/dnceng/internal/_git/dotnet-aspnetcore</Uri>
-      <Sha>8ad057426fa6a27cd648b05684afddab9d97d3d9</Sha>
-    </Dependency>
-    <Dependency Name="Microsoft.AspNetCore.Analyzers" Version="8.0.0-rc.1.23421.29">
-      <Uri>https://dev.azure.com/dnceng/internal/_git/dotnet-aspnetcore</Uri>
-      <Sha>8ad057426fa6a27cd648b05684afddab9d97d3d9</Sha>
-    </Dependency>
-    <Dependency Name="Microsoft.AspNetCore.Components.SdkAnalyzers" Version="8.0.0-rc.1.23421.29">
-      <Uri>https://dev.azure.com/dnceng/internal/_git/dotnet-aspnetcore</Uri>
-      <Sha>8ad057426fa6a27cd648b05684afddab9d97d3d9</Sha>
-    </Dependency>
-    <Dependency Name="Microsoft.AspNetCore.Mvc.Analyzers" Version="8.0.0-rc.1.23421.29">
-      <Uri>https://dev.azure.com/dnceng/internal/_git/dotnet-aspnetcore</Uri>
-      <Sha>8ad057426fa6a27cd648b05684afddab9d97d3d9</Sha>
-    </Dependency>
-    <Dependency Name="Microsoft.AspNetCore.Mvc.Api.Analyzers" Version="8.0.0-rc.1.23421.29">
-      <Uri>https://dev.azure.com/dnceng/internal/_git/dotnet-aspnetcore</Uri>
-      <Sha>8ad057426fa6a27cd648b05684afddab9d97d3d9</Sha>
-    </Dependency>
-    <Dependency Name="Microsoft.CodeAnalysis.Razor.Tooling.Internal" Version="7.0.0-preview.23420.1">
-      <Uri>https://github.com/dotnet/razor</Uri>
-      <Sha>f72cc5b96599c5d1de7fa8dcfb1da9ac82ddb0e4</Sha>
-      <SourceBuild RepoName="razor" ManagedOnly="true" />
-    </Dependency>
-    <Dependency Name="Microsoft.AspNetCore.Mvc.Razor.Extensions.Tooling.Internal" Version="7.0.0-preview.23420.1">
-      <Uri>https://github.com/dotnet/razor</Uri>
-      <Sha>f72cc5b96599c5d1de7fa8dcfb1da9ac82ddb0e4</Sha>
-    </Dependency>
-    <Dependency Name="Microsoft.NET.Sdk.Razor.SourceGenerators.Transport" Version="7.0.0-preview.23420.1">
-      <Uri>https://github.com/dotnet/razor</Uri>
-      <Sha>f72cc5b96599c5d1de7fa8dcfb1da9ac82ddb0e4</Sha>
-    </Dependency>
-    <Dependency Name="Microsoft.Extensions.FileProviders.Embedded" Version="8.0.0-rc.1.23421.29">
-      <Uri>https://dev.azure.com/dnceng/internal/_git/dotnet-aspnetcore</Uri>
-      <Sha>8ad057426fa6a27cd648b05684afddab9d97d3d9</Sha>
-    </Dependency>
-    <Dependency Name="Microsoft.AspNetCore.Authorization" Version="8.0.0-rc.1.23421.29">
-      <Uri>https://dev.azure.com/dnceng/internal/_git/dotnet-aspnetcore</Uri>
-      <Sha>8ad057426fa6a27cd648b05684afddab9d97d3d9</Sha>
-    </Dependency>
-    <Dependency Name="Microsoft.AspNetCore.Components.Web" Version="8.0.0-rc.1.23421.29">
-      <Uri>https://dev.azure.com/dnceng/internal/_git/dotnet-aspnetcore</Uri>
-      <Sha>8ad057426fa6a27cd648b05684afddab9d97d3d9</Sha>
-    </Dependency>
-    <Dependency Name="Microsoft.JSInterop" Version="8.0.0-rc.1.23421.29">
-      <Uri>https://dev.azure.com/dnceng/internal/_git/dotnet-aspnetcore</Uri>
-      <Sha>8ad057426fa6a27cd648b05684afddab9d97d3d9</Sha>
-=======
     <Dependency Name="Microsoft.WindowsDesktop.App.Runtime.win-x64" Version="8.0.0-rc.2.23462.7">
       <Uri>https://github.com/dotnet/windowsdesktop</Uri>
       <Sha>3961593c99938f139f7ae96ee80027406dc99c6a</Sha>
@@ -465,7 +302,6 @@
     <Dependency Name="Microsoft.JSInterop" Version="8.0.0-rc.2.23463.3">
       <Uri>https://github.com/dotnet/aspnetcore</Uri>
       <Sha>0005026d4eca7d681976b5d1967f6de86538cca3</Sha>
->>>>>>> d7a3ab57
     </Dependency>
     <Dependency Name="Microsoft.Web.Xdt" Version="7.0.0-preview.22423.2" Pinned="true">
       <Uri>https://github.com/dotnet/xdt</Uri>
@@ -562,24 +398,6 @@
     </Dependency>
   </ProductDependencies>
   <ToolsetDependencies>
-<<<<<<< HEAD
-    <Dependency Name="Microsoft.DotNet.Arcade.Sdk" Version="8.0.0-beta.23415.4">
-      <Uri>https://github.com/dotnet/arcade</Uri>
-      <Sha>46ff142f43e887d5f9a4d87ef39d72166f61db8d</Sha>
-      <SourceBuild RepoName="arcade" ManagedOnly="true" />
-    </Dependency>
-    <Dependency Name="Microsoft.DotNet.Helix.Sdk" Version="8.0.0-beta.23415.4">
-      <Uri>https://github.com/dotnet/arcade</Uri>
-      <Sha>46ff142f43e887d5f9a4d87ef39d72166f61db8d</Sha>
-    </Dependency>
-    <Dependency Name="Microsoft.DotNet.SignTool" Version="8.0.0-beta.23415.4">
-      <Uri>https://github.com/dotnet/arcade</Uri>
-      <Sha>46ff142f43e887d5f9a4d87ef39d72166f61db8d</Sha>
-    </Dependency>
-    <Dependency Name="Microsoft.DotNet.XUnitExtensions" Version="8.0.0-beta.23415.4">
-      <Uri>https://github.com/dotnet/arcade</Uri>
-      <Sha>46ff142f43e887d5f9a4d87ef39d72166f61db8d</Sha>
-=======
     <Dependency Name="Microsoft.DotNet.Arcade.Sdk" Version="8.0.0-beta.23461.2">
       <Uri>https://github.com/dotnet/arcade</Uri>
       <Sha>4a908c64757841121e67fda7adaf776c93893163</Sha>
@@ -596,7 +414,6 @@
     <Dependency Name="Microsoft.DotNet.XUnitExtensions" Version="8.0.0-beta.23461.2">
       <Uri>https://github.com/dotnet/arcade</Uri>
       <Sha>4a908c64757841121e67fda7adaf776c93893163</Sha>
->>>>>>> d7a3ab57
     </Dependency>
     <Dependency Name="System.Reflection.MetadataLoadContext" Version="8.0.0-rc.1.23419.4">
       <Uri>https://dev.azure.com/dnceng/internal/_git/dotnet-runtime</Uri>
