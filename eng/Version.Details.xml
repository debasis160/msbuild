<?xml version="1.0" encoding="utf-8"?>
<Dependencies>
  <ProductDependencies>
    <Dependency Name="Microsoft.TemplateEngine.Cli" Version="6.0.100-preview.7.21324.2">
      <Uri>https://github.com/dotnet/templating</Uri>
      <Sha>07188d40e98070273f7757531ee10fb916d2c20a</Sha>
      <SourceBuild RepoName="templating" ManagedOnly="true" />
    </Dependency>
    <Dependency Name="Microsoft.TemplateEngine.Abstractions" Version="6.0.100-preview.7.21324.2">
      <Uri>https://github.com/dotnet/templating</Uri>
      <Sha>07188d40e98070273f7757531ee10fb916d2c20a</Sha>
    </Dependency>
    <Dependency Name="Microsoft.TemplateEngine.Orchestrator.RunnableProjects" Version="6.0.100-preview.7.21324.2">
      <Uri>https://github.com/dotnet/templating</Uri>
      <Sha>07188d40e98070273f7757531ee10fb916d2c20a</Sha>
    </Dependency>
    <Dependency Name="Microsoft.TemplateEngine.Utils" Version="6.0.100-preview.7.21324.2">
      <Uri>https://github.com/dotnet/templating</Uri>
      <Sha>07188d40e98070273f7757531ee10fb916d2c20a</Sha>
    </Dependency>
    <Dependency Name="Microsoft.TemplateSearch.Common" Version="6.0.100-preview.7.21324.2">
      <Uri>https://github.com/dotnet/templating</Uri>
      <Sha>07188d40e98070273f7757531ee10fb916d2c20a</Sha>
    </Dependency>
    <Dependency Name="Microsoft.DotNet.Common.ItemTemplates" Version="6.0.100-preview.7.21324.2">
      <Uri>https://github.com/dotnet/templating</Uri>
      <Sha>07188d40e98070273f7757531ee10fb916d2c20a</Sha>
    </Dependency>
    <Dependency Name="Microsoft.NETCore.App.Ref" Version="6.0.0-preview.7.21324.1">
      <Uri>https://github.com/dotnet/runtime</Uri>
      <Sha>7833828914a42f8c99dfa6f18ccd47f99dc2b56e</Sha>
    </Dependency>
    <Dependency Name="VS.Redist.Common.NetCore.SharedFramework.x64.6.0" Version="6.0.0-preview.7.21324.1">
      <Uri>https://github.com/dotnet/runtime</Uri>
      <Sha>7833828914a42f8c99dfa6f18ccd47f99dc2b56e</Sha>
    </Dependency>
    <Dependency Name="Microsoft.NETCore.App.Runtime.win-x64" Version="6.0.0-preview.7.21324.1">
      <Uri>https://github.com/dotnet/runtime</Uri>
      <Sha>7833828914a42f8c99dfa6f18ccd47f99dc2b56e</Sha>
    </Dependency>
    <Dependency Name="Microsoft.NETCore.App.Host.win-x64" Version="6.0.0-preview.7.21324.1">
      <Uri>https://github.com/dotnet/runtime</Uri>
      <Sha>7833828914a42f8c99dfa6f18ccd47f99dc2b56e</Sha>
    </Dependency>
    <Dependency Name="Microsoft.NETCore.Platforms" Version="6.0.0-preview.7.21324.1">
      <Uri>https://github.com/dotnet/runtime</Uri>
      <Sha>7833828914a42f8c99dfa6f18ccd47f99dc2b56e</Sha>
    </Dependency>
    <Dependency Name="Microsoft.NET.HostModel" Version="6.0.0-preview.7.21324.1">
      <Uri>https://github.com/dotnet/runtime</Uri>
      <Sha>7833828914a42f8c99dfa6f18ccd47f99dc2b56e</Sha>
    </Dependency>
    <Dependency Name="Microsoft.Extensions.DependencyModel" Version="6.0.0-preview.7.21324.1">
      <Uri>https://github.com/dotnet/runtime</Uri>
      <Sha>7833828914a42f8c99dfa6f18ccd47f99dc2b56e</Sha>
    </Dependency>
    <Dependency Name="Microsoft.NETCore.DotNetHostResolver" Version="6.0.0-preview.7.21324.1">
      <Uri>https://github.com/dotnet/runtime</Uri>
      <Sha>7833828914a42f8c99dfa6f18ccd47f99dc2b56e</Sha>
    </Dependency>
    <Dependency Name="Microsoft.Build" Version="17.0.0-preview-21323-02">
      <Uri>https://github.com/dotnet/msbuild</Uri>
      <Sha>67ba2dfd7df95a64f8b03694b6b4871974be58e0</Sha>
    </Dependency>
    <Dependency Name="Microsoft.Build.Localization" Version="17.0.0-preview-21323-02">
      <Uri>https://github.com/dotnet/msbuild</Uri>
      <Sha>67ba2dfd7df95a64f8b03694b6b4871974be58e0</Sha>
    </Dependency>
    <Dependency Name="Microsoft.FSharp.Compiler" Version="12.0.0-beta.21323.6">
      <Uri>https://github.com/dotnet/fsharp</Uri>
      <Sha>9a1f3882a9f30d95cb5b3277077d0c1fd749e028</Sha>
    </Dependency>
    <Dependency Name="Microsoft.SourceBuild.Intermediate.fsharp" Version="5.0.2-beta.21322.7">
      <Uri>https://github.com/dotnet/fsharp</Uri>
      <Sha>334fb20360e5aac33c1ba7ab21693186fc2350a6</Sha>
      <SourceBuild RepoName="fsharp" ManagedOnly="true" />
    </Dependency>
    <Dependency Name="Microsoft.Net.Compilers.Toolset" Version="4.0.0-2.21324.2">
      <Uri>https://github.com/dotnet/roslyn</Uri>
      <Sha>9d5ad74040a0bee9c976579ee73b796dd53a4fcb</Sha>
      <SourceBuild RepoName="roslyn" ManagedOnly="true" />
    </Dependency>
    <Dependency Name="Microsoft.CodeAnalysis.CSharp" Version="4.0.0-2.21324.2">
      <Uri>https://github.com/dotnet/roslyn</Uri>
      <Sha>9d5ad74040a0bee9c976579ee73b796dd53a4fcb</Sha>
    </Dependency>
    <Dependency Name="Microsoft.CodeAnalysis.CSharp.Features" Version="4.0.0-2.21324.2">
      <Uri>https://github.com/dotnet/roslyn</Uri>
      <Sha>9d5ad74040a0bee9c976579ee73b796dd53a4fcb</Sha>
    </Dependency>
    <Dependency Name="Microsoft.CodeAnalysis.Workspaces.MSBuild" Version="4.0.0-2.21324.2">
      <Uri>https://github.com/dotnet/roslyn</Uri>
      <Sha>9d5ad74040a0bee9c976579ee73b796dd53a4fcb</Sha>
    </Dependency>
    <Dependency Name="Microsoft.AspNetCore.DeveloperCertificates.XPlat" Version="6.0.0-preview.7.21324.3">
      <Uri>https://github.com/dotnet/aspnetcore</Uri>
      <Sha>c8d548c20120ec711706fdd78d6e0e015792df54</Sha>
    </Dependency>
    <Dependency Name="Microsoft.AspNetCore.TestHost" Version="6.0.0-preview.7.21324.3">
      <Uri>https://github.com/dotnet/aspnetcore</Uri>
      <Sha>c8d548c20120ec711706fdd78d6e0e015792df54</Sha>
    </Dependency>
    <Dependency Name="NuGet.Build.Tasks" Version="6.0.0-preview.1.66">
      <Uri>https://github.com/nuget/nuget.client</Uri>
      <Sha>e84a10e4b0e6bccce7421af020728d9bbc3e64e0</Sha>
    </Dependency>
    <Dependency Name="Microsoft.NET.Test.Sdk" Version="17.0.0-preview-20210624-09">
      <Uri>https://github.com/microsoft/vstest</Uri>
      <Sha>eff66c00b217b355b6ee11034ff8396a618d04e3</Sha>
    </Dependency>
    <Dependency Name="Microsoft.NET.ILLink.Tasks" Version="6.0.100-preview.6.21322.1">
      <Uri>https://github.com/mono/linker</Uri>
      <Sha>a07cab7b71a1321a9e68571c0b6095144a177b4e</Sha>
      <SourceBuild RepoName="linker" ManagedOnly="true" />
    </Dependency>
    <Dependency Name="Microsoft.NET.ILLink.Analyzers" Version="6.0.100-preview.6.21322.1">
      <Uri>https://github.com/mono/linker</Uri>
      <Sha>a07cab7b71a1321a9e68571c0b6095144a177b4e</Sha>
    </Dependency>
    <Dependency Name="System.CodeDom" Version="6.0.0-preview.7.21324.1">
      <Uri>https://github.com/dotnet/runtime</Uri>
      <Sha>7833828914a42f8c99dfa6f18ccd47f99dc2b56e</Sha>
    </Dependency>
    <Dependency Name="System.Security.Cryptography.ProtectedData" Version="6.0.0-preview.7.21324.1">
      <Uri>https://github.com/dotnet/runtime</Uri>
      <Sha>7833828914a42f8c99dfa6f18ccd47f99dc2b56e</Sha>
    </Dependency>
    <Dependency Name="System.Text.Encoding.CodePages" Version="6.0.0-preview.7.21324.1">
      <Uri>https://github.com/dotnet/runtime</Uri>
      <Sha>7833828914a42f8c99dfa6f18ccd47f99dc2b56e</Sha>
    </Dependency>
    <Dependency Name="System.Resources.Extensions" Version="6.0.0-preview.7.21324.1">
      <Uri>https://github.com/dotnet/runtime</Uri>
      <Sha>7833828914a42f8c99dfa6f18ccd47f99dc2b56e</Sha>
    </Dependency>
    <Dependency Name="Microsoft.WindowsDesktop.App.Runtime.win-x64" Version="6.0.0-preview.7.21323.1">
      <Uri>https://github.com/dotnet/windowsdesktop</Uri>
      <Sha>30d2e1ff863eaaf8fdadfc31aebfe653196a93b4</Sha>
    </Dependency>
    <Dependency Name="VS.Redist.Common.WindowsDesktop.SharedFramework.x64.6.0" Version="6.0.0-preview.7.21323.1">
      <Uri>https://github.com/dotnet/windowsdesktop</Uri>
      <Sha>30d2e1ff863eaaf8fdadfc31aebfe653196a93b4</Sha>
    </Dependency>
    <Dependency Name="Microsoft.WindowsDesktop.App.Ref" Version="6.0.0-preview.7.21323.1">
      <Uri>https://github.com/dotnet/windowsdesktop</Uri>
      <Sha>30d2e1ff863eaaf8fdadfc31aebfe653196a93b4</Sha>
    </Dependency>
    <Dependency Name="Microsoft.NET.Sdk.WindowsDesktop" Version="6.0.0-preview.7.21321.3" CoherentParentDependency="Microsoft.WindowsDesktop.App.Ref">
      <Uri>https://github.com/dotnet/wpf</Uri>
      <Sha>fedb4cd155ba8de2e414b2a4ecdd4c71c5c95036</Sha>
    </Dependency>
    <Dependency Name="Microsoft.AspNetCore.App.Ref" Version="6.0.0-preview.7.21324.3">
      <Uri>https://github.com/dotnet/aspnetcore</Uri>
      <Sha>c8d548c20120ec711706fdd78d6e0e015792df54</Sha>
    </Dependency>
    <Dependency Name="Microsoft.AspNetCore.App.Ref.Internal" Version="6.0.0-preview.7.21324.3">
      <Uri>https://github.com/dotnet/aspnetcore</Uri>
      <Sha>c8d548c20120ec711706fdd78d6e0e015792df54</Sha>
    </Dependency>
    <Dependency Name="Microsoft.AspNetCore.App.Runtime.win-x64" Version="6.0.0-preview.7.21324.3">
      <Uri>https://github.com/dotnet/aspnetcore</Uri>
      <Sha>c8d548c20120ec711706fdd78d6e0e015792df54</Sha>
    </Dependency>
    <Dependency Name="VS.Redist.Common.AspNetCore.SharedFramework.x64.6.0" Version="6.0.0-preview.7.21324.3">
      <Uri>https://github.com/dotnet/aspnetcore</Uri>
<<<<<<< HEAD
      <Sha>c8d548c20120ec711706fdd78d6e0e015792df54</Sha>
=======
      <Sha>7b28c2b572cf32cf3c874d637ca8337a3b459830</Sha>
      <SourceBuild RepoName="aspnetcore" ManagedOnly="true" />
>>>>>>> 693a1f56
    </Dependency>
    <Dependency Name="dotnet-dev-certs" Version="6.0.0-preview.7.21324.3">
      <Uri>https://github.com/dotnet/aspnetcore</Uri>
      <Sha>c8d548c20120ec711706fdd78d6e0e015792df54</Sha>
    </Dependency>
    <Dependency Name="dotnet-user-secrets" Version="6.0.0-preview.7.21324.3">
      <Uri>https://github.com/dotnet/aspnetcore</Uri>
      <Sha>c8d548c20120ec711706fdd78d6e0e015792df54</Sha>
    </Dependency>
    <Dependency Name="Microsoft.AspNetCore.Analyzers" Version="6.0.0-preview.7.21324.3">
      <Uri>https://github.com/dotnet/aspnetcore</Uri>
      <Sha>c8d548c20120ec711706fdd78d6e0e015792df54</Sha>
    </Dependency>
    <Dependency Name="Microsoft.AspNetCore.Components.Analyzers" Version="6.0.0-preview.7.21324.3">
      <Uri>https://github.com/dotnet/aspnetcore</Uri>
      <Sha>c8d548c20120ec711706fdd78d6e0e015792df54</Sha>
    </Dependency>
    <Dependency Name="Microsoft.AspNetCore.Mvc.Analyzers" Version="6.0.0-preview.7.21324.3">
      <Uri>https://github.com/dotnet/aspnetcore</Uri>
      <Sha>c8d548c20120ec711706fdd78d6e0e015792df54</Sha>
    </Dependency>
    <Dependency Name="Microsoft.AspNetCore.Mvc.Api.Analyzers" Version="6.0.0-preview.7.21324.3">
      <Uri>https://github.com/dotnet/aspnetcore</Uri>
      <Sha>c8d548c20120ec711706fdd78d6e0e015792df54</Sha>
    </Dependency>
    <Dependency Name="Microsoft.AspNetCore.Mvc.Razor.Extensions" Version="6.0.0-preview.7.21324.3">
      <Uri>https://github.com/dotnet/aspnetcore</Uri>
      <Sha>c8d548c20120ec711706fdd78d6e0e015792df54</Sha>
    </Dependency>
    <Dependency Name="Microsoft.CodeAnalysis.Razor" Version="6.0.0-preview.7.21324.3">
      <Uri>https://github.com/dotnet/aspnetcore</Uri>
      <Sha>c8d548c20120ec711706fdd78d6e0e015792df54</Sha>
    </Dependency>
    <Dependency Name="Microsoft.AspNetCore.Razor.Language" Version="6.0.0-preview.7.21324.3">
      <Uri>https://github.com/dotnet/aspnetcore</Uri>
      <Sha>c8d548c20120ec711706fdd78d6e0e015792df54</Sha>
    </Dependency>
    <Dependency Name="Microsoft.Extensions.FileProviders.Embedded" Version="6.0.0-preview.7.21324.3">
      <Uri>https://github.com/dotnet/aspnetcore</Uri>
      <Sha>c8d548c20120ec711706fdd78d6e0e015792df54</Sha>
    </Dependency>
    <Dependency Name="Microsoft.AspNetCore.Authorization" Version="6.0.0-preview.7.21324.3">
      <Uri>https://github.com/dotnet/aspnetcore</Uri>
      <Sha>c8d548c20120ec711706fdd78d6e0e015792df54</Sha>
    </Dependency>
    <Dependency Name="Microsoft.AspNetCore.Components.Web" Version="6.0.0-preview.7.21324.3">
      <Uri>https://github.com/dotnet/aspnetcore</Uri>
      <Sha>c8d548c20120ec711706fdd78d6e0e015792df54</Sha>
    </Dependency>
    <Dependency Name="Microsoft.JSInterop" Version="6.0.0-preview.7.21324.3">
      <Uri>https://github.com/dotnet/aspnetcore</Uri>
      <Sha>c8d548c20120ec711706fdd78d6e0e015792df54</Sha>
    </Dependency>
    <Dependency Name="Microsoft.Web.Xdt" Version="3.1.0" Pinned="true">
      <Uri>https://github.com/aspnet/xdt</Uri>
      <Sha>c01a538851a8ab1a1fbeb2e6243f391fff7587b4</Sha>
    </Dependency>
    <Dependency Name="Microsoft.CodeAnalysis.NetAnalyzers" Version="6.0.0-rc1.21324.1">
      <Uri>https://github.com/dotnet/roslyn-analyzers</Uri>
      <Sha>c801eb6e3532e2b6f36d9559c9174d1c7cf14c09</Sha>
    </Dependency>
    <Dependency Name="Microsoft.SourceBuild.Intermediate.roslyn-analyzers" Version="3.3.3-beta1.21320.2">
      <Uri>https://github.com/dotnet/roslyn-analyzers</Uri>
      <Sha>fcddb771f42866f9521f23f093b1f30e129018bb</Sha>
      <SourceBuild RepoName="roslyn-analyzers" ManagedOnly="true" />
    </Dependency>
  </ProductDependencies>
  <ToolsetDependencies>
    <Dependency Name="Microsoft.DotNet.Arcade.Sdk" Version="6.0.0-beta.21323.1">
      <Uri>https://github.com/dotnet/arcade</Uri>
      <Sha>1685a12f35cfb396f9352d63736eb675673b0e20</Sha>
      <SourceBuild RepoName="arcade" ManagedOnly="true" />
    </Dependency>
    <Dependency Name="Microsoft.DotNet.Helix.Sdk" Version="6.0.0-beta.21323.1">
      <Uri>https://github.com/dotnet/arcade</Uri>
      <Sha>1685a12f35cfb396f9352d63736eb675673b0e20</Sha>
    </Dependency>
    <Dependency Name="Microsoft.DotNet.SignTool" Version="6.0.0-beta.21323.1">
      <Uri>https://github.com/dotnet/arcade</Uri>
      <Sha>1685a12f35cfb396f9352d63736eb675673b0e20</Sha>
    </Dependency>
    <Dependency Name="Microsoft.DotNet.XUnitExtensions" Version="6.0.0-beta.21323.1">
      <Uri>https://github.com/dotnet/arcade</Uri>
      <Sha>1685a12f35cfb396f9352d63736eb675673b0e20</Sha>
    </Dependency>
    <Dependency Name="Microsoft.SourceBuild.Intermediate.source-build" Version="0.1.0-alpha.1.21318.1">
      <Uri>https://github.com/dotnet/source-build</Uri>
      <Sha>3fb25b8db3bec654e37e71a5b2b7fde14444bc2f</Sha>
      <SourceBuild RepoName="source-build" ManagedOnly="true" />
    </Dependency>
    <Dependency Name="System.Reflection.MetadataLoadContext" Version="6.0.0-preview.7.21324.1">
      <Uri>https://github.com/dotnet/runtime</Uri>
      <Sha>7833828914a42f8c99dfa6f18ccd47f99dc2b56e</Sha>
    </Dependency>
    <Dependency Name="XliffTasks" Version="1.0.0-beta.21312.1" CoherentParentDependency="Microsoft.DotNet.Arcade.Sdk">
      <Uri>https://github.com/dotnet/xliff-tasks</Uri>
      <Sha>d4e95f2cca463823ce9c8e3394554883b6e3c091</Sha>
      <SourceBuild RepoName="xliff-tasks" ManagedOnly="true" />
    </Dependency>
  </ToolsetDependencies>
</Dependencies><|MERGE_RESOLUTION|>--- conflicted
+++ resolved
@@ -163,12 +163,8 @@
     </Dependency>
     <Dependency Name="VS.Redist.Common.AspNetCore.SharedFramework.x64.6.0" Version="6.0.0-preview.7.21324.3">
       <Uri>https://github.com/dotnet/aspnetcore</Uri>
-<<<<<<< HEAD
-      <Sha>c8d548c20120ec711706fdd78d6e0e015792df54</Sha>
-=======
-      <Sha>7b28c2b572cf32cf3c874d637ca8337a3b459830</Sha>
+      <Sha>c8d548c20120ec711706fdd78d6e0e015792df54</Sha>
       <SourceBuild RepoName="aspnetcore" ManagedOnly="true" />
->>>>>>> 693a1f56
     </Dependency>
     <Dependency Name="dotnet-dev-certs" Version="6.0.0-preview.7.21324.3">
       <Uri>https://github.com/dotnet/aspnetcore</Uri>
