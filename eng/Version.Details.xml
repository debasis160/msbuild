<?xml version="1.0" encoding="utf-8"?>
<Dependencies>
  <ProductDependencies>
<<<<<<< HEAD
    <Dependency Name="Microsoft.TemplateEngine.Cli" Version="5.0.0-alpha1.19401.1">
      <Uri>https://github.com/dotnet/templating</Uri>
      <Sha>dc3de384829410500748023c862bab291ab0492d</Sha>
    </Dependency>
    <Dependency Name="Microsoft.NETCore.App" Version="3.0.0-preview9-19413-02">
      <Uri>https://github.com/dotnet/core-setup</Uri>
      <Sha>14803a0d1d2914ad518893551e6d3a4d1cece115</Sha>
    </Dependency>
    <Dependency Name="Microsoft.DotNet.PlatformAbstractions" Version="3.0.0-preview9-19413-02">
      <Uri>https://github.com/dotnet/core-setup</Uri>
      <Sha>14803a0d1d2914ad518893551e6d3a4d1cece115</Sha>
    </Dependency>
    <Dependency Name="Microsoft.NET.HostModel" Version="3.0.0-preview9-19413-02">
      <Uri>https://github.com/dotnet/core-setup</Uri>
      <Sha>14803a0d1d2914ad518893551e6d3a4d1cece115</Sha>
    </Dependency>
    <Dependency Name="Microsoft.Extensions.DependencyModel" Version="3.0.0-preview9-19413-02">
      <Uri>https://github.com/dotnet/core-setup</Uri>
      <Sha>14803a0d1d2914ad518893551e6d3a4d1cece115</Sha>
    </Dependency>
    <Dependency Name="Microsoft.NETCore.DotNetHostResolver" Version="3.0.0-preview9-19413-02">
      <Uri>https://github.com/dotnet/core-setup</Uri>
      <Sha>14803a0d1d2914ad518893551e6d3a4d1cece115</Sha>
    </Dependency>
    <Dependency Name="Microsoft.AspNetCore.DeveloperCertificates.XPlat" Version="3.0.0-preview9.19412.10">
      <Uri>https://github.com/aspnet/AspNetCore</Uri>
      <Sha>826ed7504bb146ab8179f12fc4bb5a8dc950b317</Sha>
=======
    <Dependency Name="Microsoft.TemplateEngine.Cli" Version="3.0.0-preview8.19381.4">
      <Uri>https://github.com/dotnet/templating</Uri>
      <Sha>e8d6da33000a416b2b36b4f04b1756dcc99f671d</Sha>
    </Dependency>
    <Dependency Name="Microsoft.NETCore.App" Version="3.0.0-preview8-28405-07">
      <Uri>https://github.com/dotnet/core-setup</Uri>
      <Sha>d01b2fb7bc6bd4911e157fbd51353059a3ba1a6c</Sha>
    </Dependency>
    <Dependency Name="Microsoft.DotNet.PlatformAbstractions" Version="3.0.0-preview8-28405-07">
      <Uri>https://github.com/dotnet/core-setup</Uri>
      <Sha>d01b2fb7bc6bd4911e157fbd51353059a3ba1a6c</Sha>
    </Dependency>
    <Dependency Name="Microsoft.NET.HostModel" Version="3.0.0-preview8-28405-07">
      <Uri>https://github.com/dotnet/core-setup</Uri>
      <Sha>d01b2fb7bc6bd4911e157fbd51353059a3ba1a6c</Sha>
    </Dependency>
    <Dependency Name="Microsoft.Extensions.DependencyModel" Version="3.0.0-preview8-28405-07">
      <Uri>https://github.com/dotnet/core-setup</Uri>
      <Sha>d01b2fb7bc6bd4911e157fbd51353059a3ba1a6c</Sha>
    </Dependency>
    <Dependency Name="Microsoft.NETCore.DotNetHostResolver" Version="3.0.0-preview8-28405-07">
      <Uri>https://github.com/dotnet/core-setup</Uri>
      <Sha>d01b2fb7bc6bd4911e157fbd51353059a3ba1a6c</Sha>
    </Dependency>
    <Dependency Name="Microsoft.AspNetCore.DeveloperCertificates.XPlat" Version="3.0.0-preview8.19405.7">
      <Uri>https://github.com/aspnet/AspNetCore</Uri>
      <Sha>4a42afc5aea63750638e118560d43db04bd9ccc2</Sha>
>>>>>>> 1f3f3400
    </Dependency>
  </ProductDependencies>
  <ToolsetDependencies>
    <Dependency Name="Microsoft.DotNet.Arcade.Sdk" Version="1.0.0-beta.19377.2">
      <Uri>https://github.com/dotnet/arcade</Uri>
      <Sha>8b670142ae1b65aa4d834257b0b64d4f69f30eb8</Sha>
    </Dependency>
  </ToolsetDependencies>
  <ProductDependencies>
<<<<<<< HEAD
    <Dependency Name="Microsoft.NET.Sdk" Version="3.0.100-preview9.19413.1">
      <Uri>https://github.com/dotnet/sdk</Uri>
      <Sha>27d90bd3560ece4e5712347f2931ce8e7c63cea9</Sha>
=======
    <Dependency Name="Microsoft.NET.Sdk" Version="3.0.100-preview8.19406.1">
      <Uri>https://github.com/dotnet/sdk</Uri>
      <Sha>7c9956bc0e4c5fe5390ce82a9806dbf8af9d050e</Sha>
>>>>>>> 1f3f3400
    </Dependency>
    <Dependency Name="Microsoft.DotNet.Cli.CommandLine" Version="1.0.0-preview.19208.1">
      <Uri>https://github.com/dotnet/CliCommandLineParser</Uri>
      <Sha>0e89c2116ad28e404ba56c14d1c3f938caa25a01</Sha>
    </Dependency>
  </ProductDependencies>
</Dependencies><|MERGE_RESOLUTION|>--- conflicted
+++ resolved
@@ -1,10 +1,9 @@
 <?xml version="1.0" encoding="utf-8"?>
 <Dependencies>
   <ProductDependencies>
-<<<<<<< HEAD
-    <Dependency Name="Microsoft.TemplateEngine.Cli" Version="5.0.0-alpha1.19401.1">
+    <Dependency Name="Microsoft.TemplateEngine.Cli" Version="3.0.0-preview8.19381.4">
       <Uri>https://github.com/dotnet/templating</Uri>
-      <Sha>dc3de384829410500748023c862bab291ab0492d</Sha>
+      <Sha>e8d6da33000a416b2b36b4f04b1756dcc99f671d</Sha>
     </Dependency>
     <Dependency Name="Microsoft.NETCore.App" Version="3.0.0-preview9-19413-02">
       <Uri>https://github.com/dotnet/core-setup</Uri>
@@ -29,35 +28,6 @@
     <Dependency Name="Microsoft.AspNetCore.DeveloperCertificates.XPlat" Version="3.0.0-preview9.19412.10">
       <Uri>https://github.com/aspnet/AspNetCore</Uri>
       <Sha>826ed7504bb146ab8179f12fc4bb5a8dc950b317</Sha>
-=======
-    <Dependency Name="Microsoft.TemplateEngine.Cli" Version="3.0.0-preview8.19381.4">
-      <Uri>https://github.com/dotnet/templating</Uri>
-      <Sha>e8d6da33000a416b2b36b4f04b1756dcc99f671d</Sha>
-    </Dependency>
-    <Dependency Name="Microsoft.NETCore.App" Version="3.0.0-preview8-28405-07">
-      <Uri>https://github.com/dotnet/core-setup</Uri>
-      <Sha>d01b2fb7bc6bd4911e157fbd51353059a3ba1a6c</Sha>
-    </Dependency>
-    <Dependency Name="Microsoft.DotNet.PlatformAbstractions" Version="3.0.0-preview8-28405-07">
-      <Uri>https://github.com/dotnet/core-setup</Uri>
-      <Sha>d01b2fb7bc6bd4911e157fbd51353059a3ba1a6c</Sha>
-    </Dependency>
-    <Dependency Name="Microsoft.NET.HostModel" Version="3.0.0-preview8-28405-07">
-      <Uri>https://github.com/dotnet/core-setup</Uri>
-      <Sha>d01b2fb7bc6bd4911e157fbd51353059a3ba1a6c</Sha>
-    </Dependency>
-    <Dependency Name="Microsoft.Extensions.DependencyModel" Version="3.0.0-preview8-28405-07">
-      <Uri>https://github.com/dotnet/core-setup</Uri>
-      <Sha>d01b2fb7bc6bd4911e157fbd51353059a3ba1a6c</Sha>
-    </Dependency>
-    <Dependency Name="Microsoft.NETCore.DotNetHostResolver" Version="3.0.0-preview8-28405-07">
-      <Uri>https://github.com/dotnet/core-setup</Uri>
-      <Sha>d01b2fb7bc6bd4911e157fbd51353059a3ba1a6c</Sha>
-    </Dependency>
-    <Dependency Name="Microsoft.AspNetCore.DeveloperCertificates.XPlat" Version="3.0.0-preview8.19405.7">
-      <Uri>https://github.com/aspnet/AspNetCore</Uri>
-      <Sha>4a42afc5aea63750638e118560d43db04bd9ccc2</Sha>
->>>>>>> 1f3f3400
     </Dependency>
   </ProductDependencies>
   <ToolsetDependencies>
@@ -67,15 +37,9 @@
     </Dependency>
   </ToolsetDependencies>
   <ProductDependencies>
-<<<<<<< HEAD
     <Dependency Name="Microsoft.NET.Sdk" Version="3.0.100-preview9.19413.1">
       <Uri>https://github.com/dotnet/sdk</Uri>
       <Sha>27d90bd3560ece4e5712347f2931ce8e7c63cea9</Sha>
-=======
-    <Dependency Name="Microsoft.NET.Sdk" Version="3.0.100-preview8.19406.1">
-      <Uri>https://github.com/dotnet/sdk</Uri>
-      <Sha>7c9956bc0e4c5fe5390ce82a9806dbf8af9d050e</Sha>
->>>>>>> 1f3f3400
     </Dependency>
     <Dependency Name="Microsoft.DotNet.Cli.CommandLine" Version="1.0.0-preview.19208.1">
       <Uri>https://github.com/dotnet/CliCommandLineParser</Uri>
