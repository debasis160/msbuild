--- conflicted
+++ resolved
@@ -44,7 +44,6 @@
       <Sha>60ea5b2eca5af06fc63b250f8669d2c70179b18c</Sha>
       <SourceBuild RepoName="arcade" ManagedOnly="true" />
     </Dependency>
-<<<<<<< HEAD
     <Dependency Name="Microsoft.SourceLink.GitHub" Version="8.0.0-beta.23361.2" CoherentParentDependency="Microsoft.DotNet.Arcade.Sdk">
       <Uri>https://github.com/dotnet/sourcelink</Uri>
       <Sha>d2e046aec870a5a7601cc51c5607f34463cc2d42</Sha>
@@ -53,16 +52,6 @@
     <Dependency Name="Microsoft.DotNet.XliffTasks" Version="1.0.0-beta.23360.1" CoherentParentDependency="Microsoft.DotNet.Arcade.Sdk">
       <Uri>https://github.com/dotnet/xliff-tasks</Uri>
       <Sha>a171b61473272e5a6d272117963864ba958a012a</Sha>
-=======
-    <Dependency Name="Microsoft.SourceLink.GitHub" Version="8.0.0-beta.23211.2" CoherentParentDependency="Microsoft.DotNet.Arcade.Sdk">
-      <Uri>https://github.com/dotnet/sourcelink</Uri>
-      <Sha>4cf2eb17c295905edeca76a9afe6dda42988359e</Sha>
-      <SourceBuild RepoName="sourcelink" ManagedOnly="true" />
-    </Dependency>
-    <Dependency Name="Microsoft.DotNet.XliffTasks" Version="1.0.0-beta.23211.1" CoherentParentDependency="Microsoft.DotNet.Arcade.Sdk">
-      <Uri>https://github.com/dotnet/xliff-tasks</Uri>
-      <Sha>ce5066cd85c138c257a981f9c95257e9c577a5ee</Sha>
->>>>>>> 0ff2a83e
       <SourceBuild RepoName="xliff-tasks" ManagedOnly="true" />
     </Dependency>
     <Dependency Name="NuGet.Build.Tasks" Version="6.7.0-rc.111">
