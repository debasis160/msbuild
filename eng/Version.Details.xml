<?xml version="1.0" encoding="utf-8"?>
<Dependencies>
  <ProductDependencies>
<<<<<<< HEAD
    <Dependency Name="Microsoft.NETCore.App.Ref" Version="3.1.0-preview2.19525.6">
      <Uri>https://github.com/dotnet/core-setup</Uri>
      <Sha>5672978d912db81b4b677fddff264907a47ec9a8</Sha>
    </Dependency>
    <Dependency Name="Microsoft.NETCore.App.Runtime.win-x64" Version="3.1.0-preview2.19525.6">
      <Uri>https://github.com/dotnet/core-setup</Uri>
      <Sha>5672978d912db81b4b677fddff264907a47ec9a8</Sha>
    </Dependency>
    <Dependency Name="Microsoft.DotNet.Cli.Runtime" Version="3.1.100-preview2.19529.1">
      <Uri>https://github.com/dotnet/cli</Uri>
      <Sha>23212e12c98ce4af8f07922c9ef6a20b23f236ea</Sha>
    </Dependency>
    <Dependency Name="Microsoft.NET.Sdk" Version="3.1.100-preview2.19528.2">
      <Uri>https://github.com/dotnet/sdk</Uri>
      <Sha>334812443d8bb11afa51a7efd2f8de83e321e6e1</Sha>
    </Dependency>
    <Dependency Name="Microsoft.Build" Version="16.4.0-preview-19528-01">
      <Uri>https://github.com/microsoft/msbuild</Uri>
      <Sha>3745451f472cbee0abf70e3080ae4a5d0c95fcf7</Sha>
    </Dependency>
    <Dependency Name="Microsoft.Build.Localization" Version="16.4.0-preview-19528-01">
      <Uri>https://github.com/microsoft/msbuild</Uri>
      <Sha>3745451f472cbee0abf70e3080ae4a5d0c95fcf7</Sha>
=======
    <Dependency Name="Microsoft.TemplateEngine.Cli" Version="5.0.0-alpha1.19516.1">
      <Uri>https://github.com/dotnet/templating</Uri>
      <Sha>6f180514b4aefc006d50c07c947da61e0ac2ed4c</Sha>
    </Dependency>
    <Dependency Name="Microsoft.NETCore.App.Ref" Version="5.0.0-alpha1.19527.2">
      <Uri>https://github.com/dotnet/core-setup</Uri>
      <Sha>b3749864f47f38599a94070497225c665124fe82</Sha>
    </Dependency>
    <Dependency Name="Microsoft.NETCore.App.Runtime.win-x64" Version="5.0.0-alpha1.19527.2">
      <Uri>https://github.com/dotnet/core-setup</Uri>
      <Sha>b3749864f47f38599a94070497225c665124fe82</Sha>
    </Dependency>
    <Dependency Name="Microsoft.DotNet.PlatformAbstractions" Version="5.0.0-alpha1.19527.2">
      <Uri>https://github.com/dotnet/core-setup</Uri>
      <Sha>b3749864f47f38599a94070497225c665124fe82</Sha>
    </Dependency>
    <Dependency Name="Microsoft.NET.HostModel" Version="5.0.0-alpha1.19527.2">
      <Uri>https://github.com/dotnet/core-setup</Uri>
      <Sha>b3749864f47f38599a94070497225c665124fe82</Sha>
    </Dependency>
    <Dependency Name="Microsoft.Extensions.DependencyModel" Version="5.0.0-alpha1.19527.2">
      <Uri>https://github.com/dotnet/core-setup</Uri>
      <Sha>b3749864f47f38599a94070497225c665124fe82</Sha>
    </Dependency>
    <Dependency Name="Microsoft.NETCore.DotNetHostResolver" Version="5.0.0-alpha1.19527.2">
      <Uri>https://github.com/dotnet/core-setup</Uri>
      <Sha>b3749864f47f38599a94070497225c665124fe82</Sha>
    </Dependency>
    <Dependency Name="Microsoft.NET.Sdk" Version="5.0.100-alpha1.19501.2">
      <Uri>https://github.com/dotnet/sdk</Uri>
      <Sha>419501cb5731805c7e49bae276a2938e7c1844de</Sha>
    </Dependency>
    <Dependency Name="Microsoft.DotNet.Cli.CommandLine" Version="1.0.0-preview.19208.1">
      <Uri>https://github.com/dotnet/CliCommandLineParser</Uri>
      <Sha>0e89c2116ad28e404ba56c14d1c3f938caa25a01</Sha>
    </Dependency>
    <Dependency Name="Microsoft.Build" Version="16.4.0-preview-19460-01">
      <Uri>https://github.com/Microsoft/msbuild</Uri>
      <Sha>e460c009a8fc6db1e3a40ec17d380dfd09344e1e</Sha>
>>>>>>> 195f3e36
    </Dependency>
    <Dependency Name="Microsoft.FSharp.Compiler" Version="10.7.0-beta.19525.3">
      <Uri>https://github.com/dotnet/fsharp</Uri>
      <Sha>da3ca86d2608d5753f6fc8e0595778ff6f407af1</Sha>
    </Dependency>
<<<<<<< HEAD
    <Dependency Name="Microsoft.NETCore.Compilers" Version="3.4.0-beta3-19524-06">
      <Uri>https://github.com/dotnet/roslyn</Uri>
      <Sha>5a9c28432b9d18639fe54e62033bb8629ee11cf7</Sha>
    </Dependency>
    <Dependency Name="Microsoft.NET.Sdk.Razor" Version="3.1.0-preview2.19528.1">
      <Uri>https://github.com/aspnet/AspNetCore-Tooling</Uri>
      <Sha>d273a0f4ccfd17a50b490492929bb3617ca73c32</Sha>
    </Dependency>
    <!-- For coherency purposes, this version should be gated by the version of wpf routed via core setup -->
    <Dependency Name="Microsoft.NET.Sdk.WindowsDesktop" Version="3.1.0-preview2.19525.4" CoherentParentDependency="Microsoft.NETCore.App.Runtime.win-x64">
      <Uri>https://github.com/dotnet/wpf</Uri>
      <Sha>94ba9d2ba78eda787981ce11fd5a55b4788254bb</Sha>
=======
    <Dependency Name="Microsoft.NETCore.Compilers" Version="3.4.0-beta1-19456-03">
      <Uri>https://github.com/dotnet/roslyn</Uri>
      <Sha>3c865821f2864393a0ff7fe22c92ded6d51a546c</Sha>
    </Dependency>
    <Dependency Name="Microsoft.AspNetCore.DeveloperCertificates.XPlat" Version="5.0.0-alpha1.19528.9">
      <Uri>https://github.com/aspnet/AspNetCore</Uri>
      <Sha>0da5fabdbdd462cdd9528398efb6b1ffb9b27f65</Sha>
    </Dependency>
    <Dependency Name="Microsoft.NET.Sdk.Razor" Version="5.0.0-alpha1.19524.8">
      <Uri>https://github.com/aspnet/AspNetCore-Tooling</Uri>
      <Sha>200bec7b2e7d659077f523a8287f52d99f6f06c0</Sha>
    </Dependency>
    <Dependency Name="Microsoft.WindowsDesktop.App" Version="5.0.0-alpha1.19526.1">
      <Uri>https://github.com/dotnet/windowsdesktop</Uri>
      <Sha>06ceb08ae6171396774ad0e46c2fcde6a548c8a2</Sha>
    </Dependency>
    <Dependency Name="Microsoft.NET.Sdk.WindowsDesktop" Version="5.0.0-alpha1.19462.16" CoherentParentDependency="Microsoft.WindowsDesktop.App">
      <Uri>https://github.com/dotnet/wpf</Uri>
      <Sha>11a8ba5060577dbddae4303e53583f8d4a82f172</Sha>
>>>>>>> 195f3e36
    </Dependency>
    <Dependency Name="NuGet.Build.Tasks" Version="5.4.0-preview.3.6271">
      <Uri>https://github.com/NuGet/NuGet.Client</Uri>
      <Sha>c1f6915918b82c096bbd666bd9c18528f1f70630</Sha>
    </Dependency>
    <Dependency Name="Microsoft.NET.Test.Sdk" Version="16.3.0">
      <Uri>https://github.com/microsoft/vstest</Uri>
      <Sha>55e7e45431c9c05656c999b902686e7402664573</Sha>
    </Dependency>
<<<<<<< HEAD
    <Dependency Name="Microsoft.NET.Sdk.Web" Version="3.1.100-preview2.19529.1">
      <Uri>https://github.com/aspnet/websdk</Uri>
      <Sha>982cc536ce2b3560a13ba87c7406514fd16b825d</Sha>
=======
    <Dependency Name="Microsoft.NET.Sdk.Web" Version="5.0.100-alpha1.19527.1">
      <Uri>https://github.com/aspnet/websdk</Uri>
      <Sha>beca998fb70b13b52f1383663b400038d4d16d04</Sha>
>>>>>>> 195f3e36
    </Dependency>
    <Dependency Name="ILLink.Tasks" Version="0.1.6-prerelease.19523.1">
      <Uri>https://github.com/mono/linker</Uri>
      <Sha>e092fdbde46b6f904663d1a407fd1de29f5e7902</Sha>
    </Dependency>
    <Dependency Name="System.CodeDom" Version="5.0.0-alpha.1.19525.3" CoherentParentDependency="Microsoft.NETCore.App.Runtime.win-x64">
      <Uri>https://github.com/dotnet/corefx</Uri>
      <Sha>567241af05d1e43142d04572dee84870b78761aa</Sha>
    </Dependency>
<<<<<<< HEAD
    <Dependency Name="System.CodeDom" Version="4.7.0-preview2.19523.17" CoherentParentDependency="Microsoft.NETCore.App.Runtime.win-x64">
      <Uri>https://github.com/dotnet/corefx</Uri>
      <Sha>427c7bd763aeea6c2391eec6fa7ae9ea1a2847c0</Sha>
    </Dependency>
    <Dependency Name="System.Security.Cryptography.ProtectedData" Version="4.7.0-preview2.19523.17" CoherentParentDependency="Microsoft.NETCore.App.Runtime.win-x64">
      <Uri>https://github.com/dotnet/corefx</Uri>
      <Sha>427c7bd763aeea6c2391eec6fa7ae9ea1a2847c0</Sha>
    </Dependency>
    <Dependency Name="System.Text.Encoding.CodePages" Version="4.7.0-preview2.19523.17" CoherentParentDependency="Microsoft.NETCore.App.Runtime.win-x64">
      <Uri>https://github.com/dotnet/corefx</Uri>
      <Sha>427c7bd763aeea6c2391eec6fa7ae9ea1a2847c0</Sha>
    </Dependency>
    <Dependency Name="System.Resources.Extensions" Version="4.7.0-preview2.19523.17" CoherentParentDependency="Microsoft.NETCore.App.Runtime.win-x64">
      <Uri>https://github.com/dotnet/corefx</Uri>
      <Sha>427c7bd763aeea6c2391eec6fa7ae9ea1a2847c0</Sha>
    </Dependency>
  </ProductDependencies>
  <ToolsetDependencies>
    <Dependency Name="Microsoft.DotNet.Arcade.Sdk" Version="1.0.0-beta.19474.3">
      <Uri>https://github.com/dotnet/arcade</Uri>
      <Sha>0e9ffd6464aff37aef2dc41dc2162d258f266e32</Sha>
=======
    <Dependency Name="System.Security.Cryptography.ProtectedData" Version="5.0.0-alpha.1.19525.3" CoherentParentDependency="Microsoft.NETCore.App.Runtime.win-x64">
      <Uri>https://github.com/dotnet/corefx</Uri>
      <Sha>567241af05d1e43142d04572dee84870b78761aa</Sha>
    </Dependency>
    <Dependency Name="System.Text.Encoding.CodePages" Version="5.0.0-alpha.1.19525.3" CoherentParentDependency="Microsoft.NETCore.App.Runtime.win-x64">
      <Uri>https://github.com/dotnet/corefx</Uri>
      <Sha>567241af05d1e43142d04572dee84870b78761aa</Sha>
    </Dependency>
    <Dependency Name="System.Resources.Extensions" Version="5.0.0-alpha.1.19525.3" CoherentParentDependency="Microsoft.NETCore.App.Runtime.win-x64">
      <Uri>https://github.com/dotnet/corefx</Uri>
      <Sha>567241af05d1e43142d04572dee84870b78761aa</Sha>
    </Dependency>
  </ProductDependencies>
  <ToolsetDependencies>
    <Dependency Name="Microsoft.DotNet.Arcade.Sdk" Version="5.0.0-beta.19527.3">
      <Uri>https://github.com/dotnet/arcade</Uri>
      <Sha>5ce0aaed2f8df9cd2fe0221a426c021efe37f655</Sha>
>>>>>>> 195f3e36
    </Dependency>
  </ToolsetDependencies>
</Dependencies><|MERGE_RESOLUTION|>--- conflicted
+++ resolved
@@ -1,31 +1,6 @@
 <?xml version="1.0" encoding="utf-8"?>
 <Dependencies>
   <ProductDependencies>
-<<<<<<< HEAD
-    <Dependency Name="Microsoft.NETCore.App.Ref" Version="3.1.0-preview2.19525.6">
-      <Uri>https://github.com/dotnet/core-setup</Uri>
-      <Sha>5672978d912db81b4b677fddff264907a47ec9a8</Sha>
-    </Dependency>
-    <Dependency Name="Microsoft.NETCore.App.Runtime.win-x64" Version="3.1.0-preview2.19525.6">
-      <Uri>https://github.com/dotnet/core-setup</Uri>
-      <Sha>5672978d912db81b4b677fddff264907a47ec9a8</Sha>
-    </Dependency>
-    <Dependency Name="Microsoft.DotNet.Cli.Runtime" Version="3.1.100-preview2.19529.1">
-      <Uri>https://github.com/dotnet/cli</Uri>
-      <Sha>23212e12c98ce4af8f07922c9ef6a20b23f236ea</Sha>
-    </Dependency>
-    <Dependency Name="Microsoft.NET.Sdk" Version="3.1.100-preview2.19528.2">
-      <Uri>https://github.com/dotnet/sdk</Uri>
-      <Sha>334812443d8bb11afa51a7efd2f8de83e321e6e1</Sha>
-    </Dependency>
-    <Dependency Name="Microsoft.Build" Version="16.4.0-preview-19528-01">
-      <Uri>https://github.com/microsoft/msbuild</Uri>
-      <Sha>3745451f472cbee0abf70e3080ae4a5d0c95fcf7</Sha>
-    </Dependency>
-    <Dependency Name="Microsoft.Build.Localization" Version="16.4.0-preview-19528-01">
-      <Uri>https://github.com/microsoft/msbuild</Uri>
-      <Sha>3745451f472cbee0abf70e3080ae4a5d0c95fcf7</Sha>
-=======
     <Dependency Name="Microsoft.TemplateEngine.Cli" Version="5.0.0-alpha1.19516.1">
       <Uri>https://github.com/dotnet/templating</Uri>
       <Sha>6f180514b4aefc006d50c07c947da61e0ac2ed4c</Sha>
@@ -34,10 +9,12 @@
       <Uri>https://github.com/dotnet/core-setup</Uri>
       <Sha>b3749864f47f38599a94070497225c665124fe82</Sha>
     </Dependency>
+
     <Dependency Name="Microsoft.NETCore.App.Runtime.win-x64" Version="5.0.0-alpha1.19527.2">
       <Uri>https://github.com/dotnet/core-setup</Uri>
       <Sha>b3749864f47f38599a94070497225c665124fe82</Sha>
     </Dependency>
+
     <Dependency Name="Microsoft.DotNet.PlatformAbstractions" Version="5.0.0-alpha1.19527.2">
       <Uri>https://github.com/dotnet/core-setup</Uri>
       <Sha>b3749864f47f38599a94070497225c665124fe82</Sha>
@@ -62,32 +39,21 @@
       <Uri>https://github.com/dotnet/CliCommandLineParser</Uri>
       <Sha>0e89c2116ad28e404ba56c14d1c3f938caa25a01</Sha>
     </Dependency>
-    <Dependency Name="Microsoft.Build" Version="16.4.0-preview-19460-01">
-      <Uri>https://github.com/Microsoft/msbuild</Uri>
-      <Sha>e460c009a8fc6db1e3a40ec17d380dfd09344e1e</Sha>
->>>>>>> 195f3e36
+    <Dependency Name="Microsoft.Build" Version="16.4.0-preview-19528-01">
+      <Uri>https://github.com/microsoft/msbuild</Uri>
+      <Sha>3745451f472cbee0abf70e3080ae4a5d0c95fcf7</Sha>
+    </Dependency>
+    <Dependency Name="Microsoft.Build.Localization" Version="16.4.0-preview-19528-01">
+      <Uri>https://github.com/microsoft/msbuild</Uri>
+      <Sha>3745451f472cbee0abf70e3080ae4a5d0c95fcf7</Sha>
     </Dependency>
     <Dependency Name="Microsoft.FSharp.Compiler" Version="10.7.0-beta.19525.3">
       <Uri>https://github.com/dotnet/fsharp</Uri>
       <Sha>da3ca86d2608d5753f6fc8e0595778ff6f407af1</Sha>
     </Dependency>
-<<<<<<< HEAD
     <Dependency Name="Microsoft.NETCore.Compilers" Version="3.4.0-beta3-19524-06">
       <Uri>https://github.com/dotnet/roslyn</Uri>
       <Sha>5a9c28432b9d18639fe54e62033bb8629ee11cf7</Sha>
-    </Dependency>
-    <Dependency Name="Microsoft.NET.Sdk.Razor" Version="3.1.0-preview2.19528.1">
-      <Uri>https://github.com/aspnet/AspNetCore-Tooling</Uri>
-      <Sha>d273a0f4ccfd17a50b490492929bb3617ca73c32</Sha>
-    </Dependency>
-    <!-- For coherency purposes, this version should be gated by the version of wpf routed via core setup -->
-    <Dependency Name="Microsoft.NET.Sdk.WindowsDesktop" Version="3.1.0-preview2.19525.4" CoherentParentDependency="Microsoft.NETCore.App.Runtime.win-x64">
-      <Uri>https://github.com/dotnet/wpf</Uri>
-      <Sha>94ba9d2ba78eda787981ce11fd5a55b4788254bb</Sha>
-=======
-    <Dependency Name="Microsoft.NETCore.Compilers" Version="3.4.0-beta1-19456-03">
-      <Uri>https://github.com/dotnet/roslyn</Uri>
-      <Sha>3c865821f2864393a0ff7fe22c92ded6d51a546c</Sha>
     </Dependency>
     <Dependency Name="Microsoft.AspNetCore.DeveloperCertificates.XPlat" Version="5.0.0-alpha1.19528.9">
       <Uri>https://github.com/aspnet/AspNetCore</Uri>
@@ -104,7 +70,6 @@
     <Dependency Name="Microsoft.NET.Sdk.WindowsDesktop" Version="5.0.0-alpha1.19462.16" CoherentParentDependency="Microsoft.WindowsDesktop.App">
       <Uri>https://github.com/dotnet/wpf</Uri>
       <Sha>11a8ba5060577dbddae4303e53583f8d4a82f172</Sha>
->>>>>>> 195f3e36
     </Dependency>
     <Dependency Name="NuGet.Build.Tasks" Version="5.4.0-preview.3.6271">
       <Uri>https://github.com/NuGet/NuGet.Client</Uri>
@@ -114,15 +79,9 @@
       <Uri>https://github.com/microsoft/vstest</Uri>
       <Sha>55e7e45431c9c05656c999b902686e7402664573</Sha>
     </Dependency>
-<<<<<<< HEAD
-    <Dependency Name="Microsoft.NET.Sdk.Web" Version="3.1.100-preview2.19529.1">
-      <Uri>https://github.com/aspnet/websdk</Uri>
-      <Sha>982cc536ce2b3560a13ba87c7406514fd16b825d</Sha>
-=======
     <Dependency Name="Microsoft.NET.Sdk.Web" Version="5.0.100-alpha1.19527.1">
       <Uri>https://github.com/aspnet/websdk</Uri>
       <Sha>beca998fb70b13b52f1383663b400038d4d16d04</Sha>
->>>>>>> 195f3e36
     </Dependency>
     <Dependency Name="ILLink.Tasks" Version="0.1.6-prerelease.19523.1">
       <Uri>https://github.com/mono/linker</Uri>
@@ -132,29 +91,6 @@
       <Uri>https://github.com/dotnet/corefx</Uri>
       <Sha>567241af05d1e43142d04572dee84870b78761aa</Sha>
     </Dependency>
-<<<<<<< HEAD
-    <Dependency Name="System.CodeDom" Version="4.7.0-preview2.19523.17" CoherentParentDependency="Microsoft.NETCore.App.Runtime.win-x64">
-      <Uri>https://github.com/dotnet/corefx</Uri>
-      <Sha>427c7bd763aeea6c2391eec6fa7ae9ea1a2847c0</Sha>
-    </Dependency>
-    <Dependency Name="System.Security.Cryptography.ProtectedData" Version="4.7.0-preview2.19523.17" CoherentParentDependency="Microsoft.NETCore.App.Runtime.win-x64">
-      <Uri>https://github.com/dotnet/corefx</Uri>
-      <Sha>427c7bd763aeea6c2391eec6fa7ae9ea1a2847c0</Sha>
-    </Dependency>
-    <Dependency Name="System.Text.Encoding.CodePages" Version="4.7.0-preview2.19523.17" CoherentParentDependency="Microsoft.NETCore.App.Runtime.win-x64">
-      <Uri>https://github.com/dotnet/corefx</Uri>
-      <Sha>427c7bd763aeea6c2391eec6fa7ae9ea1a2847c0</Sha>
-    </Dependency>
-    <Dependency Name="System.Resources.Extensions" Version="4.7.0-preview2.19523.17" CoherentParentDependency="Microsoft.NETCore.App.Runtime.win-x64">
-      <Uri>https://github.com/dotnet/corefx</Uri>
-      <Sha>427c7bd763aeea6c2391eec6fa7ae9ea1a2847c0</Sha>
-    </Dependency>
-  </ProductDependencies>
-  <ToolsetDependencies>
-    <Dependency Name="Microsoft.DotNet.Arcade.Sdk" Version="1.0.0-beta.19474.3">
-      <Uri>https://github.com/dotnet/arcade</Uri>
-      <Sha>0e9ffd6464aff37aef2dc41dc2162d258f266e32</Sha>
-=======
     <Dependency Name="System.Security.Cryptography.ProtectedData" Version="5.0.0-alpha.1.19525.3" CoherentParentDependency="Microsoft.NETCore.App.Runtime.win-x64">
       <Uri>https://github.com/dotnet/corefx</Uri>
       <Sha>567241af05d1e43142d04572dee84870b78761aa</Sha>
@@ -167,12 +103,12 @@
       <Uri>https://github.com/dotnet/corefx</Uri>
       <Sha>567241af05d1e43142d04572dee84870b78761aa</Sha>
     </Dependency>
+
   </ProductDependencies>
   <ToolsetDependencies>
     <Dependency Name="Microsoft.DotNet.Arcade.Sdk" Version="5.0.0-beta.19527.3">
       <Uri>https://github.com/dotnet/arcade</Uri>
       <Sha>5ce0aaed2f8df9cd2fe0221a426c021efe37f655</Sha>
->>>>>>> 195f3e36
     </Dependency>
   </ToolsetDependencies>
 </Dependencies>