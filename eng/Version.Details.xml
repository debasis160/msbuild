--- conflicted
+++ resolved
@@ -1,10 +1,9 @@
 <?xml version="1.0" encoding="utf-8"?>
 <Dependencies>
   <ProductDependencies>
-<<<<<<< HEAD
-    <Dependency Name="Microsoft.TemplateEngine.Cli" Version="6.0.100-rc.2.21420.13">
-      <Uri>https://github.com/dotnet/templating</Uri>
-      <Sha>ae537278f0ba0e16db17e8ae7a53f52d5aaaa96e</Sha>
+    <Dependency Name="Microsoft.TemplateEngine.Cli" Version="6.0.100-rc.1.21417.2">
+      <Uri>https://github.com/dotnet/templating</Uri>
+      <Sha>2f73c3677bdaa9dcfcecf7c417cfd76f0ac94f45</Sha>
       <SourceBuild RepoName="templating" ManagedOnly="true" />
     </Dependency>
     <Dependency Name="Microsoft.TemplateEngine.Abstractions" Version="6.0.100-rc.2.21420.13">
@@ -58,64 +57,6 @@
     <Dependency Name="Microsoft.NETCore.DotNetHostResolver" Version="6.0.0-rc.2.21420.29">
       <Uri>https://github.com/dotnet/runtime</Uri>
       <Sha>91406a13fb953d6ba8a6e274e8a6f6d240ac9436</Sha>
-=======
-    <Dependency Name="Microsoft.TemplateEngine.Cli" Version="6.0.100-rc.1.21420.14">
-      <Uri>https://github.com/dotnet/templating</Uri>
-      <Sha>80cfbf47820e61b5423da06c617091c65dfd6409</Sha>
-      <SourceBuild RepoName="templating" ManagedOnly="true" />
-    </Dependency>
-    <Dependency Name="Microsoft.TemplateEngine.Abstractions" Version="6.0.100-rc.1.21420.14">
-      <Uri>https://github.com/dotnet/templating</Uri>
-      <Sha>80cfbf47820e61b5423da06c617091c65dfd6409</Sha>
-    </Dependency>
-    <Dependency Name="Microsoft.TemplateEngine.Orchestrator.RunnableProjects" Version="6.0.100-rc.1.21420.14">
-      <Uri>https://github.com/dotnet/templating</Uri>
-      <Sha>80cfbf47820e61b5423da06c617091c65dfd6409</Sha>
-    </Dependency>
-    <Dependency Name="Microsoft.TemplateEngine.Utils" Version="6.0.100-rc.1.21420.14">
-      <Uri>https://github.com/dotnet/templating</Uri>
-      <Sha>80cfbf47820e61b5423da06c617091c65dfd6409</Sha>
-    </Dependency>
-    <Dependency Name="Microsoft.TemplateSearch.Common" Version="6.0.100-rc.1.21420.14">
-      <Uri>https://github.com/dotnet/templating</Uri>
-      <Sha>80cfbf47820e61b5423da06c617091c65dfd6409</Sha>
-    </Dependency>
-    <Dependency Name="Microsoft.DotNet.Common.ItemTemplates" Version="6.0.100-rc.1.21420.14">
-      <Uri>https://github.com/dotnet/templating</Uri>
-      <Sha>80cfbf47820e61b5423da06c617091c65dfd6409</Sha>
-    </Dependency>
-    <Dependency Name="Microsoft.NETCore.App.Ref" Version="6.0.0-rc.1.21421.1">
-      <Uri>https://github.com/dotnet/runtime</Uri>
-      <Sha>0ab239d53742fd806e7b62da2c1f3a0ca9bfc579</Sha>
-    </Dependency>
-    <Dependency Name="VS.Redist.Common.NetCore.SharedFramework.x64.6.0" Version="6.0.0-rc.1.21421.1">
-      <Uri>https://github.com/dotnet/runtime</Uri>
-      <Sha>0ab239d53742fd806e7b62da2c1f3a0ca9bfc579</Sha>
-    </Dependency>
-    <Dependency Name="Microsoft.NETCore.App.Runtime.win-x64" Version="6.0.0-rc.1.21421.1">
-      <Uri>https://github.com/dotnet/runtime</Uri>
-      <Sha>0ab239d53742fd806e7b62da2c1f3a0ca9bfc579</Sha>
-    </Dependency>
-    <Dependency Name="Microsoft.NETCore.App.Host.win-x64" Version="6.0.0-rc.1.21421.1">
-      <Uri>https://github.com/dotnet/runtime</Uri>
-      <Sha>0ab239d53742fd806e7b62da2c1f3a0ca9bfc579</Sha>
-    </Dependency>
-    <Dependency Name="Microsoft.NETCore.Platforms" Version="6.0.0-rc.1.21421.1">
-      <Uri>https://github.com/dotnet/runtime</Uri>
-      <Sha>0ab239d53742fd806e7b62da2c1f3a0ca9bfc579</Sha>
-    </Dependency>
-    <Dependency Name="Microsoft.NET.HostModel" Version="6.0.0-rc.1.21421.1">
-      <Uri>https://github.com/dotnet/runtime</Uri>
-      <Sha>0ab239d53742fd806e7b62da2c1f3a0ca9bfc579</Sha>
-    </Dependency>
-    <Dependency Name="Microsoft.Extensions.DependencyModel" Version="6.0.0-rc.1.21421.1">
-      <Uri>https://github.com/dotnet/runtime</Uri>
-      <Sha>0ab239d53742fd806e7b62da2c1f3a0ca9bfc579</Sha>
-    </Dependency>
-    <Dependency Name="Microsoft.NETCore.DotNetHostResolver" Version="6.0.0-rc.1.21421.1">
-      <Uri>https://github.com/dotnet/runtime</Uri>
-      <Sha>0ab239d53742fd806e7b62da2c1f3a0ca9bfc579</Sha>
->>>>>>> 163d2b4a
     </Dependency>
     <Dependency Name="Microsoft.Build" Version="17.0.0-preview-21418-01">
       <Uri>https://github.com/dotnet/msbuild</Uri>
@@ -155,7 +96,6 @@
       <Uri>https://github.com/dotnet/roslyn</Uri>
       <Sha>ac261dd6c30e75ee3dc4f5f687ddb9381c11c520</Sha>
     </Dependency>
-<<<<<<< HEAD
     <Dependency Name="Microsoft.AspNetCore.DeveloperCertificates.XPlat" Version="6.0.0-rc.2.21420.26">
       <Uri>https://github.com/dotnet/aspnetcore</Uri>
       <Sha>51deae0b18ab779e227b31688a6157441027ea15</Sha>
@@ -163,15 +103,6 @@
     <Dependency Name="Microsoft.AspNetCore.TestHost" Version="6.0.0-rc.2.21420.26">
       <Uri>https://github.com/dotnet/aspnetcore</Uri>
       <Sha>51deae0b18ab779e227b31688a6157441027ea15</Sha>
-=======
-    <Dependency Name="Microsoft.AspNetCore.DeveloperCertificates.XPlat" Version="6.0.0-rc.1.21421.3">
-      <Uri>https://github.com/dotnet/aspnetcore</Uri>
-      <Sha>0b82af58b5bf0f70dcd8a959fe9bcd3663762b84</Sha>
-    </Dependency>
-    <Dependency Name="Microsoft.AspNetCore.TestHost" Version="6.0.0-rc.1.21421.3">
-      <Uri>https://github.com/dotnet/aspnetcore</Uri>
-      <Sha>0b82af58b5bf0f70dcd8a959fe9bcd3663762b84</Sha>
->>>>>>> 163d2b4a
     </Dependency>
     <Dependency Name="NuGet.Build.Tasks" Version="6.0.0-preview.3.179">
       <Uri>https://github.com/nuget/nuget.client</Uri>
@@ -190,7 +121,6 @@
       <Uri>https://github.com/mono/linker</Uri>
       <Sha>5851f6d62fedd9eb2edea9712c9764ca2ad6ab60</Sha>
     </Dependency>
-<<<<<<< HEAD
     <Dependency Name="System.CodeDom" Version="6.0.0-rc.2.21420.29">
       <Uri>https://github.com/dotnet/runtime</Uri>
       <Sha>91406a13fb953d6ba8a6e274e8a6f6d240ac9436</Sha>
@@ -295,118 +225,11 @@
     <Dependency Name="Microsoft.JSInterop" Version="6.0.0-rc.2.21420.26">
       <Uri>https://github.com/dotnet/aspnetcore</Uri>
       <Sha>51deae0b18ab779e227b31688a6157441027ea15</Sha>
-=======
-    <Dependency Name="System.CodeDom" Version="6.0.0-rc.1.21421.1">
-      <Uri>https://github.com/dotnet/runtime</Uri>
-      <Sha>0ab239d53742fd806e7b62da2c1f3a0ca9bfc579</Sha>
-    </Dependency>
-    <Dependency Name="System.Security.Cryptography.ProtectedData" Version="6.0.0-rc.1.21421.1">
-      <Uri>https://github.com/dotnet/runtime</Uri>
-      <Sha>0ab239d53742fd806e7b62da2c1f3a0ca9bfc579</Sha>
-    </Dependency>
-    <Dependency Name="System.Text.Encoding.CodePages" Version="6.0.0-rc.1.21421.1">
-      <Uri>https://github.com/dotnet/runtime</Uri>
-      <Sha>0ab239d53742fd806e7b62da2c1f3a0ca9bfc579</Sha>
-    </Dependency>
-    <Dependency Name="System.Resources.Extensions" Version="6.0.0-rc.1.21421.1">
-      <Uri>https://github.com/dotnet/runtime</Uri>
-      <Sha>0ab239d53742fd806e7b62da2c1f3a0ca9bfc579</Sha>
-    </Dependency>
-    <Dependency Name="Microsoft.WindowsDesktop.App.Runtime.win-x64" Version="6.0.0-rc.1.21420.5">
-      <Uri>https://github.com/dotnet/windowsdesktop</Uri>
-      <Sha>b9e2451ea2a8d88d0ab4e9c101769678c9493bde</Sha>
-    </Dependency>
-    <Dependency Name="VS.Redist.Common.WindowsDesktop.SharedFramework.x64.6.0" Version="6.0.0-rc.1.21420.5">
-      <Uri>https://github.com/dotnet/windowsdesktop</Uri>
-      <Sha>b9e2451ea2a8d88d0ab4e9c101769678c9493bde</Sha>
-    </Dependency>
-    <Dependency Name="Microsoft.WindowsDesktop.App.Ref" Version="6.0.0-rc.1.21420.5">
-      <Uri>https://github.com/dotnet/windowsdesktop</Uri>
-      <Sha>b9e2451ea2a8d88d0ab4e9c101769678c9493bde</Sha>
-    </Dependency>
-    <Dependency Name="Microsoft.NET.Sdk.WindowsDesktop" Version="6.0.0-rc.1.21420.6" CoherentParentDependency="Microsoft.WindowsDesktop.App.Ref">
-      <Uri>https://github.com/dotnet/wpf</Uri>
-      <Sha>afd07278b9b8d0912924486a8b9fece70f3fcd18</Sha>
-    </Dependency>
-    <Dependency Name="Microsoft.AspNetCore.App.Ref" Version="6.0.0-rc.1.21421.3">
-      <Uri>https://github.com/dotnet/aspnetcore</Uri>
-      <Sha>0b82af58b5bf0f70dcd8a959fe9bcd3663762b84</Sha>
-    </Dependency>
-    <Dependency Name="Microsoft.AspNetCore.App.Ref.Internal" Version="6.0.0-rc.1.21421.3">
-      <Uri>https://github.com/dotnet/aspnetcore</Uri>
-      <Sha>0b82af58b5bf0f70dcd8a959fe9bcd3663762b84</Sha>
-    </Dependency>
-    <Dependency Name="Microsoft.AspNetCore.App.Runtime.win-x64" Version="6.0.0-rc.1.21421.3">
-      <Uri>https://github.com/dotnet/aspnetcore</Uri>
-      <Sha>0b82af58b5bf0f70dcd8a959fe9bcd3663762b84</Sha>
-    </Dependency>
-    <Dependency Name="VS.Redist.Common.AspNetCore.SharedFramework.x64.6.0" Version="6.0.0-rc.1.21421.3">
-      <Uri>https://github.com/dotnet/aspnetcore</Uri>
-      <Sha>0b82af58b5bf0f70dcd8a959fe9bcd3663762b84</Sha>
-      <SourceBuild RepoName="aspnetcore" ManagedOnly="true" />
-    </Dependency>
-    <Dependency Name="dotnet-dev-certs" Version="6.0.0-rc.1.21421.3">
-      <Uri>https://github.com/dotnet/aspnetcore</Uri>
-      <Sha>0b82af58b5bf0f70dcd8a959fe9bcd3663762b84</Sha>
-    </Dependency>
-    <Dependency Name="dotnet-user-secrets" Version="6.0.0-rc.1.21421.3">
-      <Uri>https://github.com/dotnet/aspnetcore</Uri>
-      <Sha>0b82af58b5bf0f70dcd8a959fe9bcd3663762b84</Sha>
-    </Dependency>
-    <Dependency Name="Microsoft.AspNetCore.Analyzers" Version="6.0.0-rc.1.21421.3">
-      <Uri>https://github.com/dotnet/aspnetcore</Uri>
-      <Sha>0b82af58b5bf0f70dcd8a959fe9bcd3663762b84</Sha>
-    </Dependency>
-    <Dependency Name="Microsoft.AspNetCore.Components.Analyzers" Version="6.0.0-rc.1.21421.3">
-      <Uri>https://github.com/dotnet/aspnetcore</Uri>
-      <Sha>0b82af58b5bf0f70dcd8a959fe9bcd3663762b84</Sha>
-    </Dependency>
-    <Dependency Name="Microsoft.AspNetCore.Mvc.Analyzers" Version="6.0.0-rc.1.21421.3">
-      <Uri>https://github.com/dotnet/aspnetcore</Uri>
-      <Sha>0b82af58b5bf0f70dcd8a959fe9bcd3663762b84</Sha>
-    </Dependency>
-    <Dependency Name="Microsoft.AspNetCore.Mvc.Api.Analyzers" Version="6.0.0-rc.1.21421.3">
-      <Uri>https://github.com/dotnet/aspnetcore</Uri>
-      <Sha>0b82af58b5bf0f70dcd8a959fe9bcd3663762b84</Sha>
-    </Dependency>
-    <Dependency Name="Microsoft.AspNetCore.Mvc.Razor.Extensions" Version="6.0.0-rc.1.21421.3">
-      <Uri>https://github.com/dotnet/aspnetcore</Uri>
-      <Sha>0b82af58b5bf0f70dcd8a959fe9bcd3663762b84</Sha>
-    </Dependency>
-    <Dependency Name="Microsoft.CodeAnalysis.Razor" Version="6.0.0-rc.1.21421.3">
-      <Uri>https://github.com/dotnet/aspnetcore</Uri>
-      <Sha>0b82af58b5bf0f70dcd8a959fe9bcd3663762b84</Sha>
-    </Dependency>
-    <Dependency Name="Microsoft.AspNetCore.Razor.Language" Version="6.0.0-rc.1.21421.3">
-      <Uri>https://github.com/dotnet/aspnetcore</Uri>
-      <Sha>0b82af58b5bf0f70dcd8a959fe9bcd3663762b84</Sha>
-    </Dependency>
-    <Dependency Name="Microsoft.AspNetCore.Razor.Internal.SourceGenerator.Transport" Version="6.0.0-rc.1.21421.3">
-      <Uri>https://github.com/dotnet/aspnetcore</Uri>
-      <Sha>0b82af58b5bf0f70dcd8a959fe9bcd3663762b84</Sha>
-    </Dependency>
-    <Dependency Name="Microsoft.Extensions.FileProviders.Embedded" Version="6.0.0-rc.1.21421.3">
-      <Uri>https://github.com/dotnet/aspnetcore</Uri>
-      <Sha>0b82af58b5bf0f70dcd8a959fe9bcd3663762b84</Sha>
-    </Dependency>
-    <Dependency Name="Microsoft.AspNetCore.Authorization" Version="6.0.0-rc.1.21421.3">
-      <Uri>https://github.com/dotnet/aspnetcore</Uri>
-      <Sha>0b82af58b5bf0f70dcd8a959fe9bcd3663762b84</Sha>
-    </Dependency>
-    <Dependency Name="Microsoft.AspNetCore.Components.Web" Version="6.0.0-rc.1.21421.3">
-      <Uri>https://github.com/dotnet/aspnetcore</Uri>
-      <Sha>0b82af58b5bf0f70dcd8a959fe9bcd3663762b84</Sha>
-    </Dependency>
-    <Dependency Name="Microsoft.JSInterop" Version="6.0.0-rc.1.21421.3">
-      <Uri>https://github.com/dotnet/aspnetcore</Uri>
-      <Sha>0b82af58b5bf0f70dcd8a959fe9bcd3663762b84</Sha>
->>>>>>> 163d2b4a
     </Dependency>
     <Dependency Name="Microsoft.Web.Xdt" Version="3.1.0" Pinned="true">
       <Uri>https://github.com/aspnet/xdt</Uri>
       <Sha>c01a538851a8ab1a1fbeb2e6243f391fff7587b4</Sha>
     </Dependency>
-<<<<<<< HEAD
     <Dependency Name="Microsoft.CodeAnalysis.NetAnalyzers" Version="6.0.0-rc2.21420.1">
       <Uri>https://github.com/dotnet/roslyn-analyzers</Uri>
       <Sha>20d227a44f2e3e4aea2c713fb54996777a353c11</Sha>
@@ -414,15 +237,6 @@
     <Dependency Name="Microsoft.SourceBuild.Intermediate.roslyn-analyzers" Version="3.3.3-beta1.21420.1">
       <Uri>https://github.com/dotnet/roslyn-analyzers</Uri>
       <Sha>20d227a44f2e3e4aea2c713fb54996777a353c11</Sha>
-=======
-    <Dependency Name="Microsoft.CodeAnalysis.NetAnalyzers" Version="6.0.0-rc1.21417.4">
-      <Uri>https://github.com/dotnet/roslyn-analyzers</Uri>
-      <Sha>fe39ee026c524b20c9d1666831fe3e08b257b7b3</Sha>
-    </Dependency>
-    <Dependency Name="Microsoft.SourceBuild.Intermediate.roslyn-analyzers" Version="3.3.3-beta1.21417.4">
-      <Uri>https://github.com/dotnet/roslyn-analyzers</Uri>
-      <Sha>fe39ee026c524b20c9d1666831fe3e08b257b7b3</Sha>
->>>>>>> 163d2b4a
       <SourceBuild RepoName="roslyn-analyzers" ManagedOnly="true" />
     </Dependency>
     <Dependency Name="System.CommandLine" Version="2.0.0-beta1.21417.2">
@@ -453,15 +267,9 @@
       <Uri>https://github.com/dotnet/arcade</Uri>
       <Sha>58ac7035021bd7277ef7582338afd25403fc9aea</Sha>
     </Dependency>
-<<<<<<< HEAD
     <Dependency Name="System.Reflection.MetadataLoadContext" Version="6.0.0-rc.2.21420.29">
       <Uri>https://github.com/dotnet/runtime</Uri>
       <Sha>91406a13fb953d6ba8a6e274e8a6f6d240ac9436</Sha>
-=======
-    <Dependency Name="System.Reflection.MetadataLoadContext" Version="6.0.0-rc.1.21421.1">
-      <Uri>https://github.com/dotnet/runtime</Uri>
-      <Sha>0ab239d53742fd806e7b62da2c1f3a0ca9bfc579</Sha>
->>>>>>> 163d2b4a
     </Dependency>
     <Dependency Name="Microsoft.DotNet.XliffTasks" Version="1.0.0-beta.21407.1" CoherentParentDependency="Microsoft.DotNet.Arcade.Sdk">
       <Uri>https://github.com/dotnet/xliff-tasks</Uri>
