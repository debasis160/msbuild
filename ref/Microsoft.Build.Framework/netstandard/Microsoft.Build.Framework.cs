--- conflicted
+++ resolved
@@ -205,12 +205,9 @@
     }
     public partial interface IBuildEngine7 : Microsoft.Build.Framework.IBuildEngine, Microsoft.Build.Framework.IBuildEngine2, Microsoft.Build.Framework.IBuildEngine3, Microsoft.Build.Framework.IBuildEngine4, Microsoft.Build.Framework.IBuildEngine5, Microsoft.Build.Framework.IBuildEngine6
     {
-<<<<<<< HEAD
+        bool AllowFailureWithoutError { get; set; }
         void ReleaseCores(int coresToRelease);
         int RequestCores(int requestedCores);
-=======
-        bool AllowFailureWithoutError { get; set; }
->>>>>>> ee1c9fd0
     }
     public partial interface ICancelableTask : Microsoft.Build.Framework.ITask
     {
