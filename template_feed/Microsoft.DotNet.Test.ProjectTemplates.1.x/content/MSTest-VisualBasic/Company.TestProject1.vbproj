--- conflicted
+++ resolved
@@ -1,23 +1,17 @@
-<Project Sdk="Microsoft.NET.Sdk">
-
-  <PropertyGroup>
-    <TargetFramework Condition="'$(TargetFrameworkOverride)' == ''">netcoreapp1.1</TargetFramework>
-    <TargetFramework Condition="'$(TargetFrameworkOverride)' != ''">TargetFrameworkOverride</TargetFramework>
-
-    <IsPackable Condition="'$(EnablePack)' == 'true'">true</IsPackable>
-    <IsPackable Condition="'$(EnablePack)' != 'true'">false</IsPackable>
-  </PropertyGroup>
-
-  <ItemGroup>
-<<<<<<< HEAD
-    <PackageReference Include="Microsoft.NET.Test.Sdk" Version="15.5.0-preview-20170727-01" />
-    <PackageReference Include="MSTest.TestAdapter" Version="1.1.17" />
-    <PackageReference Include="MSTest.TestFramework" Version="1.1.17" />
-=======
-    <PackageReference Include="Microsoft.NET.Test.Sdk" Version="15.3.0-preview-20170628-02" />
-    <PackageReference Include="MSTest.TestAdapter" Version="1.1.18" />
-    <PackageReference Include="MSTest.TestFramework" Version="1.1.18" />
->>>>>>> aed4f67a
-  </ItemGroup>
-
-</Project>
+<Project Sdk="Microsoft.NET.Sdk">
+
+  <PropertyGroup>
+    <TargetFramework Condition="'$(TargetFrameworkOverride)' == ''">netcoreapp1.1</TargetFramework>
+    <TargetFramework Condition="'$(TargetFrameworkOverride)' != ''">TargetFrameworkOverride</TargetFramework>
+
+    <IsPackable Condition="'$(EnablePack)' == 'true'">true</IsPackable>
+    <IsPackable Condition="'$(EnablePack)' != 'true'">false</IsPackable>
+  </PropertyGroup>
+
+  <ItemGroup>
+    <PackageReference Include="Microsoft.NET.Test.Sdk" Version="15.5.0-preview-20170727-01" />
+    <PackageReference Include="MSTest.TestAdapter" Version="1.1.18" />
+    <PackageReference Include="MSTest.TestFramework" Version="1.1.18" />
+  </ItemGroup>
+
+</Project>