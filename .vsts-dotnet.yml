--- conflicted
+++ resolved
@@ -216,17 +216,6 @@
             ArtifactName: logs
           condition: succeededOrFailed()
 
-<<<<<<< HEAD
-        # Publish bin folder to pipeline artifact     
-        #- task: 1ES.PublishPipelineArtifact@1
-        #  displayName: 'Publish Artifact: bin'
-        #  inputs:
-        #    path: 'artifacts\bin'
-        #    artifactName: bin
-        #  condition: succeededOrFailed()
-
-=======
->>>>>>> fb681758
         # Publishes setup VSIXes to a drop.
         # Note: The insertion tool looks for the display name of this task in the logs.
         - task: 1ES.MicroBuildVstsDrop@1
