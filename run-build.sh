--- conflicted
+++ resolved
@@ -170,13 +170,8 @@
 echo "${args[@]}"
 
 if [ $BUILD -eq 1 ]; then
-<<<<<<< HEAD
-    dotnet msbuild build.proj /p:Architecture=$ARCHITECTURE $CUSTOM_BUILD_ARGS /p:GeneratePropsFile=true /t:WriteDynamicPropsToStaticPropsFiles
-    dotnet msbuild build.proj /m /v:normal /fl /flp:v=diag /p:Architecture=$ARCHITECTURE $CUSTOM_BUILD_ARGS $args
-=======
     dotnet msbuild build.proj /p:Architecture=$ARCHITECTURE $CUSTOM_BUILD_ARGS /p:GeneratePropsFile=true /t:WriteDynamicPropsToStaticPropsFiles "${args[@]}"
     dotnet msbuild build.proj /m /v:normal /fl /flp:v=diag /p:Architecture=$ARCHITECTURE $CUSTOM_BUILD_ARGS "${args[@]}"
->>>>>>> d1aed812
 else
     echo "Not building due to --nobuild"
     echo "Command that would be run is: 'dotnet msbuild build.proj /m /p:Architecture=$ARCHITECTURE $CUSTOM_BUILD_ARGS $args'"
